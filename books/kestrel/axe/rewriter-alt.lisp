; Another Axe Rewriter (not used much yet)
;
; Copyright (C) 2008-2011 Eric Smith and Stanford University
; Copyright (C) 2013-2022 Kestrel Institute
; Copyright (C) 2016-2020 Kestrel Technology, LLC
;
; License: A 3-clause BSD license. See the file books/3BSD-mod.txt.
;
; Author: Eric Smith (eric.smith@kestrel.edu)

;;;;;;;;;;;;;;;;;;;;;;;;;;;;;;;;;;;;;;;;;;;;;;;;;;;;;;;;;;;;;;;;;;;;;;;;;;;;;;;;

(in-package "ACL2")

;; Instead of this rewriter, consider using rewriter-basic or rewriter-jvm or
;; another newer rewriter.  But note that xor simplification is built into this
;; one in a deep way.

(include-book "rewriter-common")
(include-book "equality-pairs")
;(include-book "equality-assumptions")
(include-book "refined-assumption-alists")
(include-book "result-array-stobj")
(include-book "prover")
(include-book "simplify-xors")
(include-book "leaves-of-normalized-bvxor-nest")
(include-book "if-rules")
(include-book "defconst-computed2") ;not strictly needed
(include-book "kestrel/utilities/pseudo-termp" :dir :system) ; make local
(include-book "rule-lists") ;todo: just for lookup-rules (can we do without that? - try to avoid using make-var-lookup-terms -- instead require the nested DAG alist to have a certain form and just do the lookup).
(include-book "jvm/axe-syntaxp-evaluator-jvm")
(include-book "jvm/axe-bind-free-evaluator-jvm")
(local (include-book "kestrel/lists-light/nth" :dir :system))
(local (include-book "kestrel/arithmetic-light/plus" :dir :system))

(local (in-theory (disable default-car
                           default-cdr
                           ;list::nth-with-large-index
                           ;list::nth-with-large-index-2
                           ;cdr-non-nil
                           ;nth1-when-not-cdr
                           ;consp-from-len-cheap
                           ;iff-of-member-equal ;rename
                           ;list::member-eq-is-memberp-propositionally ;same as iff-of-member-equal?
                           ;memberp-nth-when-perm ;yuck!
                           all-consp-when-not-consp ;yuck!
                           ;list::nth-when-l-is-not-a-consp
                           ;list::len-when-consp-linear
                           )))

;objective is t, nil, or ?
(defmacro flip-objective (objective)
  `(if (eq t ,objective)
       nil
     (if (eq nil ,objective)
         t
       ,objective)))

;checks whether all vars in term appear as keys in alist
;fixme maybe this handles (complete) lambdas naturally?
(defun any-free-varsp (term alist lst-flg)
  (declare (xargs :guard (and (symbol-alistp alist)
                              (if lst-flg
                                  (pseudo-term-listp term)
                                (pseudo-termp term)))))
  (if lst-flg
      (if (endp term)
          nil
        (or (any-free-varsp (first term) alist nil)
            (any-free-varsp (rest term) alist t)))
    ;;non-list case:
    (if (atom term)
        (not (assoc-eq term alist))
      (let ((fn (ffn-symb term)))
        (if (eq 'quote fn)
            nil
          (any-free-varsp (fargs term) alist t))))))

(local (in-theory (enable pseudo-termp-of-car-of-car-when-equality-pairsp)))

;call merge-term... instead of merge-tree... here if appropriate
;fixme how are we going to ensure that using equalities doesn't cause loops? e.g., when using context assumptions to prove a merge?
;; Returns (mv erp equality-array dag-array dag-len dag-parent-array dag-constant-alist dag-variable-alist).
;; only used by the new rewriter.
(defun populate-equality-array (equality-pairs equality-array dag-array dag-len dag-parent-array dag-constant-alist dag-variable-alist)
  (declare (xargs :guard (and (wf-dagp 'dag-array dag-array dag-len 'dag-parent-array dag-parent-array dag-constant-alist dag-variable-alist)
                              (equality-pairsp equality-pairs)
                              (array1p 'equality-array equality-array)
                              ;; (equal (alen1 'equality-array equality-array)
                              ;;        dag-len)
                              )
                  :guard-hints (("Goal" :in-theory (enable equality-pairsp)))))
  (if (endp equality-pairs)
      (mv (erp-nil) equality-array dag-array dag-len dag-parent-array dag-constant-alist dag-variable-alist)
    (let* ((pair (first equality-pairs))
           (lhs-term (car pair))
           (rhs-term (cdr pair)))
      (mv-let (erp lhs-nodenum-or-quotep dag-array dag-len dag-parent-array dag-constant-alist dag-variable-alist)
        (merge-tree-into-dag-array lhs-term nil dag-array dag-len dag-parent-array dag-constant-alist dag-variable-alist 'dag-array 'dag-parent-array
                                   nil ;fixme interpreted-function-alist
                                   )
        (if erp
            (mv erp equality-array dag-array dag-len dag-parent-array dag-constant-alist dag-variable-alist)
          (if (consp lhs-nodenum-or-quotep)
              (prog2$ (hard-error 'populate-equality-array "equality assumption with constant lhs" nil)
                      (mv (erp-t) equality-array dag-array dag-len dag-parent-array dag-constant-alist dag-variable-alist))
            ;;it's a nodenum
            (mv-let (erp rhs-nodenum-or-quotep dag-array dag-len dag-parent-array dag-constant-alist dag-variable-alist)
              (merge-tree-into-dag-array rhs-term nil dag-array dag-len dag-parent-array dag-constant-alist dag-variable-alist 'dag-array 'dag-parent-array
                                         nil ;fixme interpreted-function-alist
                                         )
              (if erp
                  (mv erp equality-array dag-array dag-len dag-parent-array dag-constant-alist dag-variable-alist)
                (populate-equality-array (rest equality-pairs)
                                         (aset1-expandable 'equality-array equality-array lhs-nodenum-or-quotep rhs-nodenum-or-quotep)
                                         dag-array dag-len dag-parent-array dag-constant-alist dag-variable-alist)))))))))

;;each stack entry is either <nodenum> or (<nodenum> . <t-or-nil-rewrite-objective>)
;;the former indicates a rewrite-objective of '?

(defmacro push-stack-entry (nodenum rewrite-objective stack)
  `(if (eq '? ,rewrite-objective)
       (cons ,nodenum ,stack)
     ;;rewrite-objective of t or nil:
     (cons (cons ,nodenum ,rewrite-objective) ,stack)))

(defmacro push-new-stack (nodenum rewrite-objective stacks)
  `(cons (push-stack-entry ,nodenum ,rewrite-objective nil ;empty stack
                          )
        ,stacks))

;; the rewriter uses a stack of stacks to track its work. each of the smaller
;; stacks represents one term to rewrite (the last node is the top node of that
;; term).  the stack may grow and shrink as child nodes are pushed and popped
;; each smaller stack is equal to the top node of the previous stack, so when a
;; rule is applied to the top node of the current stack (rewriting it to a new
;; term), a new stack is pushed and rewritten fully.  the result is the
;; rewritten version of the top node of the current stack ex: ((a b) (c d e) (f
;; g h)) means we are rewriting h but to do so we must rewrite its supporters f
;; and g.  a rule rewrote f to e, and to rewrite that we are writing its
;; supporters c and d.  a rule rewrote c to b, and to rewrite it we must rewrite
;; its supporter a

;; we can use equality assumptions by preloading information into the result array
;; the result array also captures the memoization
;; i guess when we match free vars using known assumptions the variables so introduced must be rewritten - maybe natural if they get used in further hyps or in the rhs?

;either returns nil (no args are untagged) or extends acc with the untagged args
;if any of the args are not rewritten yet, this returns an extended version of stack, else nil.
(defun get-args-to-simplify (args
                             arg-objectives ;;a list of objectives, or nil (meaning use '? for all)
                             stack
                             found-an-arg-to-rewritep
                             result-array-stobj)
  (declare (xargs :guard (and ;(array1p 'result-array result-array)
                          (true-listp args)
                          (true-listp arg-objectives)
                          (all-dargp-less-than
                           args ; (alen1 'result-array result-array)
                           (len (thearray-length result-array-stobj)) ;2147483646
                           ))
                  :stobjs result-array-stobj))
  (if (endp args)
      (if found-an-arg-to-rewritep
          stack
        nil)
    (let* ((arg (first args))
           (rewrite-objective (if arg-objectives (first arg-objectives) '?))
           )
      (if (or (consp arg) ;it's a quotep, so skip it
              (get-result ;-expandable
               arg rewrite-objective result-array-stobj) ;it's tagged as done, so skip it
              )
          (get-args-to-simplify (rest args) (rest arg-objectives) ;result-array
                                stack found-an-arg-to-rewritep result-array-stobj)
        ;; add an entry to the stack:
        (get-args-to-simplify (rest args) (rest arg-objectives) ;result-array
                              (push-stack-entry arg rewrite-objective stack)
                              t
                              result-array-stobj)))))

(local (in-theory (disable use-all-<-for-car
                           all-dargp-less-than-when-<-of-largest-non-quotep
                           ;;all-dargp-less-than-when-all-consp
                           )))

;drop some of this stuff?:

(set-case-split-limitations 'nil)
(set-case-split-limitations '(10 10))

(local (in-theory (disable  use-all-consp-for-car default-+-2 default-cdr
                           quote-lemma-for-all-dargp-less-than-gen-alt)))

(local (in-theory (disable symbol-alistp))) ;don't induct on this

;fixme move this up?
;;
;; the main mutual recursion for the new rewriter ("rewrite"):
;;
(defttag invariant-risk)
(set-register-invariant-risk nil) ;potentially dangerous but needed for execution speed

(mutual-recursion

 ;; Returns (mv erp hyps-relievedp extended-alist dag-array dag-len dag-parent-array dag-constant-alist dag-variable-alist info tries state result-array-stobj),
 ;; where extended-alist is irrelevant if hyps-relievedp is nil
 ;; keeps trying ASSUMPTION-ARG-LISTS until it finds a match for HYP (thus binding some free vars) for which it can relieve all the OTHER-HYPS (using those variable bindings)
 (defun relieve-free-var-hyp-and-all-others-for-rewrite-rule (assumption-arg-lists ;these are lists of nodenums/quoteps for calls of fn that we can assume (where fn is the top function symbol of hyp)
                                                              hyp-args ;partially instantiated; any vars that remain must match the assumption
                                                              rewrite-objective
                                                              hyp-num ;for printing.  just pass in the full hyp?
                                                              other-hyps
                                                              alist ;maps vars to nodenums/quoteps
                                                              rule-symbol
                                                              dag-array dag-len dag-parent-array dag-constant-alist dag-variable-alist
                                                              ;; print-interval embedded-dag-depth work-hard-when-instructedp
                                                              interpreted-function-alist
                                                              rule-alist
                                                              oi-rule-alist
                                                              refined-assumption-alist ;we need to keep the whole alist in addition to walking down the entry for the current fn
                                                              equality-array
                                                              print monitored-symbols info tries simplify-xorsp state result-array-stobj)
   (declare (xargs :mode :program :stobjs (state result-array-stobj)))
   (if (endp assumption-arg-lists)
       ;;failed to relieve the hyp
       ;;fixme think about how to print failure messages for monitored rules when backtracking..
       (progn$ (and (member-eq rule-symbol monitored-symbols)
                    (cw "(Failed to bind free vars in hyp ~x0 of ~x1.)~%" hyp-num rule-symbol))
               (mv (erp-nil) nil alist dag-array dag-len dag-parent-array dag-constant-alist dag-variable-alist info tries state result-array-stobj))
     (let* ((arg-list (first assumption-arg-lists))
            (fail-or-extended-alist (unify-trees-with-dag-nodes hyp-args arg-list dag-array alist)))
       (if (eq :fail fail-or-extended-alist)
           ;;this assumption didn't match:
           (relieve-free-var-hyp-and-all-others-for-rewrite-rule (rest assumption-arg-lists)
                                                                 hyp-args rewrite-objective hyp-num other-hyps
                                                                 alist rule-symbol
                                                                 dag-array dag-len dag-parent-array dag-constant-alist dag-variable-alist
                                                                 ;;print-interval embedded-dag-depth work-hard-when-instructedp
                                                                 interpreted-function-alist rule-alist oi-rule-alist refined-assumption-alist equality-array print monitored-symbols info tries simplify-xorsp state result-array-stobj)
         (mv-let (erp other-hyps-relievedp extended-alist dag-array dag-len dag-parent-array dag-constant-alist dag-variable-alist info tries state result-array-stobj)
           (relieve-rewrite-rule-hyps other-hyps (+ 1 hyp-num)
                                      rewrite-objective
                                      fail-or-extended-alist ;ASSUMPTION bound some free vars
                                      rule-symbol
                                      dag-array dag-len dag-parent-array dag-constant-alist dag-variable-alist
                                      interpreted-function-alist
                                      rule-alist oi-rule-alist refined-assumption-alist equality-array
                                      print monitored-symbols info tries simplify-xorsp state result-array-stobj
;                                           print-interval embedded-dag-depth work-hard-when-instructedp
                                      )
           (if erp
               (mv erp nil alist dag-array dag-len dag-parent-array dag-constant-alist dag-variable-alist info tries state result-array-stobj)
             (if other-hyps-relievedp
                 (mv (erp-nil) t extended-alist dag-array dag-len dag-parent-array dag-constant-alist dag-variable-alist info tries state result-array-stobj)
               ;;this assumption matched but we couldn't relieve the rest of the hyps:
               (relieve-free-var-hyp-and-all-others-for-rewrite-rule (rest assumption-arg-lists)
                                                                     hyp-args rewrite-objective hyp-num other-hyps
                                                                     alist ;the original alist
                                                                     rule-symbol
                                                                     dag-array dag-len dag-parent-array dag-constant-alist dag-variable-alist
                                                                     ;;  embedded-dag-depth work-hard-when-instructedp
                                                                     interpreted-function-alist rule-alist oi-rule-alist refined-assumption-alist equality-array print monitored-symbols
                                                                     info tries simplify-xorsp state result-array-stobj))))))))

 ;; Returns (mv erp hyps-relievedp alist dag-array dag-len dag-parent-array dag-constant-alist dag-variable-alist info tries state result-array-stobj)
 ;; where ALIST may get extended by the binding of free vars to nodenums/quoteps.
 (defun relieve-rewrite-rule-hyps (hyps ;terms (all non-lambda function calls)
                                   hyp-num
                                   rewrite-objective ;the objective under which we are rewriting the lhs or the rule?
                                   alist ;binds vars in the rule to nodenums/quoteps
                                   rule-symbol
                                   dag-array dag-len dag-parent-array dag-constant-alist dag-variable-alist
;print-interval embedded-dag-depth work-hard-when-instructedp
                                   interpreted-function-alist
                                   rule-alist oi-rule-alist refined-assumption-alist equality-array
                                   print monitored-symbols info tries simplify-xorsp state result-array-stobj)
   (declare (xargs :mode :program :stobjs (state result-array-stobj)))
   (if (endp hyps)
       ;; all hyps relieved:
       (mv (erp-nil) t alist dag-array dag-len dag-parent-array dag-constant-alist dag-variable-alist info tries state result-array-stobj)
     (b* ((hyp (first hyps)) ;known to be a non-lambda function call
          (fn (ffn-symb hyp))
          (- (and (eq :verbose! print) (cw "Relieving hyp: ~x0 with alist ~x1.~%" hyp alist))))
       (if (eq 'axe-rewrite-objective fn)
           (let ((arg (farg1 hyp)))
             (if (and (quotep arg) ;check when making the rule?  would we ever want a term that evaluates to an objective?
                      (eq rewrite-objective (unquote arg)))
                 ;;this hyp counts as relieved:
                 (relieve-rewrite-rule-hyps (rest hyps) (+ 1 hyp-num) rewrite-objective alist rule-symbol
                                            dag-array dag-len dag-parent-array dag-constant-alist dag-variable-alist
                                            interpreted-function-alist rule-alist oi-rule-alist refined-assumption-alist equality-array print monitored-symbols info tries simplify-xorsp state result-array-stobj)
;failed:
               (progn$ (and (member-eq rule-symbol monitored-symbols)
                            ;;is it worth printing in this case?
                            (cw "(Failed (rewrite-objective is ~x0) for hyp ~x1 of ~x2.)~%" rewrite-objective hyp rule-symbol))
                       (mv (erp-nil) nil alist dag-array dag-len dag-parent-array dag-constant-alist dag-variable-alist info tries state result-array-stobj))))
         (if (eq :axe-syntaxp fn)
             (let* ((syntax-expr (cdr hyp)) ;; strip off the AXE-SYNTAXP
                    (result (eval-axe-syntaxp-expr-jvm syntax-expr alist dag-array)))
               (if result
                   ;;this hyp counts as relieved:
                   (relieve-rewrite-rule-hyps (rest hyps) (+ 1 hyp-num) rewrite-objective alist rule-symbol
                                              dag-array dag-len dag-parent-array dag-constant-alist dag-variable-alist
                                              interpreted-function-alist rule-alist oi-rule-alist refined-assumption-alist equality-array print monitored-symbols info tries simplify-xorsp state result-array-stobj)
                 ;;failed to relieve the axe-syntaxp hyp:
                 (progn$ (and (member-eq rule-symbol monitored-symbols)
                              ;;is it worth printing in this case?
                              (progn$ (cw "(Failed to relieve axe-syntaxp hyp: ~x0 for ~x1.)~%" hyp rule-symbol)
                                      ;; (cw "(DAG:~%")
                                      ;; (print-array2 'dag-array dag-array dag-len)
                                      ;; (cw ")~%")
                                      ))
                         (mv (erp-nil) nil alist dag-array dag-len dag-parent-array dag-constant-alist dag-variable-alist info tries state result-array-stobj))))
           (if (eq :axe-bind-free fn)
               ;; To evaluate the axe-bind-free hyp, we use alist, but we also bind the special variable dag-array to the dag-array.
               ;; The soundness of Axe should not depend on what a axe-bind-free function does; thus we cannot pass alist to a bind-free function and trust it to faithfully extend it.  Nor can we trust it to extend the dag without changing any existing nodes (fixme might be nice to allow it to build new nodes though? could return them as terms, unless they get huge?).
;ffixme might be nice to pass in the assumptions to the axe-bind-free-function? e.g., for finding usbp facts
               (let* ((bind-free-expr (cadr hyp)) ;; strip off the AXE-BIND-FREE
                      (result (eval-axe-bind-free-function-application-jvm (ffn-symb bind-free-expr) (fargs bind-free-expr) alist dag-array) ;could make a version without dag-array (may be very common?).. fixme use :dag-array?
                              ))
                 (if result ;; nil to indicate failure, or an alist whose keys should be exactly (cddr hyp)
                     (let ((vars-to-bind (cddr hyp)))
                       (if (not (axe-bind-free-result-okayp result vars-to-bind dag-len))
                           (mv (erp-t)
                               (er hard? 'relieve-rewrite-rule-hyps "Bind free hyp ~x0 for rule ~x1 returned ~x2, but this is not a well-formed alist that binds ~x3." hyp rule-symbol result vars-to-bind)
                               alist dag-array dag-len dag-parent-array dag-constant-alist dag-variable-alist info tries state result-array-stobj)
                         ;;this hyp counts as relieved:
                         (relieve-rewrite-rule-hyps (rest hyps) (+ 1 hyp-num) rewrite-objective
                                                    (append result alist) ;; guaranteed to be disjoint given the analysis done when the rule was made and the call of axe-bind-free-result-okayp above
                                                    rule-symbol
                                                    dag-array dag-len dag-parent-array dag-constant-alist dag-variable-alist
                                                    interpreted-function-alist rule-alist oi-rule-alist refined-assumption-alist equality-array print monitored-symbols info tries simplify-xorsp state result-array-stobj)))
                   ;; failed to relieve the axe-bind-free hyp:
                   (prog2$ (and (member-eq rule-symbol monitored-symbols)
                                (cw "(Failed to relieve axe-bind-free hyp: ~x0 for ~x1.)~%" hyp rule-symbol))
                           (mv (erp-nil) nil alist dag-array dag-len dag-parent-array dag-constant-alist dag-variable-alist info tries state result-array-stobj))))
             (if (eq :free-vars fn) ;can't be a work-hard since there are free vars
                 ;; First, we substitute in for all the vars in HYP that are bound in ALIST (inefficient?)
                 (let ((instantiated-hyp (sublis-var-simple ;fixme allow eval too?  call instantiate-hyp! but then handle the case where a quote is returned.
                                          alist
                                          (cdr hyp) ; strip the :free-vars
                                          )))
                   ;; Now instantiated-hyp is a tree with leaves that are quoteps, nodenums (from vars already bound), and free vars yet to be bound.
                   ;;Since some vars remain in the instantiated-hyp, we search the REFINED-ASSUMPTION-ALIST for matches to bind them:
;fffixme search node-replacement-alist too? or make sure all the context info gets put into REFINED-ASSUMPTIONS?
;the refined-assumptions have been refined so that (equal (pred x) t) becomes (pred x) for better matching
                   (relieve-free-var-hyp-and-all-others-for-rewrite-rule
                    (lookup-eq (ffn-symb instantiated-hyp) refined-assumption-alist) ;hyp will always be a non-lambda function call
                    (fargs instantiated-hyp) rewrite-objective
                    hyp-num
                    (rest hyps)
                    alist rule-symbol
                    dag-array dag-len dag-parent-array dag-constant-alist dag-variable-alist
;print-interval embedded-dag-depth work-hard-when-instructedp
                    interpreted-function-alist rule-alist oi-rule-alist refined-assumption-alist equality-array print monitored-symbols info tries simplify-xorsp state result-array-stobj))
               ;; HYP is not a call to :axe-syntaxp or :axe-bind-free or :axe-rewrite-objective or :free-vars:
               ;; Set the work-hard flag and strip-off the call to work-hard, if present:
               (mv-let
                 (work-hardp hyp)
                 (if (eq 'work-hard fn)
                     (mv t (farg1 hyp)) ;strip off the work-hard
                   (mv nil hyp))
                 ;; No free vars are in the hyp, so we try to relieve the hyp:
                 ;;could add a special case if the hyp is a constant (can happen during instantiation, may be very common?)?
                 (mv-let
                   (erp nodenum-or-quotep dag-array dag-len dag-parent-array dag-constant-alist dag-variable-alist)
                   (merge-term-into-dag-array hyp alist
                                              dag-array dag-len dag-parent-array dag-constant-alist dag-variable-alist
                                              'dag-array 'dag-parent-array
                                              interpreted-function-alist)
                   (if erp
                       (mv erp nil alist dag-array dag-len dag-parent-array dag-constant-alist dag-variable-alist info tries state result-array-stobj)
                     (if (consp nodenum-or-quotep) ;checks for quotep
                         (if (unquote nodenum-or-quotep)
                             ;;this hyp counts as relieved
                             (relieve-rewrite-rule-hyps (rest hyps) (+ 1 hyp-num) rewrite-objective alist rule-symbol
                                                        dag-array dag-len dag-parent-array dag-constant-alist dag-variable-alist
                                                        ;;print-interval embedded-dag-depth work-hard-when-instructedp
                                                        interpreted-function-alist rule-alist oi-rule-alist
                                                        refined-assumption-alist equality-array print monitored-symbols info tries simplify-xorsp state result-array-stobj)
                           ;;failed to relieve this hyp:
                           (progn$ (and (member-eq rule-symbol monitored-symbols)
                                        (cw "(Failed to relieve hyp: ~x0 for ~x1 (instantiated to nil).)~%" hyp rule-symbol))
                                   (mv (erp-nil) nil alist dag-array dag-len dag-parent-array dag-constant-alist dag-variable-alist info tries state result-array-stobj)))
                       ;;we need to rewrite the hyp:
                       (let ((old-try-count tries))
                         (mv-let
                           (erp new-nodenum-or-quotep dag-array dag-len dag-parent-array dag-constant-alist dag-variable-alist info tries state result-array-stobj)
                           (rewrite-dag-core (push-new-stack nodenum-or-quotep t nil)
                                             dag-array dag-len dag-parent-array dag-constant-alist dag-variable-alist
                                             nil nil
                                             interpreted-function-alist rule-alist oi-rule-alist refined-assumption-alist equality-array print monitored-symbols info tries simplify-xorsp state result-array-stobj)
                           (if erp
                               (mv erp nil alist dag-array dag-len dag-parent-array dag-constant-alist dag-variable-alist info tries state result-array-stobj)
                             (let ((try-diff (and old-try-count (- tries old-try-count))))
                               (if (consp new-nodenum-or-quotep) ;checks for quotep
                                   (if (unquote new-nodenum-or-quotep)
                                       ;; hyp rewrote to a non-nil constant and so counts as relieved:
                                       (relieve-rewrite-rule-hyps (rest hyps) (+ 1 hyp-num) rewrite-objective alist
                                                                  rule-symbol
                                                                  dag-array dag-len dag-parent-array dag-constant-alist dag-variable-alist
                                                                  ;;print-interval embedded-dag-depth work-hard-when-instructedp
                                                                  interpreted-function-alist rule-alist oi-rule-alist refined-assumption-alist equality-array print monitored-symbols info tries simplify-xorsp state result-array-stobj)
                                     ;;hyp rewrote to nil, so we failed to relieve it:
                                     ;;fffixme add support for printing if try-diff is large
                                     (progn$ (and (member-eq rule-symbol monitored-symbols)
                                                  (cw "(Failed to relieve hyp: ~x0 for ~x1 (rewrote to nil).)~%" hyp rule-symbol))
                                             (mv (erp-nil) nil alist dag-array dag-len dag-parent-array dag-constant-alist dag-variable-alist info tries state result-array-stobj)))
                                 ;;hyp didn't rewrite to a constant:
                                 (prog2$
                                  (and old-try-count print (or (eq :verbose print) (eq :verbose! print)) (< 100 try-diff) (cw "(~x0 tries wasted: ~x1:~x2 (non-constant result))~%" try-diff rule-symbol hyp-num))
                                  (if (and work-hardp
                                           ;;work-hard-when-instructedp fffffixme thread this through
                                           )
                                      ;;If we have been instructed to work hard:
                                      (progn$
                                       (cw "(Axe Rewriter is working hard on a hyp of ~x0, namely: ~x1~%" rule-symbol hyp) ;print the instantiated-hyp and hyp num too?
                                       (cw "(Rewrote to:~%")
                                       (if (member-eq print '(t :verbose :verbose!))
                                           (print-dag-only-supporters 'dag-array dag-array new-nodenum-or-quotep) ;fixme print the assumptions (of all kinds)?
                                         (cw ":elided"))
                                       (cw ")~%")
                                       ;; we used to have to save and restore the dag, but now the prover doesn't change any nodes, so that isn't necessary
                                       ;;add the negated assumptions to the dag (fixme what about other equality-assumptions? anything else?):
                                       (mv-let
                                         (erp negated-assumptions dag-array dag-len dag-parent-array dag-constant-alist dag-variable-alist)
                                         (merge-trees-into-dag-array ;inefficient?: fixme use equality-array here too, or is that info all in refined-assumption-alist??
                                          (negate-terms (decode-refined-assumption-alist refined-assumption-alist))
                                          nil
                                          dag-array dag-len dag-parent-array dag-constant-alist dag-variable-alist 'dag-array 'dag-parent-array
                                          nil ;fixme ifns
                                          )
                                         (if erp
                                             (mv erp nil alist dag-array dag-len dag-parent-array dag-constant-alist dag-variable-alist info tries state result-array-stobj)
                                           ;;call the full prover:
                                           (mv-let
                                             (erp result dag-array dag-len dag-parent-array dag-constant-alist dag-variable-alist info tries state)
                                             ;;fixme should this do mitering and merging (which would then call the prover on individual node pairs)?
                                             (prove-disjunction-with-axe-prover (cons new-nodenum-or-quotep negated-assumptions) ;these are the literals
                                                                                dag-array dag-len dag-parent-array dag-constant-alist dag-variable-alist
                                                                                (list rule-alist) ;fffixme this should be prover-rule-alist
                                                                                interpreted-function-alist
                                                                                nil ;Sun Jan  2 19:08:59 2011 monitored-symbols (was printing too much)
                                                                                print ;:brief ;;print more for work-hard hyps (seemed to print too much? but i would like to see the failures) was :brief until Mon Nov  1 04:23:45 2010 but that may have caused errors with increment-hit-count
                                                                                (symbol-name (pack$ rule-symbol "-HYP-" hyp-num "-WORK-HARD-FOR-"  "UNKNOWN" ;fixme pass around a tag to use instead of unknown?
                                                                                                    ))
                                                                                *default-stp-max-conflicts* ;max-conflicts ;fixme pass this around
                                                                                t ;nil ;print-max-conflicts-goalp
                                                                                nil ;don't work hard on another work-hard hyp fffixme think about this
                                                                                info tries
                                                                                1 ;; prover-depth > 1 disallows changing existing nodes
                                                                                ;;simplify-xorsp ;pass in to prover?
                                                                                nil ;options
                                                                                (+ -1 (expt 2 59)) ;max fixnum?
                                                                                state)
                                             (if erp
                                                 (mv erp nil alist dag-array dag-len dag-parent-array dag-constant-alist dag-variable-alist info tries state result-array-stobj)
                                               (if (eq :proved result)
                                                   ;;the hyp counts as relieved:
                                                   (progn$ ;(maybe-print-hit-counts t info) ;ffffixme these are cumulative counts
                                                    (cw "Proved the work-hard hyp)~%")
                                                    (relieve-rewrite-rule-hyps (rest hyps) (+ 1 hyp-num) rewrite-objective alist
                                                                               rule-symbol dag-array dag-len dag-parent-array dag-constant-alist dag-variable-alist
                                                                               interpreted-function-alist rule-alist oi-rule-alist refined-assumption-alist equality-array print monitored-symbols
                                                                               info tries simplify-xorsp state result-array-stobj))
                                                 (progn$ (cw "Failed to prove the work-hard hyp for ~x0)~%" rule-symbol)
                                                         (and (member-eq rule-symbol monitored-symbols)
                                                              (progn$
                                                               (cw "(Failed to relieve hyp: ~x0 for ~x1 (rewrote to non-constant).~%" hyp rule-symbol)
                                                               (cw "Reason: Rewrote to:~%")
                                                               (print-dag-only-supporters 'dag-array dag-array new-nodenum-or-quotep)
                                                               ;;fixme print the equality array?
                                                               (cw "Alist: ~x0.~%Refined assumption alist: ~x1)~%" alist refined-assumption-alist)))
                                                         (mv (erp-nil) nil alist dag-array dag-len dag-parent-array dag-constant-alist dag-variable-alist info tries state result-array-stobj))))))))
                                    ;;failed to relieve this hyp:
                                    (progn$ (and (member-eq rule-symbol monitored-symbols)
                                                 (progn$
                                                  (cw "(Failed to relieve hyp: ~x0 for ~x1 (rewrote to non-constant).~%" hyp rule-symbol)
                                                  (cw "Reason: Rewrote to:~%")
                                                  (print-dag-only-supporters 'dag-array dag-array new-nodenum-or-quotep)
                                                  ;;fixme print the equality array?
                                                  (cw "Alist: ~x0.~%Refined assumption alist: ~x1)~%" alist refined-assumption-alist)))
                                            (mv (erp-nil) nil alist dag-array dag-len dag-parent-array dag-constant-alist dag-variable-alist info tries state result-array-stobj))))))))))))))))))))

 ;; Returns (mv erp rhs-or-nil dag-array dag-len dag-parent-array dag-constant-alist dag-variable-alist info tries state result-array-stobj),
 ;; where RHS-OR-NIL is either nil (no rule fired) or a quotep/nodenum from instantiating the rhs of a rule that fired
 (defun try-to-apply-rewrite-rules (stored-rules ;;the rules for the current fn, in stored-rule format
                                    args-to-match ;;nodenums or quoteps of the arguments to fn
                                    rewrite-objective
                                    dag-array dag-len dag-parent-array dag-constant-alist dag-variable-alist
                                    interpreted-function-alist
                                    rule-alist oi-rule-alist refined-assumption-alist equality-array print monitored-symbols info tries simplify-xorsp state result-array-stobj)
   (declare (xargs :mode :program :stobjs (state result-array-stobj)))
   (if (endp stored-rules)
       ;;no rule fired:
       (mv (erp-nil) nil dag-array dag-len dag-parent-array dag-constant-alist dag-variable-alist info tries state result-array-stobj)
     (let* ((stored-rule (first stored-rules))
            (rule-lhs-args (stored-rule-lhs-args stored-rule))
            (tries (and tries (+ 1 tries))) ;so tries includes rules that have the right function symbol but don't even match
            (alist-or-fail (unify-terms-and-dag-items-fast rule-lhs-args
                                                       args-to-match
                                                       dag-array
                                                       dag-len)))
       (if (eq :fail alist-or-fail)
           ;;the rule didn't match, so try the next rule:
           (try-to-apply-rewrite-rules (rest stored-rules) args-to-match rewrite-objective
                                       dag-array dag-len dag-parent-array dag-constant-alist dag-variable-alist
                                       interpreted-function-alist rule-alist oi-rule-alist
                                       refined-assumption-alist equality-array print monitored-symbols info tries simplify-xorsp state result-array-stobj)
         ;;the rule matched, so try to relieve its hyps:
         (b* ((rule-symbol (stored-rule-symbol stored-rule))
              (- (and (eq print :verbose!)
                          (cw "(Trying to apply ~x0.~%" rule-symbol)))
              (hyps (stored-rule-hyps stored-rule)))
           (mv-let (erp hyps-relievedp alist ;may get extended by the binding of free vars
                                   dag-array dag-len dag-parent-array dag-constant-alist dag-variable-alist info tries state result-array-stobj)
                   (if (not hyps)
                       ;;if there are no hyps, don't even bother: fixme is this special case worth it?
                       (mv (erp-nil) t alist-or-fail dag-array dag-len dag-parent-array dag-constant-alist dag-variable-alist info tries state result-array-stobj)
                     (relieve-rewrite-rule-hyps hyps
                                                1 ;;initial hyp number
                                                rewrite-objective
                                                alist-or-fail
                                                rule-symbol
                                                dag-array dag-len dag-parent-array dag-constant-alist dag-variable-alist
                                                interpreted-function-alist rule-alist oi-rule-alist refined-assumption-alist equality-array print monitored-symbols info tries simplify-xorsp state result-array-stobj))
                   (if erp
                       (mv erp nil dag-array dag-len dag-parent-array dag-constant-alist dag-variable-alist info tries state result-array-stobj)
                     (if hyps-relievedp
                         ;;the hyps were relieved:
                         (let* ((info (and info (increment-hit-count-in-info-world rule-symbol info))))
                           (prog2$ (and (eq print :verbose!)
                                        (cw "Rewriting with ~x0.)~%" rule-symbol))
                                   (mv-let (erp nodenum-or-quotep dag-array dag-len dag-parent-array dag-constant-alist dag-variable-alist)
                                     (merge-term-into-dag-array (stored-rule-rhs stored-rule) alist
                                                                dag-array dag-len dag-parent-array dag-constant-alist dag-variable-alist 'dag-array 'dag-parent-array
                                                                interpreted-function-alist)
                                     (if erp
                                         (mv erp nil dag-array dag-len dag-parent-array dag-constant-alist dag-variable-alist info tries state result-array-stobj)
                                       (mv (erp-nil) nodenum-or-quotep dag-array dag-len dag-parent-array dag-constant-alist dag-variable-alist info tries state result-array-stobj)))))
                       ;;failed to relieve the hyps, so try the next rule:
                       (prog2$ (and (eq print :verbose!)
                                    (cw "Failed to apply rule ~x0.)~%" rule-symbol))
                               (try-to-apply-rewrite-rules (rest stored-rules) args-to-match rewrite-objective
                                                           dag-array dag-len dag-parent-array dag-constant-alist dag-variable-alist
                                                           interpreted-function-alist rule-alist oi-rule-alist refined-assumption-alist equality-array print monitored-symbols info tries simplify-xorsp state result-array-stobj))))))))))

 ;;each stack represents the pending rewrites.  the bottom node of each stack represents the rewrite of the top node of the stack beneath.
 ;;the bottom node of the bottom stack represents the whole thing being rewritten
 ;;instead of using aref1-expandable, we could expand the result-array in sync with the dag-array - old comment?
 ;; Returns (mv erp final-result dag-array dag-len dag-parent-array dag-constant-alist dag-variable-alist info tries state result-array-stobj)
 ;; the dag coming in should not include lambdas (they should be beta-reduced whenever we make a dag?)
 ;; Extends the DAG but doesn't change any existing nodes?
 (defun rewrite-dag-core (stacks
                          dag-array dag-len dag-parent-array dag-constant-alist dag-variable-alist
                          previous-node-result ;nil or the result of a node we just popped off
                          previous-stack-result ;nil or the result of a stack we just popped off
                          ;;fixme add flags, etc.
                          interpreted-function-alist rule-alist oi-rule-alist refined-assumption-alist
                          equality-array ;nil or an array mapping nodenums to nodenums-or-quoteps? maybe use an alist with sorted keys?
                          print monitored-symbols
                          info  ;a non-empty info-world or nil
                          tries ;a natural or nil
                          simplify-xorsp state result-array-stobj ;; (includes polarity info)
                          )
   (declare (xargs :mode :program :stobjs (state result-array-stobj)))
   (if (endp stacks)
       (mv (erp-nil) previous-stack-result dag-array dag-len dag-parent-array dag-constant-alist dag-variable-alist info tries state result-array-stobj)
     ;;there is at least one stack left:
     (let* ((stack (first stacks)))
       (if (endp stack)
           ;;The current stack is empty, so we must have just popped off its bottom node (and previous-node-result must contain the result of rewriting that node, which is also the result of rewriting the top node in the previous stack).  We pop off the current (empty) stack and set previous-stack-result to previous-node-result.
           (rewrite-dag-core (rest stacks)
                             dag-array dag-len dag-parent-array dag-constant-alist dag-variable-alist
                             nil
                             previous-node-result
                             interpreted-function-alist rule-alist oi-rule-alist refined-assumption-alist equality-array print monitored-symbols info tries simplify-xorsp state result-array-stobj)
         (let* ((stack-entry (first stack)) ;use "top"?
                (nodenum (if (atom stack-entry) stack-entry (car stack-entry)))
                (rewrite-objective (if (atom stack-entry) '? (cdr stack-entry))))
           (if previous-stack-result
               ;;we just popped off a stack that was pushed to rewrite the top node of the current stack
               (let ((result-array-stobj (set-result nodenum rewrite-objective previous-stack-result result-array-stobj)))
                 (rewrite-dag-core (cons (rest stack) (rest stacks))
                                   dag-array dag-len dag-parent-array dag-constant-alist dag-variable-alist
                                   previous-stack-result nil interpreted-function-alist rule-alist oi-rule-alist
                                   refined-assumption-alist equality-array print monitored-symbols info tries simplify-xorsp state result-array-stobj))
             ;;normal case:
             (let* ((possible-result (get-result nodenum rewrite-objective result-array-stobj)))
               (if possible-result
                   ;; we know what the top node on the current stack rewrites to (with the current objective), so just pop it off:
                   (rewrite-dag-core (cons (rest stack) (rest stacks))
                                     dag-array dag-len dag-parent-array dag-constant-alist dag-variable-alist
                                     possible-result
                                     nil
                                     interpreted-function-alist rule-alist oi-rule-alist refined-assumption-alist equality-array print monitored-symbols info tries simplify-xorsp state result-array-stobj)
                 ;;we don't yet know what the top node on the current stack rewrites to (with the current objective):
                 (b* ((- (and print
                              (equal 0 (mod nodenum 1000)) ;fixme how expensive are these mods?  just keep a counter from 0 to 1000 and reset it to 0 once it hits 1000 (of course the nodes are not processed in order)?
                              (cw "(Rewriting node ~x0 (obj: ~x1).)~%" nodenum rewrite-objective)))
                      (expr (aref1 'dag-array dag-array nodenum)))
                   (if (atom expr)
                       ;;expr is a variable: all we can do is look it up in the equality assumptions
                       (let ((equality-match (and equality-array
                                                  (aref1-expandable 'equality-array equality-array nodenum))))
                         (if equality-match
                             (if (consp equality-match) ;equated to a constant
                                 (let ((result-array-stobj
                                        (set-result nodenum rewrite-objective equality-match result-array-stobj)))
                                   (rewrite-dag-core (cons (rest stack) (rest stacks)) ;pop the nodenum
                                                     dag-array dag-len dag-parent-array dag-constant-alist dag-variable-alist
                                                     equality-match
                                                     nil
                                                     interpreted-function-alist rule-alist oi-rule-alist refined-assumption-alist equality-array print monitored-symbols info tries simplify-xorsp state result-array-stobj))
                               ;;rewrite the thing this node is equal to (equality-match is a nodenum):
                               (rewrite-dag-core (push-new-stack equality-match rewrite-objective stacks) ;pushes a new stack for the thing
                                                 dag-array dag-len dag-parent-array dag-constant-alist dag-variable-alist
                                                 nil
                                                 nil
                                                 interpreted-function-alist rule-alist oi-rule-alist refined-assumption-alist equality-array print monitored-symbols info tries simplify-xorsp state result-array-stobj))
                           ;;no equality match for the variable, so it just rewrites to itself :
                           (let ((result-array-stobj (set-result nodenum rewrite-objective nodenum result-array-stobj)))
                             (rewrite-dag-core (cons (rest stack) (rest stacks)) ;pop the nodenum
                                               dag-array dag-len dag-parent-array dag-constant-alist dag-variable-alist
                                               nodenum
                                               nil
                                               interpreted-function-alist rule-alist oi-rule-alist refined-assumption-alist equality-array print monitored-symbols info tries simplify-xorsp state result-array-stobj))))
                     (let ((fn (ffn-symb expr)))
                       (if (eq 'quote fn)
                           ;;expr is a constant and so rewrites to itself:
                           (let ((result-array-stobj (set-result nodenum rewrite-objective expr result-array-stobj)))
                             (rewrite-dag-core (cons (rest stack) (rest stacks))
                                               dag-array dag-len dag-parent-array dag-constant-alist dag-variable-alist
                                               expr
                                               nil
                                               interpreted-function-alist rule-alist oi-rule-alist refined-assumption-alist equality-array print monitored-symbols info tries simplify-xorsp state result-array-stobj))
                         ;;expr is a function call (should never be a lambda, since those should never be stored in dag nodes):
                         (let* ((args (dargs expr)))
                           ;;check whether it is a ground term: ffixme don't even add an evaluatable ground term to the dag and then improve this?
                           (if (and (all-consp args)
                                    (or (member-eq fn *axe-evaluator-functions*)
                                        (eq fn 'DAG-VAL-WITH-AXE-EVALUATOR) ;fixme add to *axe-evaluator-functions*? or use a different list? fixme add the other generated fn names?
                                        (assoc-eq fn interpreted-function-alist) ;fixme?
                                        )
                                    (not (eq fn 'repeat)) ;Wed Feb 16 22:23:08 2011
                                    )
                               ;;it's a ground term (TODO: What if it's not evaluatable?):
                               (let* ((result (enquote (apply-axe-evaluator-to-quoted-args fn args interpreted-function-alist 0)))
                                      (result-array-stobj (set-result nodenum rewrite-objective result result-array-stobj)))
                                 (rewrite-dag-core (cons (rest stack) (rest stacks)) ;pop this nodenum
                                                   dag-array dag-len dag-parent-array dag-constant-alist dag-variable-alist
                                                   result
                                                   nil
                                                   interpreted-function-alist rule-alist oi-rule-alist refined-assumption-alist equality-array print monitored-symbols info tries simplify-xorsp state result-array-stobj))
                             ;; it's not a ground term:
                             ;;Before simpifying the args, we try to apply outside-in rewrite rules:
                             (mv-let (erp rhs-or-nil dag-array dag-len dag-parent-array dag-constant-alist dag-variable-alist info tries state result-array-stobj)
                               (try-to-apply-rewrite-rules (get-rules-for-fn fn oi-rule-alist)
                                                           args
                                                           rewrite-objective
                                                           dag-array dag-len dag-parent-array dag-constant-alist dag-variable-alist
                                                           interpreted-function-alist
                                                           rule-alist oi-rule-alist refined-assumption-alist equality-array print monitored-symbols info tries simplify-xorsp state result-array-stobj)
                               (if erp
                                   (mv erp nil dag-array dag-len dag-parent-array dag-constant-alist dag-variable-alist info tries state result-array-stobj)
                                 (if rhs-or-nil
                                     ;;some rule fired:
                                     (if (consp rhs-or-nil) ;it's a quotep
                                         (let ((result-array-stobj (set-result nodenum rewrite-objective rhs-or-nil result-array-stobj)))
                                           (rewrite-dag-core (cons (rest stack) (rest stacks)) ;pop this nodenum
                                                             dag-array dag-len dag-parent-array dag-constant-alist dag-variable-alist
                                                             rhs-or-nil
                                                             nil
                                                             interpreted-function-alist rule-alist oi-rule-alist refined-assumption-alist equality-array print monitored-symbols info tries simplify-xorsp state result-array-stobj))
                                       ;;rewrite the rhs:
                                       (rewrite-dag-core (push-new-stack rhs-or-nil rewrite-objective stacks) ;;pushes a new stack for the rhs
                                                         dag-array dag-len dag-parent-array dag-constant-alist dag-variable-alist
                                                         nil
                                                         nil
                                                         interpreted-function-alist rule-alist oi-rule-alist refined-assumption-alist equality-array print monitored-symbols info tries simplify-xorsp state result-array-stobj))
                                   ;;no outside-in rule fired, so simplify the args and then try regular rules:
                                   ;;fixme check this..
                                   ;;fixme add support for boolor and booland..
                                   (let* ((arg-objectives (if (eq 'not fn)
                                                              (list (flip-objective rewrite-objective))
                                                            nil))
                                          (extended-stack-or-nil (get-args-to-simplify args arg-objectives stack nil result-array-stobj))) ;maybe just always push the nodes?
                                     (if extended-stack-or-nil
                                         ;;there are some args to simplify, so push them onto the current stack and handle them first:
                                         (rewrite-dag-core (cons extended-stack-or-nil (rest stacks))
                                                           dag-array dag-len dag-parent-array dag-constant-alist dag-variable-alist
                                                           nil
                                                           nil
                                                           interpreted-function-alist rule-alist oi-rule-alist refined-assumption-alist equality-array print monitored-symbols info tries simplify-xorsp state result-array-stobj)
                                       ;;there are no args to simplify:
                                       (let* ((simplified-args (lookup-args-in-result-array2 args arg-objectives result-array-stobj))) ;check for all quoteps here?
                                         ;;check whether it is a ground term now:
                                         (if (and (all-consp simplified-args) ;check whether they are all quoteps
                                                  (or (member-eq fn *axe-evaluator-functions*)
                                                      (eq fn 'DAG-VAL-WITH-AXE-EVALUATOR) ;fixme add to *axe-evaluator-functions*? or use a different list? fixme add the other generated fn names?
                                                      (assoc-eq fn interpreted-function-alist) ;fixme?
                                                      )
                                                  (not (eq 'repeat fn)) ;Wed Feb 16 22:23:19 2011
                                                  )
                                             ;;it's a ground term:
                                             (let* ((result (enquote (apply-axe-evaluator-to-quoted-args fn simplified-args interpreted-function-alist 0)))
                                                    (result-array-stobj (set-result nodenum rewrite-objective result result-array-stobj)))
                                               (rewrite-dag-core (cons (rest stack) (rest stacks)) ;pop this nodenum
                                                                 dag-array dag-len dag-parent-array dag-constant-alist dag-variable-alist
                                                                 result
                                                                 nil interpreted-function-alist rule-alist oi-rule-alist refined-assumption-alist equality-array print monitored-symbols info tries simplify-xorsp state result-array-stobj))
                                           ;;it is not a ground term:
                                           ;;Now try to apply rewrite rules:
                                           (mv-let (erp rhs-or-nil dag-array dag-len dag-parent-array dag-constant-alist dag-variable-alist info tries state result-array-stobj)
                                             (try-to-apply-rewrite-rules (get-rules-for-fn fn rule-alist)
                                                                         simplified-args
                                                                         rewrite-objective
                                                                         dag-array dag-len dag-parent-array dag-constant-alist dag-variable-alist
                                                                         interpreted-function-alist
                                                                         rule-alist oi-rule-alist refined-assumption-alist equality-array print monitored-symbols info tries simplify-xorsp state result-array-stobj)
                                             (if erp
                                                 (mv erp nil dag-array dag-len dag-parent-array dag-constant-alist dag-variable-alist info tries state result-array-stobj)
                                               (if rhs-or-nil
                                                   ;;some rule fired, so simplify the rhs if necessary:
                                                   (if (consp rhs-or-nil)
                                                       ;; the rhs is a quotep
                                                       (let ((result-array-stobj (set-result nodenum rewrite-objective rhs-or-nil result-array-stobj)))
                                                         (rewrite-dag-core (cons (rest stack) (rest stacks)) ;pop this nodenum
                                                                           dag-array dag-len dag-parent-array dag-constant-alist dag-variable-alist
                                                                           rhs-or-nil
                                                                           nil
                                                                           interpreted-function-alist rule-alist oi-rule-alist refined-assumption-alist equality-array print monitored-symbols info tries simplify-xorsp state result-array-stobj))
                                                     ;;rewrite the rhs:
                                                     (rewrite-dag-core (push-new-stack rhs-or-nil rewrite-objective stacks) ;pushes a new stack for the rhs
                                                                       dag-array dag-len dag-parent-array dag-constant-alist dag-variable-alist
                                                                       nil nil
                                                                       interpreted-function-alist rule-alist oi-rule-alist refined-assumption-alist equality-array print monitored-symbols info tries simplify-xorsp state result-array-stobj))
                                                 ;;no rule fired, so add this expr to the dag, then check whether it is equated to anything:
                                                 (mv-let (erp new-nodenum dag-array dag-len dag-parent-array dag-constant-alist) ;version for non-ground terms? or maybe we can't eval the fn
                                                   ;; TODO: Handle xors before we do this?
                                                   (add-function-call-expr-to-dag-array fn simplified-args dag-array dag-len dag-parent-array dag-constant-alist)
                                                   (if erp
                                                       (mv erp nil dag-array dag-len dag-parent-array dag-constant-alist dag-variable-alist info tries state result-array-stobj)
                                                     ;;see if the node is equated to anything (is this the right place to check this?)
                                                     (let ((equality-match (and equality-array
                                                                                (aref1-expandable 'equality-array equality-array new-nodenum))))
                                                       (if equality-match
                                                           (if (consp equality-match) ;equated to a constant
                                                               (let ((result-array-stobj (set-result nodenum rewrite-objective equality-match result-array-stobj)))
                                                                 (rewrite-dag-core (cons (rest stack) (rest stacks)) ;pop the nodenum
                                                                                   dag-array dag-len dag-parent-array dag-constant-alist dag-variable-alist
                                                                                   equality-match nil
                                                                                   interpreted-function-alist rule-alist oi-rule-alist refined-assumption-alist equality-array print
                                                                                   monitored-symbols info tries simplify-xorsp state result-array-stobj))
                                                             ;;rewrite the thing this node is equal to (equality-match is a nodenum):
                                                             (rewrite-dag-core
                                                              (push-new-stack equality-match rewrite-objective stacks)
                                                              dag-array dag-len dag-parent-array dag-constant-alist dag-variable-alist
                                                              nil nil
                                                              interpreted-function-alist rule-alist oi-rule-alist refined-assumption-alist equality-array
                                                              print monitored-symbols info tries simplify-xorsp state result-array-stobj))
                                                         ;;no equality match:
                                                         (if (and (eq fn 'bvxor) ;; TODO: Add similar handling for bitxor!
                                                                  simplify-xorsp
                                                                  (quoted-natp (first simplified-args)))
                                                             ;;it's a bvxor. note that since the args are simplified, if they are bvxor nests they are *normalized* bvxor nests
                                                             (b* ((bvxor-width (unquote (first simplified-args)))
                                                                  ;; get xors from arg2 (TODO: Consider memoizing):
                                                                  ((mv arg2-constant arg2-leaves-increasing)
                                                                   (leaves-of-normalized-bvxor-nest (second simplified-args) bvxor-width 'dag-array dag-array dag-len))
                                                                  ;; get xors from arg3 (TODO: Consider memoizing):
                                                                  ((mv arg3-constant arg3-leaves-increasing)
                                                                   (leaves-of-normalized-bvxor-nest (third simplified-args) bvxor-width 'dag-array dag-array dag-len))
                                                                  ;; Make the leaves of the new nest:
                                                                  (nodenum-leaves-decreasing (merge-and-remove-dups arg2-leaves-increasing arg3-leaves-increasing nil))
                                                                  (accumulated-constant (bvxor bvxor-width arg2-constant arg3-constant))
                                                                  ;; Build the new nest:
<<<<<<< HEAD
                                                                  ((mv new-nodenum-or-quotep dag-array dag-len dag-parent-array dag-constant-alist dag-variable-alist)
                                                                   (add-bvxor-nest-to-dag-array-ignore-errors ;; TODO: handle the constant separately
=======
                                                                  ((mv erp new-nodenum-or-quotep dag-array dag-len dag-parent-array dag-constant-alist dag-variable-alist)
                                                                   (add-bvxor-nest-to-dag-array ;fixme handle the constant separately
>>>>>>> c0987cde
                                                                    ;;add-bvxor-nest-to-dag-array takes the list of items in *increasing* (reverse) order:
                                                                    (if (eql 0 accumulated-constant)
                                                                        (reverse-list nodenum-leaves-decreasing) ;if the constant is 0, drop it
                                                                      (revappend nodenum-leaves-decreasing
                                                                                 (list (enquote accumulated-constant))))
                                                                    bvxor-width
                                                                    (enquote bvxor-width)
<<<<<<< HEAD
                                                                    dag-array dag-len dag-parent-array dag-constant-alist dag-variable-alist 'dag-array 'dag-parent-array)))
                                                               (if (consp new-nodenum-or-quotep) ;the bvxor nest became a constant (perhaps duplicate leaves cancelled each other)
=======
                                                                    dag-array dag-len dag-parent-array dag-constant-alist dag-variable-alist 'dag-array 'dag-parent-array))
                                                                  ((when erp) (mv erp nil dag-array dag-len dag-parent-array dag-constant-alist dag-variable-alist info tries state result-array-stobj)))
                                                               (if (consp new-nodenum-or-quotep) ;the bvxor nest became a constant
>>>>>>> c0987cde
                                                                   (let ((result-array-stobj (set-result nodenum rewrite-objective new-nodenum-or-quotep result-array-stobj)))
                                                                     (rewrite-dag-core (cons (rest stack) (rest stacks)) ;pop the nodenum
                                                                                       dag-array dag-len dag-parent-array dag-constant-alist dag-variable-alist
                                                                                       new-nodenum-or-quotep nil
                                                                                       interpreted-function-alist rule-alist oi-rule-alist refined-assumption-alist equality-array print
                                                                                       monitored-symbols info tries simplify-xorsp state result-array-stobj))
                                                                 (if (eql new-nodenum new-nodenum-or-quotep)
                                                                     ;;the bvxor nest is already normalized: (fixme more efficient handling of this case?
                                                                     (let ((result-array-stobj (set-result nodenum rewrite-objective new-nodenum-or-quotep result-array-stobj)))
                                                                       (rewrite-dag-core (cons (rest stack) (rest stacks)) ;pop the nodenum
                                                                                         dag-array dag-len dag-parent-array dag-constant-alist dag-variable-alist
                                                                                         new-nodenum-or-quotep nil
                                                                                         interpreted-function-alist rule-alist oi-rule-alist refined-assumption-alist equality-array
                                                                                         print monitored-symbols info tries simplify-xorsp state result-array-stobj))
                                                                   ;;rewrite the node the bvxor nest became:
                                                                   ;;fffixme think about this?!
                                                                   (rewrite-dag-core
                                                                    (push-new-stack new-nodenum-or-quotep rewrite-objective stacks) ;pushes a new stack for the thing
                                                                    dag-array dag-len dag-parent-array dag-constant-alist dag-variable-alist
                                                                    nil nil
                                                                    interpreted-function-alist rule-alist oi-rule-alist refined-assumption-alist equality-array print monitored-symbols
                                                                    info tries simplify-xorsp state result-array-stobj))))
                                                           ;; it's not a bvxor we can handle (or we are not handling bvxor specially):
                                                           ;; we are done rewriting nodenum:
                                                           (let ((result-array-stobj (set-result nodenum rewrite-objective new-nodenum result-array-stobj)))
                                                             (rewrite-dag-core (cons (rest stack) (rest stacks)) ;pop the nodenum
                                                                               dag-array dag-len dag-parent-array dag-constant-alist dag-variable-alist
                                                                               new-nodenum nil
                                                                               interpreted-function-alist rule-alist oi-rule-alist refined-assumption-alist equality-array print
                                                                               monitored-symbols info tries simplify-xorsp state result-array-stobj)))))))))))))))))))))))))))))))
 ) ;end mutual-recursion

;; rewrites nodenum and all supporting nodes
;; Returns (mv erp nodenum-or-quotep dag-array dag-len dag-parent-array dag-constant-alist dag-variable-alist state result-array-stobj)
  ;; Extends the DAG but doesn't change any existing nodes?
(defun rewrite-nodenum (nodenum rewrite-objective
                                dag-array dag-len dag-parent-array dag-constant-alist dag-variable-alist
                                interpreted-function-alist rule-alist oi-rule-alist
                                refined-assumption-alist
                                equality-array
                                print monitored-symbols
                                simplify-xorsp state result-array-stobj)
  (declare (xargs :mode :program :stobjs (state result-array-stobj)))
  (let* ((result-array-stobj (clear-result-array-stobj result-array-stobj)))
    (mv-let (erp result dag-array dag-len dag-parent-array dag-constant-alist dag-variable-alist info tries state result-array-stobj)
      (rewrite-dag-core (push-new-stack nodenum rewrite-objective
                                        nil ;empty stack
                                        )
                        dag-array dag-len dag-parent-array dag-constant-alist dag-variable-alist
                        nil nil
                        interpreted-function-alist rule-alist oi-rule-alist
                        refined-assumption-alist
                        equality-array
                        print monitored-symbols
                        (and print (not (eq :brief print)) (empty-info-world)) ;fixme if print is brief, keep a simple total number of hits and just print the total below??:
                        (and print (zero-tries))
                        simplify-xorsp state result-array-stobj)
      (progn$ (and print (not (eq :brief print)) (maybe-print-hit-counts print info ;; (append (rules-from-rule-alist rule-alist)
                                                                                    ;;   ;; do these get counted?
                                                                                    ;;   (rules-from-rule-alist oi-rule-alist))
                                                                         ))
              (and print (cw "Total tries: ~x0.~%" tries))
              (mv erp result dag-array dag-len dag-parent-array dag-constant-alist dag-variable-alist state result-array-stobj)))))

;; todo: rename
;;returns (mv erp dag-lst-or-quotep state result-array-stobj)
;;fixme allow this to take assumptions as nodenums in some array (should this function be allowed to destroy that array?  can there be irrelevant nodes supporting the nodes?)
(defun rewrite-dag-lst (dag-lst-or-quotep rewrite-objective interpreted-function-alist rule-alist oi-rule-alist
                                          assumptions ;terms to assume
                                          print monitored-symbols simplify-xorsp state result-array-stobj)
  (declare (xargs :mode :program :stobjs (state result-array-stobj)))
  (if (quotep dag-lst-or-quotep)
      (mv (erp-nil) dag-lst-or-quotep state result-array-stobj)
    (b* ((assumptions (get-conjuncts-list assumptions))
         (dag-array (make-into-array 'dag-array dag-lst-or-quotep))
         (top-nodenum (top-nodenum dag-lst-or-quotep))
         (dag-len (+ 1 top-nodenum))
         ;;make aux. data structures:
         ((mv dag-parent-array dag-constant-alist dag-variable-alist)
          (make-dag-indices 'dag-array dag-array 'dag-parent-array dag-len))
         ;;handle assumptions:
         (refined-assumptions (refine-assumptions-for-matching assumptions (known-booleans (w state)) nil))
         ;;fixup the refined-assumptions to be fn calls applied to nodenums/quoteps:
         ((mv erp refined-assumption-exprs ;function calls applied to quoteps and /or nodenums in dag-array
              dag-array dag-len dag-parent-array dag-constant-alist dag-variable-alist)
          (add-refined-assumptions-to-dag-array refined-assumptions ;these are terms that are function calls
                                                dag-array dag-len dag-parent-array dag-constant-alist dag-variable-alist
                                                'dag-array
                                                'dag-parent-array
                                                nil))
         ((when erp) (mv erp nil state result-array-stobj))
         (equality-pairs (make-equality-pairs assumptions (w state))) ;dotted pairs of terms (fixme don't bother to make these: just populate the array directly?) fixme will there be enough equalities to justify using an array?
         ((mv erp equality-array dag-array dag-len dag-parent-array dag-constant-alist dag-variable-alist)
          (if equality-pairs
              (populate-equality-array equality-pairs
                                       (make-empty-array 'equality-array dag-len) ;fixme is dag-len overkill?
                                       dag-array dag-len dag-parent-array dag-constant-alist dag-variable-alist)
            ;;there are no equalities:
            (mv (erp-nil) nil dag-array dag-len dag-parent-array dag-constant-alist dag-variable-alist)))
         ((when erp) (mv erp nil state result-array-stobj))
         ;;make this more directly?  btw, what about duplicate assumptions?
         (refined-assumption-alist (make-refined-assumption-alist refined-assumption-exprs)) ;todo: move up
         ((mv erp final-result dag-array dag-len & & & state result-array-stobj)
          (rewrite-nodenum top-nodenum rewrite-objective
                           dag-array dag-len dag-parent-array dag-constant-alist dag-variable-alist
                           interpreted-function-alist rule-alist oi-rule-alist
                           refined-assumption-alist
                           equality-array
                           print monitored-symbols
                           simplify-xorsp state result-array-stobj))
         ((when erp) (mv erp nil state result-array-stobj)))
      (if (quotep final-result) ;check consp?
          (mv (erp-nil) final-result state result-array-stobj)
        (prog2$
         (and (eq print :verbose!)
              (prog2$ (cw "array before crunching:~%")
                      (print-array-vals (+ -1 dag-len) 0 'dag-array dag-array)))
         (mv (erp-nil)
             (drop-non-supporters-array 'dag-array dag-array final-result nil)
             state result-array-stobj))))))

;; Returns (mv erp dag-lst-or-quotep state result-array-stobj)
(defun rewrite-dag-fn (dag-lst rewrite-objective assumptions interpreted-function-alist
                               rules rule-alist
                               oi-rules oi-rule-alist
                               priorities print monitored-symbols simplify-xorsp state result-array-stobj)
  (declare (xargs :mode :program
                  :stobjs (state result-array-stobj)))
  (progn$
   (and monitored-symbols (cw "(Monitoring: ~x0.)~%" monitored-symbols))
   (print-missing-rules monitored-symbols rule-alist)
   (rewrite-dag-lst dag-lst rewrite-objective
                    interpreted-function-alist
                    (extend-rule-alist rules t priorities rule-alist) ;could use different priorities for the two kinds of rules..
                    (extend-rule-alist oi-rules t priorities oi-rule-alist)
                    assumptions
                    print monitored-symbols simplify-xorsp state result-array-stobj)))

; Calls the new rewriter.
;; Returns (mv erp dag-lst-or-quotep state result-array-stobj)
;things to consider adding: remove-duplicate-rulesp, use-internal-contextsp, context-array (really an assumptions array)?, work-hard-when-instructedp
(defmacro rewrite-dag (dag-lst &key
                               (rewrite-objective ''?)
                               (assumptions 'nil)
                               (interpreted-function-alist 'nil)
                               (runes 'nil) ;todo: rename to rules
                               (rules 'nil) ;todo: rename to rule-set
                               (rule-alist 'nil)
                               (oi-runes 'nil)
                               (oi-rules 'nil) ;todo rename to oi-rule-set
                               (oi-rule-alist 'nil)
                               (priorities '(table-alist 'axe-rule-priorities-table (w state)))
                               (print 'nil) ;meaning of this?  is there a print interval?
                               (monitored-symbols 'nil)
                               (simplify-xorsp 't)
                               )
  `(rewrite-dag-fn ,dag-lst ,rewrite-objective ,assumptions ,interpreted-function-alist
                   ,(if runes `(append (make-axe-rules! ,runes (w state)) ,rules) rules)
                   ,rule-alist
                   ,(if oi-runes `(append (make-axe-rules! ,oi-runes (w state)) ,oi-rules) oi-rules)
                   ,oi-rule-alist
                   ,priorities ,print ,monitored-symbols ,simplify-xorsp state result-array-stobj))

;; Returns (mv erp dag-lst-or-quotep state result-array-stobj)
(defun rewrite-term-fn (term rewrite-objective assumptions interpreted-function-alist
                             runes
                             rules ;drop?
                             rule-alist
                             oi-runes oi-rules oi-rule-alist
                             priorities print monitored-symbols simplify-xorsp state result-array-stobj)
  (declare (xargs :guard (and (pseudo-termp term)
                              (pseudo-term-listp assumptions)
                              (symbol-listp runes)
                              (axe-rule-listp rules))
                  :mode :program
                  :stobjs (state result-array-stobj)))
  (b* (((mv erp rules0) (make-axe-rules runes (w state)))
       ((when erp) (mv erp nil state result-array-stobj))
       (rules (append rules0 rules))
       ((mv erp oi-rules0) (make-axe-rules oi-runes (w state)))
       ((when erp) (mv erp nil state result-array-stobj))
       (oi-rules (append oi-rules0 oi-rules))
       ((mv erp dag-lst) (make-term-into-dag term interpreted-function-alist))
       ((when erp) (mv erp nil state result-array-stobj)))
    (rewrite-dag-lst dag-lst
                     rewrite-objective
                     interpreted-function-alist
                     (extend-rule-alist rules t priorities rule-alist) ;could use different priorities for the two kinds of rules..
                     (extend-rule-alist oi-rules t priorities oi-rule-alist)
                     assumptions
                     print monitored-symbols simplify-xorsp state result-array-stobj)))

; Calls the new rewriter.
;; Returns (mv erp dag-lst-or-quotep state result-array-stobj)
(defmacro rewrite-term (term &key
                             (rewrite-objective ''?)
                             (assumptions 'nil)
                             (interpreted-function-alist 'nil)
                             (runes 'nil)
                             (rules 'nil)
                             (rule-alist 'nil)
                             (oi-runes 'nil)
                             (oi-rules 'nil)
                             (oi-rule-alist 'nil)
                             (priorities '(table-alist 'axe-rule-priorities-table (w state)))
                             (print 'nil)
                             (monitored-symbols 'nil)
                             (simplify-xorsp 't)
                             )
  `(rewrite-term-fn ,term ,rewrite-objective ,assumptions ,interpreted-function-alist
                    ,runes
                    ,rules
                    ,rule-alist
                    ,oi-runes
                    ,oi-rules
                    ,oi-rule-alist ,priorities ,print ,monitored-symbols ,simplify-xorsp state result-array-stobj))

;returns (mv erp dag state result-array-stobj) where theorem-name has been proved in state
(defun rewrite-term-and-prove-theorem (term theorem-name assumptions runes interpreted-function-alist
                                            ;;fixme what other options to rewrite-term should we pass in?
                                            simplify-xorsp rule-classes state result-array-stobj)
  (declare (xargs :mode :program :stobjs (state result-array-stobj)))
  (mv-let (erp dag state result-array-stobj)
    (rewrite-term term
                  :assumptions assumptions
                  :runes runes
                  :simplify-xorsp simplify-xorsp
                  :interpreted-function-alist interpreted-function-alist)
    (if erp
        (mv erp nil state result-array-stobj)
      (let ((state (submit-event-quiet ;pass in a quiet flag?
                    `(skip-proofs
                      ;;this is correct if the rewriter operates correctly:
                      (defthm ,theorem-name
                        (implies ,(make-conjunction-from-list assumptions)
                                 (equal ,term ;fixme error if this is a variable and we're making a rewrite rule
                                        (dag-val-with-axe-evaluator ',dag
                                                                    ,(make-acons-nest (dag-vars dag))
                                                                    ;;fixme think about this:
                                                                    ;;check that all the fns are already in interpreted-function-alist?
                                                                    ;;',interpreted-function-alist
                                                                    ;;is this overkill?
                                                                    ',(supporting-interpreted-function-alist
                                                                       (dag-fns dag)
                                                                       interpreted-function-alist
                                                                       t)
                                                                    '0 ;array depth (not very important)
                                                                    )))
                        :rule-classes ,rule-classes))
                    state)))
        (mv (erp-nil) dag state result-array-stobj)))))

;returns (mv erp dags state result-array-stobj)
(defun rewrite-terms-with-assumptions (terms assumptions acc state result-array-stobj)
  (declare (xargs :mode :program :stobjs (state result-array-stobj)))
  (if (endp terms)
      (mv (erp-nil) (reverse acc) state result-array-stobj)
    (mv-let (erp result state result-array-stobj)
      (rewrite-term (first terms) :runes (lookup-rules) :assumptions assumptions)
      (if erp
          (mv erp nil state result-array-stobj)
        (rewrite-terms-with-assumptions (rest terms) assumptions (cons result acc) state result-array-stobj)))))


;returns (mv erp dags state result-array-stobj)
;fixme add options? maybe use a macro
(defun rewrite-terms (terms acc state result-array-stobj)
  (declare (xargs :mode :program :stobjs (state result-array-stobj)))
  (if (endp terms)
      (mv (erp-nil) (reverse-list acc) state result-array-stobj)
    (let* ((term (first terms)))
      (mv-let (erp dag state result-array-stobj)
        (rewrite-term term :runes (lookup-rules))
        (if erp
            (mv erp nil state result-array-stobj)
          (rewrite-terms (rest terms) (cons dag acc) state result-array-stobj))))))

;; fixme use outside-in rules?

;todo: put these tests back?
;; (check-test (equivalent-dags-or-quoteps (rewrite-term 'x) (make-term-into-dag 'x nil)))
;; (check-test (not (equivalent-dags-or-quoteps (rewrite-term 'x) (make-term-into-dag 'y nil))))

;; Returns (mv erp value state result-array-stobj)
(defun check-rewrite-fn (term-in term-out
                                 runes
                                 oi-runes
                                 interpreted-function-alist
                                 assumptions
                                 rewrite-objective print state result-array-stobj)
  (declare (xargs :mode :program :stobjs (state result-array-stobj)))
  (mv-let (erp result state result-array-stobj)
    (rewrite-term term-in
                  :rewrite-objective rewrite-objective
                  :assumptions assumptions
                  :interpreted-function-alist interpreted-function-alist
                  :rule-alist (extend-rule-alist (make-axe-rules! runes (w state)) t nil (empty-rule-alist)) ;pull out this pattern
                  :oi-rule-alist (extend-rule-alist (make-axe-rules! oi-runes (w state)) t nil (empty-rule-alist))
                  :print print
                  )
    (if erp
        (mv erp nil state result-array-stobj)
      (mv-let (erp dag)
        (make-term-into-dag term-out nil)
        (if erp
            (mv erp nil state result-array-stobj)
          (if (equivalent-dags-or-quoteps dag result)
              (mv (erp-nil) '(progn) state result-array-stobj)
            (mv (erp-t) :failed state result-array-stobj)))))))

;; Returns (mv erp value state result-array-stobj)
(defmacro check-rewrite (term-in term-out &key
                                 (runes 'nil)
                                 (oi-runes 'nil)
                                 (interpreted-function-alist 'nil)
                                 (assumptions 'nil)
                                 (rewrite-objective ''?)
                                 (print ''t))
  `(make-event (check-rewrite-fn ,term-in ,term-out ,runes ,oi-runes ,interpreted-function-alist ,assumptions ,rewrite-objective ,print state result-array-stobj)))<|MERGE_RESOLUTION|>--- conflicted
+++ resolved
@@ -776,13 +776,8 @@
                                                                   (nodenum-leaves-decreasing (merge-and-remove-dups arg2-leaves-increasing arg3-leaves-increasing nil))
                                                                   (accumulated-constant (bvxor bvxor-width arg2-constant arg3-constant))
                                                                   ;; Build the new nest:
-<<<<<<< HEAD
-                                                                  ((mv new-nodenum-or-quotep dag-array dag-len dag-parent-array dag-constant-alist dag-variable-alist)
-                                                                   (add-bvxor-nest-to-dag-array-ignore-errors ;; TODO: handle the constant separately
-=======
                                                                   ((mv erp new-nodenum-or-quotep dag-array dag-len dag-parent-array dag-constant-alist dag-variable-alist)
-                                                                   (add-bvxor-nest-to-dag-array ;fixme handle the constant separately
->>>>>>> c0987cde
+                                                                   (add-bvxor-nest-to-dag-array ;; TODO: handle the constant separately
                                                                     ;;add-bvxor-nest-to-dag-array takes the list of items in *increasing* (reverse) order:
                                                                     (if (eql 0 accumulated-constant)
                                                                         (reverse-list nodenum-leaves-decreasing) ;if the constant is 0, drop it
@@ -790,14 +785,9 @@
                                                                                  (list (enquote accumulated-constant))))
                                                                     bvxor-width
                                                                     (enquote bvxor-width)
-<<<<<<< HEAD
-                                                                    dag-array dag-len dag-parent-array dag-constant-alist dag-variable-alist 'dag-array 'dag-parent-array)))
-                                                               (if (consp new-nodenum-or-quotep) ;the bvxor nest became a constant (perhaps duplicate leaves cancelled each other)
-=======
                                                                     dag-array dag-len dag-parent-array dag-constant-alist dag-variable-alist 'dag-array 'dag-parent-array))
                                                                   ((when erp) (mv erp nil dag-array dag-len dag-parent-array dag-constant-alist dag-variable-alist info tries state result-array-stobj)))
-                                                               (if (consp new-nodenum-or-quotep) ;the bvxor nest became a constant
->>>>>>> c0987cde
+                                                               (if (consp new-nodenum-or-quotep) ;the bvxor nest became a constant (perhaps duplicate leaves cancelled each other)
                                                                    (let ((result-array-stobj (set-result nodenum rewrite-objective new-nodenum-or-quotep result-array-stobj)))
                                                                      (rewrite-dag-core (cons (rest stack) (rest stacks)) ;pop the nodenum
                                                                                        dag-array dag-len dag-parent-array dag-constant-alist dag-variable-alist
