--- conflicted
+++ resolved
@@ -15,14 +15,9 @@
 ;(include-book "tools/prove-dollar" :dir :system)
 (include-book "prove-dollar-nice")
 
-<<<<<<< HEAD
-;; Returns (mv erp provedp failure-info state).
-(defun prove$+-fn (term ; untranslated (todo: optimize if known to be translated?)
-=======
 ;; Returns (mv erp provedp failure-info state), where failure-info may be
 ;; :step-limit-reached or :unknown.
-(defun prove$+-fn (term
->>>>>>> 9ccc2e05
+(defun prove$+-fn (term ; untranslated (todo: optimize if known to be translated?)
                    hints
                    instructions
                    otf-flg
