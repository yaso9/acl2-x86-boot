--- conflicted
+++ resolved
@@ -14,7 +14,6 @@
 (include-book "std/util/bstar" :dir :system)
 (local (include-book "kestrel/typed-lists-light/character-listp" :dir :system))
 
-<<<<<<< HEAD
 ;todo: use below
 (defund starts-and-ends-with-starsp (sym)
   (declare (xargs :guard (symbolp sym)))
@@ -25,8 +24,6 @@
          (equal #\* (car (last chars))))))
 
 ;dup in unroll-java-code
-=======
->>>>>>> 1ed5eaa6
 (defun strip-stars-from-name (name)
   (declare (xargs :guard (symbolp name)))
   (b* ((str (symbol-name name))
