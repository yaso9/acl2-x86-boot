--- conflicted
+++ resolved
@@ -54,13 +54,6 @@
 
 (include-book "bvecp-raw-helpers")
 
-
-<<<<<<< HEAD
-=======
-(include-book "simple-loop-helpers")
-
-
->>>>>>> 0f10731a
 (include-book "arith")
 
 (include-book "bvecp-helpers")
