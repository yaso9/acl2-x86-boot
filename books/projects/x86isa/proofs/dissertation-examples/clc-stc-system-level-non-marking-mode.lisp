;; AUTHOR:
;; Shilpi Goel <shigoel@cs.utexas.edu>

(in-package "X86ISA")

(include-book "system-level-mode/non-marking-mode-top" :dir :proof-utils :ttags :all)

(include-book "centaur/bitops/ihs-extensions" :dir :system)
(local (include-book "centaur/bitops/signed-byte-p" :dir :system))

;; ======================================================================

(local (include-book "tools/trivial-ancestors-check" :dir :system))
(local (acl2::use-trivial-ancestors-check))

(defconst *program*
  '(#xf8 ;; CLC
    #xf9 ;; STC
    ))

(defun-nx preconditions (x86)
  (and
   ;; The x86 state is well-formed.
   (x86p x86)
   ;; The model is operating in 64-bit mode.
   (64-bit-modep x86)
   ;; The model is operating in the system-level non-marking mode.
   (not (programmer-level-mode x86))
   (not (page-structure-marking-mode x86))
   ;; The program is located at linear addresses ranging from (rip
   ;; x86) to (+ -1 (len *program*) (rip x86)).
   (program-at (rip x86) *program* x86)
   ;; No error encountered when translating the programs linear
   ;; addresses to physical addresses.
   (not (mv-nth 0 (las-to-pas (len *program*) (rip x86) :x x86)))
   ;; The addresses where the program is located are canonical.
   (canonical-address-p (rip x86))
   (canonical-address-p (+ (len *program*) (rip x86)))
   ;; The initial state is error-free.
   (equal (ms x86) nil)
   (equal (fault x86) nil)))

;; (acl2::why x86-fetch-decode-execute-opener)
;; (acl2::why get-prefixes-opener-lemma-no-prefix-byte)
;; (acl2::why rb-in-terms-of-nth-and-pos-in-system-level-non-marking-mode)

(defthm program-effects-1
  (implies (preconditions x86)
           (equal (x86-run 1 x86)
                  (!rip (+ 1 (rip x86)) (!flgi *cf* 0 x86))))
  :hints (("Goal" :in-theory (e/d* (x86-cmc/clc/stc/cld/std) ()))))


(defthm program-effects-2
  (implies (preconditions x86)
           (equal (x86-run 2 x86)
                  (!rip (+ 2 (xr :rip 0 x86)) (!flgi *cf* 1 x86))))
<<<<<<< HEAD
  :hints (("Goal" :in-theory (e/d* (x86-cmc/clc/stc/cld/std las-to-pas) ()))))
=======
  :hints (("Goal" :in-theory (e/d* (x86-cmc/clc/stc/cld/std
                                    64-bit-modep
                                    pos
                                    member-p
                                    subset-p)
                                   (create-canonical-address-list
                                    (create-canonical-address-list))))))
>>>>>>> cee938a0

;; ======================================================================<|MERGE_RESOLUTION|>--- conflicted
+++ resolved
@@ -42,29 +42,23 @@
 
 ;; (acl2::why x86-fetch-decode-execute-opener)
 ;; (acl2::why get-prefixes-opener-lemma-no-prefix-byte)
-;; (acl2::why rb-in-terms-of-nth-and-pos-in-system-level-non-marking-mode)
+;; (acl2::why many-reads-with-rb-from-program-at-in-non-marking-mode)
 
 (defthm program-effects-1
   (implies (preconditions x86)
            (equal (x86-run 1 x86)
                   (!rip (+ 1 (rip x86)) (!flgi *cf* 0 x86))))
-  :hints (("Goal" :in-theory (e/d* (x86-cmc/clc/stc/cld/std) ()))))
-
+  :hints (("Goal" :in-theory (e/d* (x86-cmc/clc/stc/cld/std
+                                    64-bit-modep)
+                                   ()))))
 
 (defthm program-effects-2
   (implies (preconditions x86)
            (equal (x86-run 2 x86)
                   (!rip (+ 2 (xr :rip 0 x86)) (!flgi *cf* 1 x86))))
-<<<<<<< HEAD
-  :hints (("Goal" :in-theory (e/d* (x86-cmc/clc/stc/cld/std las-to-pas) ()))))
-=======
   :hints (("Goal" :in-theory (e/d* (x86-cmc/clc/stc/cld/std
                                     64-bit-modep
-                                    pos
-                                    member-p
-                                    subset-p)
-                                   (create-canonical-address-list
-                                    (create-canonical-address-list))))))
->>>>>>> cee938a0
+                                    las-to-pas)
+                                   ()))))
 
 ;; ======================================================================