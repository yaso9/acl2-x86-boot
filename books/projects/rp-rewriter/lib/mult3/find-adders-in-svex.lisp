
; Multiplier verification

; Copyright (C) 2022 Intel Corporation
;
; License: (An MIT/X11-style license)
;
;   Permission is hereby granted, free of charge, to any person obtaining a
;   copy of this software and associated documentation files (the "Software"),
;   to deal in the Software without restriction, including without limitation
;   the rights to use, copy, modify, merge, publish, distribute, sublicense,
;   and/or sell copies of the Software, and to permit persons to whom the
;   Software is furnished to do so, subject to the following conditions:
;
;   The above copyright notice and this permission notice shall be included in
;   all copies or substantial portions of the Software.
;
;   THE SOFTWARE IS PROVIDED "AS IS", WITHOUT WARRANTY OF ANY KIND, EXPRESS OR
;   IMPLIED, INCLUDING BUT NOT LIMITED TO THE WARRANTIES OF MERCHANTABILITY,
;   FITNESS FOR A PARTICULAR PURPOSE AND NONINFRINGEMENT. IN NO EVENT SHALL THE
;   AUTHORS OR COPYRIGHT HOLDERS BE LIABLE FOR ANY CLAIM, DAMAGES OR OTHER
;   LIABILITY, WHETHER IN AN ACTION OF CONTRACT, TORT OR OTHERWISE, ARISING
;   FROM, OUT OF OR IN CONNECTION WITH THE SOFTWARE OR THE USE OR OTHER
;   DEALINGS IN THE SOFTWARE.
;
; Original author: Mertcan Temel <mert.temel@intel.com>

(in-package "RP")

(include-book "fnc-defs")
(include-book "centaur/svl/top" :dir :system)

(local
 (include-book "centaur/bitops/ihs-extensions" :dir :system))

(local
 (include-book "ihs/logops-lemmas" :dir :system))

(local
 (rp::fetch-new-events
  (include-book "centaur/bitops/equal-by-logbitp" :dir :system)
  use-equal-by-logbitp
  :disabled t))

(local
 (rp::fetch-new-events
  (include-book "arithmetic-5/top" :dir :system)
  use-arithmetic-5
  :disabled t))

(defsection svex-pattern-matching-lemmas
  (defthm cdr-of-x-is-svexlist-p-when-kind-is-svex-fn-call
    (implies (and (sv::svex-p x)
                  (equal (sv::svex-kind x) :call))
             (sv::svexlist-p (cdr x)))
    :rule-classes (:forward-chaining
                   :type-prescription
                   :rewrite)
    :hints (("goal"
             :in-theory (e/d (sv::svex-kind
                              sv::svex-p) ()))))

  (defthm x-is-svexlist-p-when-kind-is-svex-fn-call-2
    (implies (and (sv::svex-p x)
                  (consp x)
                  (consp (cdr x))
                  (not (equal (car x) :var))
                  (not (integerp (car x)))
                  (force (equal (sv::svex-kind x) :call)))
             (and (sv::svex-p (cadr x))
                  (implies (consp (cddr x))
                           (and (sv::svex-p (caddr x))
                                (implies (consp (cdddr x))
                                         (sv::svex-p (cadddr x)))))))
    :rule-classes (:rewrite)
    :hints (("goal"
             :in-theory '(sv::svex-kind
                          sv::svex-p
                          sv::svexlist-p))))

  (defthm sv::svexlist-p-of-merge-lexorder
    (implies (and (true-listp l1)
                  (true-listp l2)
                  (true-listp acc))
             (equal
              (sv::svexlist-p (acl2::merge-lexorder l1 l2 acc))
              (and (sv::svexlist-p l1)
                   (sv::svexlist-p l2)
                   (sv::svexlist-p acc))))
    :hints (("goal"
             :in-theory (e/d (acl2::merge-lexorder) ()))))

  (defthm sv::svexlist-p-of-evens/odds
    (implies (sv::svexlist-p l1)
             (and (sv::svexlist-p (evens l1))
                  (sv::svexlist-p (odds l1))))
    :hints (("goal"
             :in-theory (e/d (sv::svexlist-p) ()))))

  (defthm sv::svexlist-p-of-merge-sort-lexorder
    (implies (force (sv::svexlist-p lst))
             (sv::svexlist-p (acl2::merge-sort-lexorder lst)))
    :hints (("goal"
             :in-theory (e/d (sv::svexlist-p
                              acl2::merge-sort-lexorder)
                             (acl2::merge-lexorder
                              evens
                              odds)))))

  (defthm svexlist-count-of-append
    (implies t
             (equal (sv::svexlist-count (append x y))
                    (+ -1
                       (sv::svexlist-count x)
                       (sv::svexlist-count y))))
    :rule-classes (:linear :rewrite)
    :hints (("goal"
             :expand ((sv::svexlist-count x)
                      (sv::svexlist-count (cons (car x) (append (cdr x) y))))
             :do-not-induct t
             :induct (append x y)
             :in-theory (e/d () ()))))

  (defthm svexlist-count-of-rev
    (equal (sv::svexlist-count (rev x))
           (sv::svexlist-count x))
    :hints (("goal"
             :induct (rev x)
             :expand ((sv::svexlist-count x)
                      (sv::svexlist-count (list (car x))))
             :in-theory (e/d (rev)
                             ((:e tau-system))))))

  (defthm svexlist-count-of-merge-lexorder
    (equal (sv::svexlist-count (acl2::merge-lexorder l1 l2 acc))
           (+ (sv::svexlist-count l1)
              (sv::svexlist-count l2)
              (sv::svexlist-count acc)
              -2))
    :hints (("goal"
             :in-theory (e/d (sv::svexlist-count)
                             ((:e tau-system))))))

  (defthm sv::svexlist-count-of-evens
    (implies (syntaxp (atom l1))
             (equal (sv::svexlist-count (evens l1))
                    (+ (sv::svexlist-count l1)
                       (- (sv::svexlist-count (evens (cdr l1))))
                       +1)))
    :hints (("goal"
             ;;:do-not-induct t
             ;;:induct (evens l1)
             :in-theory (e/d (sv::svexlist-count)
                             ((:e tau-system))))))

  (defthm svexlist-count-of-merge-sort-lexorder
    (equal (sv::svexlist-count (acl2::merge-sort-lexorder l1))
           (sv::svexlist-count l1))
    :hints (("goal"
             :induct (acl2::merge-sort-lexorder l1)
             :do-not-induct t
             :in-theory (e/d (sv::svexlist-count)
                             ((:e tau-system))))))

  (define acl2::merge-sort-lexorder-2 ((x true-listp))
    :enabled t
    (acl2::merge-sort-lexorder x))

  (defthm svex-p-of-fn-call
    (implies (and (not (equal fn :var))
                  (sv::fnsym-p fn))
             (equal (sv::svex-p (cons fn lst))
                    (sv::svexlist-p lst)))
    :hints (("goal"
             :in-theory (e/d (sv::svex-p
                              sv::svexlist-p)
                             ())))))

(local
 (in-theory (disable acl2::merge-sort-lexorder
                     acl2::merge-lexorder)))

(defsection pattern-fn-call

  (defsection sv::strict-fnsym
    :set-as-default-parent t

    (define sv::strict-fnsym-p (fn)
      (and (sv::fnsym-p fn)
           (not (equal fn :var)))
      ///
      (defthm sv::strict-fnsym-p-compound-recognizer
        (implies (sv::strict-fnsym-p x)
                 (symbolp x))
        :rule-classes (:compound-recognizer))
      (defthm sv::strict-fnsym-p-compound-recognizer-2
        (implies (sv::strict-fnsym-p x)
                 (sv::fnsym-p x))
        :rule-classes (:compound-recognizer
                       :type-prescription
                       :rewrite))
      (defthm sv::strict-fnsym-p-implies
        (implies (sv::strict-fnsym-p fn)
                 (and (sv::fnsym-p fn)
                      (not (equal fn :var))))
        :rule-classes :forward-chaining))

    (define sv::strict-fnsym-fix (x)
      :returns (x sv::strict-fnsym-p)
      (if (sv::strict-fnsym-p x)
          x
        'id)
      ///
      (defthm sv::strict-fnsym-fix-when-strict-fnsym-p
        (implies (sv::strict-fnsym-p x)
                 (equal (sv::strict-fnsym-fix x) x))))

    (fty::deffixtype sv::strict-fnsym
      :pred sv::strict-fnsym-p
      :fix sv::strict-fnsym-fix
      :equiv sv::strict-fnsym-equiv
      :define t
      :forward t
      :equal eq))

  (fty::defprod pattern-fn-call
    ((fn sv::strict-fnsym-p)
     (extra-arg acl2::maybe-natp)
     (args sv::svexlist-p)
     (rule pseudo-termp)
     )
    :layout :fulltree
    ;;:hons t
    )

  (define pattern-call ((x pattern-fn-call-p)
                        &optional args)
    (b* (((pattern-fn-call x)))
      (hons x.fn
            (if x.extra-arg
                (hons x.extra-arg
                      (if args args x.args))
              (if args args x.args)))))

  (defthm pattern-fn-call->fn-is-not-var
    (and (not (equal (pattern-fn-call->fn x) :var))
         (sv::fnsym-p (pattern-fn-call->fn x)))
    :hints (("goal"
             :in-theory (e/d (sv::strict-fnsym-fix
                              pattern-fn-call->fn)
                             ()))))

  (fty::deflist pattern-fn-call-list
    :elt-type pattern-fn-call
    :true-listp t)

  (define pattern-fn-call-provide-good-measure-p ((x sv::Svex-p)
                                                  (pattern-fn-call pattern-fn-call-p))
    :guard-hints (("Goal"
                   :in-theory (e/d () ())))
    (b* (((pattern-fn-call pattern-fn-call)))
      (< (sv::svexlist-count pattern-fn-call.args)
         (sv::svex-count x))))

  (define pattern-fn-call-list-provide-good-measure-p ((x sv::svex-p)
                                                       (lst pattern-fn-call-list-p))
    :enabled t
    (if (atom lst)
        (equal lst nil)
      (and (pattern-fn-call-provide-good-measure-p x (car lst))
           (pattern-fn-call-list-provide-good-measure-p x (cdr lst))))
    ///
    (defthm pattern-fn-call-list-provide-good-measure-p-of-append
      (implies (and (pattern-fn-call-list-provide-good-measure-p x lst1)
                    (pattern-fn-call-list-provide-good-measure-p x lst2))
               (pattern-fn-call-list-provide-good-measure-p x (append lst1 lst2))))

    (defthm pattern-fn-call-list-provide-good-measure-p-and-member
      (implies (and (pattern-fn-call-list-provide-good-measure-p x lst)
                    (member-equal e lst))
               (pattern-fn-call-provide-good-measure-p x e)))

    )

  (define pattern-alist-p (x)
    :enabled t
    :returns (valid)
    (if (atom x)
        (equal x nil)
      (and (consp (car x))
           (sv::svexlist-p (caar x))
           (true-listp (cdar x))
           (pattern-alist-p (cdr x))))
    ///
    (defret <fn>-with-hons-assoc-equal
      (implies (and (pattern-alist-p x)
                    (case-split (hons-assoc-equal key x)))
               (and (consp (hons-assoc-equal key x))
                    (sv::svexlist-p (car (hons-assoc-equal key x)))
                    (true-listp (cdr (hons-assoc-equal key x)))))
      :rule-classes (:rewrite :forward-chaining))

    (defthm <fn>-implies-alistp
      (implies (pattern-alist-p x)
               (alistp x))))
  )

;;;;;;;;;;;;;;;;;;;;;;;;;;;;;;;;;;;;;;;;;;;;;;;;;;;;;;;;;;;;;;;;;;;;;;;;;;;;;;;;;;;;
;; adder pattern functions...

(local
 (in-theory (e/d (sv::svex-kind)
                 ((:e tau-system)))))

(local
 (defsection 4vec-lemmas

   (defthm 4vec-concat$-to-logapp
     (implies (and (natp size)
                   (integerp x)
                   (integerp y))
              (equal (svl::4vec-concat$ size x y)
                     (logapp size x y)))
     :hints (("Goal"
              :in-theory (e/d (SVL::4VEC-CONCAT$
                               SVL::LOGAPP-TO-4VEC-CONCAT)
                              ()))))

   (defthm sv::4vec-bitops-to-logops
     (and (implies (and (integerp x)
                        (integerp y))
                   (and (equal (sv::4vec-bitxor x y)
                               (logxor x y))
                        (equal (sv::4vec-bitand x y)
                               (logand x y))
                        (equal (sv::4vec-bitor x y)
                               (logior x y))))
          (implies (integerp x)
                   (equal (sv::4vec-bitnot x)
                          (lognot x))))
     :hints (("Goal"
              :do-not-induct t
              :in-theory (e/d* (sv::4vec
                                sv::4vec-bitand
                                SV::3VEC-BITAND
                                SV::3VEC-BITOR
                                sv::4vec-bitor
                                SV::3VEC-BITNOT
                                sv::4vec-bitnot
                                bitops::ihsext-inductions
                                bitops::ihsext-recursive-redefs
                                sv::4vec-bitxor
                                SV::4VEC->LOWER
                                SV::4VEC->UPPER
                                SV::4VEC-RSH
                                sv::4VEC-SHIFT-CORE
                                svl::Bits
                                SV::4VEC-PART-SELECT
                                SV::4VEC-CONCAT)
                               (floor
                                SVL::EQUAL-OF-4VEC-CONCAT-WITH-SIZE=1
                                logand
                                )))))

   ))

(local
 (defthm SV::SVEXLIST-EVAL$-when-consp
   (implies (consp lst)
            (equal (SV::SVEXLIST-EVAL$ lst env)
                   (CONS (SV::SVEX-EVAL$ (CAR lst) env)
                         (SV::SVEXLIST-EVAL$ (CDR lst) env))))))

(defmacro create-look-for-pattern-fnc (&key name
                                            body
                                            warrant-hyps
                                            prepwork
                                            postwork
                                            good-measure-hints
                                            correct-pattern-hints
                                            (Inline 't)
                                            (enable-2 'nil))
  `(progn
     (define ,(intern-in-package-of-symbol (str::cat "LOOK-FOR-" (SYMBOL-NAME name))
                                           name)
       ((svex sv::svex-p))
       :returns (res pattern-fn-call-list-p
                     :hyp (sv::svex-p svex))
       :prepwork ,prepwork
       :inline ,inline
       ,body
       ///
       (defret <fn>-good-measure
         (implies (sv::svex-p svex)
                  (pattern-fn-call-list-provide-good-measure-p svex res))
         :hints (("Goal"
                  :expand ((sv::svex-count svex)
                           (sv::svexlist-count (cdr svex))
                           (sv::svex-count (cadr svex))
                           (sv::svexlist-count (cdr (cadr svex))))
                  :in-theory (e/d (pattern-fn-call
                                   pattern-call
                                   pattern-fn-call->fn
                                   pattern-fn-call->args
                                   pattern-fn-call->extra-arg
                                   sv::svex-count
                                   sv::svex-call->args
                                   sv::svex-kind
                                   sv::svexlist-count
                                   pattern-fn-call-provide-good-measure-p
                                   pattern-fn-call-list-provide-good-measure-p)
                                  (acl2::merge-sort-lexorder)))
                 ,@(and good-measure-hints
                        `((and stable-under-simplificationp
                               ,good-measure-hints)))))
       (defret <fn>-correct-pattern
         (implies (and ,@warrant-hyps
                       (pattern-fn-call->rule pattern)
                       (member-equal pattern res))
                  (equal (sv::svex-eval$ (pattern-call pattern) env)
                         (sv::svex-eval$ svex env)))
         :hints (("goal"
                  :expand ((:free (args)
                                  (sv::svex-eval$ (cons 'fa-c-chain args)
                                                  env))
                           (:free (x y)
                                  (pattern-call (cons x y))))
                  :in-theory (e/d (,@enable-2
                                   svl::insert-4vec-bitand-into-4vec-bitor
                                   ;;pattern-call
                                   pattern-fn-call->fn
                                   pattern-fn-call->args
                                   pattern-fn-call->extra-arg
                                   pattern-fn-call
                                   acl2::merge-sort-lexorder
                                   acl2::merge-lexorder
                                   sv::svex-call->fn
                                   sv::svex-call->args
                                   sv::svex-apply$
                                   sv::svex-apply
                                   sv::svexlist-eval$)
                                  ((:rewrite sv::svex-eval$-when-quote)
                                   acl2::integerp-of-car-when-integer-listp
                                   acl2::symbolp-of-car-when-symbol-listp
                                   acl2::true-list-listp-implies-true-listp-xxx
                                   (:rewrite default-car)
                                   (:rewrite sv::svexlist-fix-when-svexlist-p)
                                   (:rewrite sv::svexlist-p-of-merge-lexorder)
                                   default-cdr
                                   integer-listp)))
                 ,@(and correct-pattern-hints
                        `((and stable-under-simplificationp
                               ,correct-pattern-hints)))))

       ,@postwork)))

;; not used..
(defines svex-has-more-than-one-var-p
  ;; returns nil,t, or the symbol of the only variable.
  ;; nil means no vars are found,
  ;; t means more than 1 one is found,
  ;; otherwise (a symbol) only one var is found.
  (define svex-has-more-than-one-var-p ((x sv::Svex-p))
    :measure (sv::svex-count x)
    (sv::Svex-case
     x
     :quote nil
     :var  x
     :call (svexlist-has-more-than-one-var-p x.args)))
  (define svexlist-has-more-than-one-var-p ((lst sv::svexlist-p))
    :measure (sv::svexlist-count lst)
    (if (atom lst)
        nil
      (b* ((cur (svex-has-more-than-one-var-p (car lst)))
           ((when (equal cur 't))
            cur)
           (rest (svexlist-has-more-than-one-var-p (cdr lst)))
           ((when (equal rest nil))
            cur)
           ((when (equal rest 't))
            rest)
           ((when (equal cur nil))
            rest))
        (if (equal cur rest)
            cur
          t))))
  ///
  (memoize 'svex-has-more-than-one-var-p
           :condition '(eq (sv::svex-kind x) :call)))

;;;;;;;;;;;;;;;;;;;;;;;;;;;;;;;;;;;;;;;;;;;;;;;;;;;;;;;;;;;;;;;;;;;;;;;;;;;
;;;;;;;;;;;;;;;;;;;;;;;;;;;;;;;;;;;;;;;;;;;;;;;;;;;;;;;;;;;;;;;;;;;;;;;;;;;
;; ADDER PATTERN RECOGNIZERS.
;;;;;;;;;;;;;;;;;;;;;;;;;;;;;;;;;;;;;;;;;;;;;;;;;;;;;;;;;;;;;;;;;;;;;;;;;;;

(defsection fa-s-chain

  (define fa-s-chain (x y z)
    :verify-guards nil
    (sv::4vec-bitxor x (sv::4vec-bitxor y z))
    ///
    (defwarrant-rp fa-s-chain)

    (def-rp-rule :disabled-for-acl2 t
      fa-s-chain-s-spec
      (implies (and (integerp x) (integerp y) (integerp z))
               (equal (fa-s-chain x y z)
                      (svl::4vec-concat$
                       1 (s-spec (list (logcar x) (logcar y) (logcar z)))
                       (fa-s-chain (logcdr x) (logcdr y) (logcdr z)))))
      :hints (("Goal"
               :in-theory (e/d* (bitops::ihsext-inductions bitops::ihsext-recursive-redefs)
                                ())))))

  (defconst *fa-s-chain-rule*
    (hons-copy '(member-equal 'fa-c-chain found-patterns)))

  (create-look-for-pattern-fnc :name fa-s-chain-pattern-1
                               :prepwork ((create-case-match-macro fa-s-chain-pattern-1
                                                                   ('sv::bitxor ('sv::bitxor x y) z))
                                          (local
                                           (in-theory (enable fa-s-chain))))
                               :body
                               (and (fa-s-chain-pattern-1-p svex)
                                    (fa-s-chain-pattern-1-body
                                     svex
                                     (b* ((args (acl2::merge-sort-lexorder (list x y z))))
                                       (list (make-pattern-fn-call
                                              :fn 'fa-s-chain
                                              :rule *fa-s-chain-rule*
                                              :args args)))))
                               :warrant-hyps ((apply$-warrant-fa-s-chain)))

  (create-look-for-pattern-fnc :name fa-s-chain-pattern-2
                               :prepwork ((create-case-match-macro fa-s-chain-pattern-2
                                                                   ('sv::bitxor x ('sv::bitxor y z)))
                                          (local
                                           (in-theory (enable fa-s-chain))))
                               :body
                               (and (fa-s-chain-pattern-2-p svex)
                                    (fa-s-chain-pattern-2-body
                                     svex
                                     (b* ((args (acl2::merge-sort-lexorder (list x y z))))
                                       (list (make-pattern-fn-call
                                              :fn 'fa-s-chain
                                              :rule *fa-s-chain-rule*
                                              :args args)))))
                               :warrant-hyps ((apply$-warrant-fa-s-chain)))

  (create-look-for-pattern-fnc :name fa-s-chain-pattern
                               :prepwork ()
                               :body (append (look-for-fa-s-chain-pattern-1 svex)
                                             (look-for-fa-s-chain-pattern-2 svex)
                                             )
                               :warrant-hyps ((apply$-warrant-fa-s-chain))
                               :inline nil))

(defsection fa-c-chain
  (define fa-c-chain (method x y z)
    :verify-guards nil
    ;; !!!!!!!!!!!
    ;; unfortunately, 4vec-bitxor is differently defined than other stuff like 4vec-bitand, so
    ;; arguments cannot be commuted around for the fa-carry pattern that
    ;; involves bitxor. So I have to do this stuff:
    ;; !!!!!!!!!!!
    (cond ((= method 1)
           (sv::4vec-bitor (sv::4vec-bitand y z)
                           (sv::4vec-bitand x
                                            (sv::4vec-bitxor y z))))
          ((= method 2)
           (sv::4vec-bitor (sv::4vec-bitand x z)
                           (sv::4vec-bitand y
                                            (sv::4vec-bitxor x z))))
          ((= method 3)
           (sv::4vec-bitor (sv::4vec-bitand x y)
                           (sv::4vec-bitand z
                                            (sv::4vec-bitxor x y))))

          (t
           (sv::4vec-bitor (sv::4vec-bitand x y)
                           (sv::4vec-bitor (sv::4vec-bitand x z)
                                           (sv::4vec-bitand y z)))))
    ///
    (defwarrant-rp fa-c-chain)

    (local
     (defthm sanity
       (implies (and (bitp x)
                     (bitp y)
                     (bitp z))
                (equal (fa-c-chain method x y z)
                       (c-spec (list x y z))))
       :hints (("Goal"
                :in-theory (e/d (bitp) ())))))

    (def-rp-rule fa-c-chain-c-spec
      (implies (and (integerp x)
                    (integerp y)
                    (integerp z)
                    (not (> method 40)))
               (equal (fa-c-chain method x y z)
                      (svl::4vec-concat$
                       1
                       (c-spec (list (logcar x) (logcar y) (logcar z)))
                       (fa-c-chain method (logcdr x) (logcdr y) (logcdr z)))))
      :hints (("goal"
               :do-not-induct t))))

  (define look-for-fa-c-chain-pattern-aux (&key
                                           (x1 'x1)
                                           (x2 'x2)
                                           (y1 'y1)
                                           (y2 'y2)
                                           (z1 'z1)
                                           (z2 'z2))
    :enabled t
    :returns (mv x y z valid)
    (b* (((mv x y1 z1 valid)
          (cond ((equal x1 x2)
                 (mv x1 y1 z1 t))
                ((equal x1 z1)
                 (mv x1 y1 x2 t))
                ((equal y1 x2)
                 (mv y1 x1 z1 t))
                ((equal y1 z1)
                 (mv y1 x1 x2 t))
                (t
                 (mv 0 0 0 nil))))
         ((unless valid)
          (mv 0 0 0 nil))
         ((mv y z valid)
          (cond ((and (equal y1 y2)
                      (equal z1 z2))
                 (mv y1 z1 t))
                ((and (equal y1 z2)
                      (equal z1 y2))
                 (mv y1 z1 t))
                (t
                 (mv 0 0 nil))))
         ((unless valid)
          (mv 0 0 0 nil)))
      (mv x y z t))
    )

  (defconst *fa-c-chain-rule*
    ;;t
    (hons-copy '(member-equal 'fa-s-chain found-patterns))
    )

  ;; this is  to recollect the  found patterns so  missed fa-s patterns  may be
  ;; found. (sometimes the same fa-s may  appear in different shapes within the
  ;; same svex.  some would be  caught in quick search  and some could  only be
  ;; caught in slow  search. For the latter group, recollecting  the found fa-c
  ;; is necessary.)
  (create-look-for-pattern-fnc :name fa-c-chain-itself-pattern
                               :prepwork ((create-case-match-macro fa-c-chain-itself-pattern
                                                                   ('fa-c-chain m x y z))
                                          (local
                                           (in-theory (e/d (pattern-fn-call->rule)
                                                           (fa-c-chain)))))
                               :body
                               (cond ((fa-c-chain-itself-pattern-p svex)
                                      (fa-c-chain-itself-pattern-body
                                       svex
                                       (and (natp m)
                                            (list (make-pattern-fn-call
                                                   :fn 'fa-c-chain
                                                   :extra-arg m
                                                   :rule nil
                                                   :args
                                                   (acl2::merge-sort-lexorder (list x y z))))))))
                               :warrant-hyps ((apply$-warrant-fa-c-chain)))

  ;; most-common pattern
  (create-look-for-pattern-fnc :name fa-c-chain-pattern-01
                               :prepwork ((create-case-match-macro fa-c-chain-pattern-0
                                                                   ('sv::bitor ('sv::bitor ('sv::bitand x1 y1)
                                                                                           ('sv::bitand x2 z1))
                                                                               ('sv::bitand y2 z2)))
                                          (create-case-match-macro fa-c-chain-pattern-1
                                                                   ('sv::bitor  ('sv::bitand y2 z2)
                                                                                ('sv::bitor ('sv::bitand x1 y1)
                                                                                            ('sv::bitand
                                                                                             x2 z1))))
                                          (local
                                           (in-theory (enable fa-c-chain))))
                               :body
                               (cond ((fa-c-chain-pattern-0-p svex)
                                      (fa-c-chain-pattern-0-body
                                       svex
                                       (b* (((mv x y z valid) (look-for-fa-c-chain-pattern-aux))
                                            ((unless valid) nil)
                                            (args (acl2::merge-sort-lexorder (list x y z))))
                                         (list (make-pattern-fn-call
                                                :fn 'fa-c-chain
                                                :extra-arg 0
                                                :rule *fa-c-chain-rule*
                                                :args args)))))
                                     ((fa-c-chain-pattern-1-p svex)
                                      (fa-c-chain-pattern-1-body
                                       svex
                                       (b* (((mv x y z valid) (look-for-fa-c-chain-pattern-aux))
                                            ((unless valid) nil)
                                            (args (acl2::merge-sort-lexorder (list x y z))))
                                         (list (make-pattern-fn-call
                                                :fn 'fa-c-chain
                                                :extra-arg 0
                                                :rule *fa-c-chain-rule*
                                                :args args))))))
                               :warrant-hyps ((apply$-warrant-fa-c-chain)))

  (create-look-for-pattern-fnc :name fa-c-chain-pattern-2a
                               :prepwork ((create-case-match-macro fa-c-chain-pattern-2a
                                                                   ('sv::bitor  ('sv::bitand y z)
                                                                                ('sv::bitand x yz)))
                                          (local
                                           (in-theory (enable fa-c-chain))))
                               :body
                               (and (fa-c-chain-pattern-2a-p svex)
                                    (fa-c-chain-pattern-2a-body
                                     svex
                                     (b* ((or/xor? (and (consp yz)
                                                        (or  (equal (car yz) 'sv::bitor)
                                                             (equal (car yz) 'sv::bitxor))
                                                        (car yz)))
                                          ((unless or/xor?) nil)
                                          (valid (svl::bitxor/or/and-equiv or/xor? y z yz))
                                          ((unless valid) nil)
                                          (args (acl2::merge-sort-lexorder (list x y z))))
                                       (list (make-pattern-fn-call
                                              :fn 'fa-c-chain
                                              :extra-arg (cond ((equal or/xor? 'sv::bitor)
                                                                0)
                                                               ((equal (car args) x)
                                                                1)
                                                               ((equal (cadr args) x)
                                                                2)
                                                               ((equal (caddr args) x)
                                                                3))
                                              :rule *fa-c-chain-rule*
                                              :args args)))))
                               :warrant-hyps ((apply$-warrant-fa-c-chain)))

  (create-look-for-pattern-fnc :name fa-c-chain-pattern-2b
                               :prepwork ((create-case-match-macro fa-c-chain-pattern-2b
                                                                   ('sv::bitor  ('sv::bitand y z)
                                                                                ('sv::bitand
                                                                                 yz x)))
                                          (local
                                           (in-theory (enable fa-c-chain))))
                               :body
                               (and (fa-c-chain-pattern-2b-p svex)
                                    (fa-c-chain-pattern-2b-body
                                     svex
                                     (b* ((or/xor? (and (consp yz)
                                                        (or  (equal (car yz) 'sv::bitor)
                                                             (equal (car yz) 'sv::bitxor))
                                                        (car yz)))
                                          ((unless or/xor?) nil)
                                          (valid (svl::bitxor/or/and-equiv or/xor? y z yz))
                                          ((unless valid) nil)
                                          (args (acl2::merge-sort-lexorder (list x y z))))
                                       (list (make-pattern-fn-call
                                              :fn 'fa-c-chain
                                              :extra-arg (cond ((equal or/xor? 'sv::bitor)
                                                                0)
                                                               ((equal (car args) x)
                                                                1)
                                                               ((equal (cadr args) x)
                                                                2)
                                                               ((equal (caddr args) x)
                                                                3))
                                              :rule *fa-c-chain-rule*
                                              :args args)))))
                               :warrant-hyps ((apply$-warrant-fa-c-chain)))

  (create-look-for-pattern-fnc :name fa-c-chain-pattern-2c
                               :prepwork ((create-case-match-macro fa-c-chain-pattern-2c
                                                                   ('sv::bitor  ('sv::bitand x yz)
                                                                                ('sv::bitand
                                                                                 y z)))
                                          (local
                                           (in-theory (enable FA-C-CHAIN))))
                               :body
                               (and (fa-c-chain-pattern-2c-p svex)
                                    (fa-c-chain-pattern-2c-body
                                     svex
                                     (b* ((or/xor? (and (consp yz)
                                                        (or  (equal (car yz) 'sv::bitor)
                                                             (equal (car yz) 'sv::bitxor))
                                                        (car yz)))
                                          ((unless or/xor?) nil)
                                          (valid (svl::bitxor/or/and-equiv or/xor? y z yz))
                                          ((unless valid) nil)
                                          (args (acl2::merge-sort-lexorder (list x y z))))
                                       (list (make-pattern-fn-call
                                              :fn 'fa-c-chain
                                              :extra-arg (cond ((equal or/xor? 'sv::bitor)
                                                                0)
                                                               ((equal (car args) x)
                                                                1)
                                                               ((equal (cadr args) x)
                                                                2)
                                                               ((equal (caddr args) x)
                                                                3))
                                              :rule *fa-c-chain-rule*
                                              :args args)))))
                               :warrant-hyps ((apply$-warrant-fa-c-chain)))

  (create-look-for-pattern-fnc :name fa-c-chain-pattern-2d
                               :prepwork ((create-case-match-macro fa-c-chain-pattern-2d
                                                                   ('sv::bitor  ('sv::bitand yz x)
                                                                                ('sv::bitand
                                                                                 y z)))
                                          (local
                                           (in-theory (enable FA-C-CHAIN))))
                               :body
                               (and (fa-c-chain-pattern-2d-p svex)
                                    (fa-c-chain-pattern-2d-body
                                     svex
                                     (b* ((or/xor? (and (consp yz)
                                                        (or  (equal (car yz) 'sv::bitor)
                                                             (equal (car yz) 'sv::bitxor))
                                                        (car yz)))
                                          ((unless or/xor?) nil)
                                          (valid (svl::bitxor/or/and-equiv or/xor? y z yz))
                                          ((unless valid) nil)
                                          (args (acl2::merge-sort-lexorder (list x y z))))
                                       (list (make-pattern-fn-call
                                              :fn 'fa-c-chain
                                              :extra-arg (cond ((equal or/xor? 'sv::bitor)
                                                                0)
                                                               ((equal (car args) x)
                                                                1)
                                                               ((equal (cadr args) x)
                                                                2)
                                                               ((equal (caddr args) x)
                                                                3))
                                              :rule *fa-c-chain-rule*
                                              :args args)))))
                               :warrant-hyps ((apply$-warrant-fa-c-chain)))

  (create-look-for-pattern-fnc :name fa-c-chain-pattern
                               :prepwork ()
                               :body (append (look-for-fa-c-chain-pattern-01 svex)
                                             (look-for-fa-c-chain-pattern-2a svex)
                                             (look-for-fa-c-chain-pattern-2b svex)
                                             (look-for-fa-c-chain-pattern-2c svex)
                                             (look-for-fa-c-chain-pattern-2d svex)
                                             (look-for-fa-c-chain-itself-pattern svex)
                                             )
                               :warrant-hyps ((apply$-warrant-fa-c-chain))
                               :inline nil))

(defsection ha-s-chain

  (define ha-s-chain (x y)
    :verify-guards nil
    (sv::4vec-bitxor x y)
    ///
    (defwarrant-rp ha-s-chain)
    (def-rp-rule :disabled-for-acl2 t
      ha-s-chain-to-s-spec
      (implies (and (integerp x) (integerp y))
               (equal (ha-s-chain x y)
                      (svl::4vec-concat$ 1
                                         (s-spec (list (logcar x) (logcar y)))
                                         (ha-s-chain (logcdr x) (logcdr y)))))
      :hints (("goal"
               :in-theory (e/d* (sv::4vec
                                 bitops::ihsext-recursive-redefs
                                 sv::4vec-bitxor
                                 sv::4vec->lower
                                 sv::4vec->upper
                                 sv::4vec-rsh
                                 sv::4vec-shift-core
                                 svl::bits
                                 sv::4vec-part-select
                                 sv::4vec-concat)
                                (floor
                                 svl::equal-of-4vec-concat-with-size=1
                                 logand
                                 ))))))

  (defconst *ha-s-chain-rule*
    (hons-copy '(member-equal 'ha-c-chain found-patterns)))

  (create-look-for-pattern-fnc :name ha-s-chain-pattern
                               :prepwork ((create-case-match-macro ha-s-chain-pattern
                                                                   ('sv::bitxor x y))
                                          (local (in-theory (enable ha-s-chain))))
                               :body
                               (and (ha-s-chain-pattern-p svex)
                                    (ha-s-chain-pattern-body
                                     svex
                                     (b* ((args (acl2::merge-sort-lexorder (list x y))))
                                       (list (make-pattern-fn-call
                                              :fn 'ha-s-chain
                                              :rule *ha-s-chain-rule*
                                              :args args)))))
                               :warrant-hyps ((apply$-warrant-ha-s-chain))))

(defsection ha-c-chain

  (define ha-c-chain (x y)
    ;;:ignorable (method)
    :verify-guards nil
    (sv::4vec-bitand x y)
    ///
    (defwarrant-rp ha-c-chain)

    (def-rp-rule ha-c-chain-to-c-spec
      (implies (and (integerp x) (integerp y))
               (equal (ha-c-chain x y)
                      (svl::4vec-concat$
                       1 (c-spec (list (logcar x) (logcar y)))
                       (ha-c-chain (logcdr x) (logcdr y)))))
      :hints (("Goal"
               :in-theory (e/d* (bitops::ihsext-recursive-redefs)
                                ())))))

  (defconst *ha-c-chain-rule*
    (hons-copy '(member-equal 'ha-s-chain found-patterns)))

  (create-look-for-pattern-fnc :name ha-c-chain-pattern
                               :prepwork ((create-case-match-macro ha-c-chain-pattern
                                                                   ('sv::bitand x y))
                                          (create-case-match-macro ha-c-chain-pattern-itself
                                                                   ('ha-c-chain x y))
                                          (local (in-theory (enable ha-c-chain))))
                               :body
                               (append (and (ha-c-chain-pattern-p svex)
                                            (ha-c-chain-pattern-body
                                             svex
                                             (list (make-pattern-fn-call
                                                    :fn 'ha-c-chain
                                                    :rule *ha-c-chain-rule*
                                                    :args (acl2::merge-sort-lexorder (list x y))))))
                                       (and (ha-c-chain-pattern-itself-p svex)
                                            (ha-c-chain-pattern-itself-body
                                             svex
                                             (list (make-pattern-fn-call
                                                    :fn 'ha-c-chain
                                                    :rule nil
                                                    :args (acl2::merge-sort-lexorder (list x y)))))))
                               :warrant-hyps ((apply$-warrant-ha-c-chain))))

(defsection ha+1-c-chain
  (define ha+1-c-chain  (x y)
    :verify-guards nil
    (sv::4vec-bitor x y)
    ///
    (defwarrant-rp ha+1-c-chain)

    (def-rp-rule ha+1-c-chain-c-spec
      (implies (and (integerp x)
                    (integerp y))
               (equal (ha+1-c-chain  x y)
                      (svl::4vec-concat$ 1
                                         (c-spec (list (logcar x) (logcar y) 1))
                                         (ha+1-c-chain (logcdr x) (logcdr y)))))
      :hints (("goal"
               :in-theory (e/d* (bitops::ihsext-inductions bitops::ihsext-recursive-redefs)
                                ())))))

  (defconst *ha+1-c-chain-rule*
    (hons-copy '(member-equal 'ha+1-s-chain found-patterns)))

  (create-look-for-pattern-fnc :name ha+1-c-chain-pattern
                               :prepwork ((create-case-match-macro ha+1-c-chain-pattern
                                                                   ('sv::bitor x y))
                                          (local
                                           (in-theory (enable ha+1-c-chain))))
                               :body
                               (cond ((ha+1-c-chain-pattern-p svex)
                                      (ha+1-c-chain-pattern-body
                                       svex
                                       (b* ((args (acl2::merge-sort-lexorder (list x y))))
                                         (list (make-pattern-fn-call
                                                :fn 'ha+1-c-chain
                                                :rule *ha+1-c-chain-rule*
                                                :args args))))))
                               :warrant-hyps ((apply$-warrant-ha+1-c-chain))))

(defsection ha+1-c-chain
  (define ha+1-s-chain (method x y)
    :verify-guards nil
    (cond ((= method 0)
           (sv::4vec-bitnot (sv::4vec-bitxor x y)))
          (t
           (sv::4vec-bitxor 1 (sv::4vec-bitxor x y))))
    ///
    (defwarrant-rp ha+1-s-chain)

    (def-rp-rule :disabled-for-acl2 t
      ha+1-s-chain-to-s-spec
      (implies (and (integerp x)
                    (integerp y))
               (equal (ha+1-s-chain method x y)
                      (if (equal method 0)
                          (svl::4vec-concat$
                           1 (s-spec (list (logcar x) (logcar y) 1))
                           (ha+1-s-chain method (logcdr x) (logcdr y)))
                        (svl::4vec-concat$
                         1
                         (s-spec (list (logcar x) (logcar y) 1))
                         (ha-s-chain (svl::4vec-rsh 1  x)
                                     (svl::4vec-rsh 1  y))))))
      :hints (("Goal"
               :in-theory (e/d* (sv::4vec
                                 ha-s-chain
                                 bitops::ihsext-recursive-redefs
                                 sv::4vec-bitxor
                                 SV::4VEC->LOWER
                                 SV::4VEC->UPPER
                                 SV::4VEC-RSH
                                 sv::4VEC-SHIFT-CORE
                                 svl::Bits
                                 SV::4VEC-PART-SELECT
                                 SV::4VEC-CONCAT)
                                (floor
                                 SVL::EQUAL-OF-4VEC-CONCAT-WITH-SIZE=1
                                 logand
                                 ))))))

  (defconst *ha+1-s-chain-rule*
    (hons-copy '(member-equal 'ha+1-c-chain found-patterns)))

  (create-look-for-pattern-fnc :name ha+1-s-chain-pattern
                               :prepwork ((define look-for-ha+1-s-chain-pattern-aux (x y z)
                                            :returns (mv x y valid)
                                            :enabled t
                                            (cond ((equal x 1)
                                                   (mv y z t))
                                                  ((equal y 1)
                                                   (mv x z t))
                                                  ((equal z 1)
                                                   (mv x y t))
                                                  (t (mv 0 0 nil))))

                                          (create-case-match-macro ha+1-s-chain-pattern-1
                                                                   ('sv::bitnot ('sv::bitxor x y)))
                                          (create-case-match-macro ha+1-s-chain-pattern-2
                                                                   ('sv::bitxor ('sv::bitxor x y) z))
                                          (create-case-match-macro ha+1-s-chain-pattern-3
                                                                   ('sv::bitxor z ('sv::bitxor x y)))

                                          (local
                                           (in-theory (enable ha+1-s-chain))))
                               :body
                               (append (and (ha+1-s-chain-pattern-1-p svex)
                                            (ha+1-s-chain-pattern-1-body
                                             svex
                                             (b* ((args (acl2::merge-sort-lexorder (list x y))))
                                               (list (make-pattern-fn-call
                                                      :fn 'ha+1-s-chain
                                                      :rule *ha+1-s-chain-rule*
                                                      :extra-arg 0
                                                      :args args)))))
                                       (and (ha+1-s-chain-pattern-2-p svex)
                                            (ha+1-s-chain-pattern-2-body
                                             svex
                                             (b* (((mv x y valid) (look-for-ha+1-s-chain-pattern-aux x y z))
                                                  ((unless valid) nil)
                                                  (args (acl2::merge-sort-lexorder (list x y))))
                                               (list (make-pattern-fn-call
                                                      :rule *ha+1-s-chain-rule*
                                                      :fn 'ha+1-s-chain
                                                      :extra-arg 1
                                                      :args args)))))
                                       (and (ha+1-s-chain-pattern-3-p svex)
                                            (ha+1-s-chain-pattern-3-body
                                             svex
                                             (b* (((mv x y valid) (look-for-ha+1-s-chain-pattern-aux x y z))
                                                  ((unless valid) nil)
                                                  (args (acl2::merge-sort-lexorder (list x y))))
                                               (list (make-pattern-fn-call
                                                      :fn 'ha+1-s-chain
                                                      :extra-arg 1
                                                      :rule *ha+1-s-chain-rule*
                                                      :args args))))))

                               :warrant-hyps ((apply$-warrant-ha+1-s-chain))))

(progn
  (defun warrants-for-adder-pattern-match ()
    (and (apply$-warrant-ha-c-chain)
         (apply$-warrant-fa-c-chain)
         (apply$-warrant-ha+1-c-chain)
         (apply$-warrant-ha+1-s-chain)
         (apply$-warrant-ha-s-chain)
         (apply$-warrant-fa-s-chain)))

  (defconst *adder-fncs*
    '(ha-c-chain
      fa-c-chain
      ha+1-c-chain
      ha+1-s-chain
      ha-s-chain
      fa-s-chain))

  (rp::add-rp-rule warrants-for-adder-pattern-match)
  (rp::disable-rules '((:e warrants-for-adder-pattern-match))))

;; this is a better rule, works more quickly...
(def-rp-rule fa/ha-chain-fncs-when-bitp
  (and (implies (and (bitp x)
                     (bitp y)
                     (bitp z))
                (and (equal (fa-c-chain method x y z)
                            (c-spec (list x y z)))
                     (equal (fa-s-chain x y z)
                            (s-spec (list x y z)))))
       (implies (and (bitp x)
                     (bitp y))
                (and (equal (ha-c-chain x y)
                            (c-spec (list x y)))
                     (equal (ha-s-chain x y)
                            (s-spec (list x y)))
                     (equal (ha+1-c-chain x y)
                            (c-spec (list x y 1)))
                     (equal (ha+1-s-chain 1 x y)
                            (s-spec (list x y 1))))))
  :hints (("goal"
           :in-theory (e/d (fa-c-chain
                            ha-c-chain
                            ha+1-c-chain ;
                            bitp)
                           (fa-c-chain-c-spec)))))

(define adder-pattern-match ((svex sv::svex-p)
                             (pass-num natp))
  ;; returns list of matching key/pattern-name pairs
  ;; key is the arguments of the fn symbol to replace
  ;; pattern-name is the target fn symbol
  :returns (res pattern-fn-call-list-p
                :hyp (sv::svex-p svex))
  (cond
   ((equal pass-num 1)
    (append
     (look-for-fa-s-chain-pattern svex)
     (look-for-fa-c-chain-pattern svex)
     ))
   (t
    (append
     (look-for-ha-s-chain-pattern svex)
     (look-for-ha-c-chain-pattern svex)

     (look-for-ha+1-c-chain-pattern svex)
     (look-for-ha+1-s-chain-pattern svex)
     )))
  ///
  (defret <fn>-good-measure
    (implies (sv::Svex-p svex)
             (pattern-fn-call-list-provide-good-measure-p svex res)))
  (defret <fn>-correct-pattern
    (implies (and (force (warrants-for-adder-pattern-match))
                  (pattern-fn-call->rule pattern)
                  (member-equal pattern res))
             (equal (sv::svex-eval$ (pattern-call pattern) env)
                    (sv::svex-eval$ svex env)))
    :hints (("Goal"
             :in-theory (e/d () (pattern-call))))))

;;;;;;;;;;;;;;;;;;;;;;;;;;;;;;;;;;;;;;;;;;;;;;;;;;;;;;;;;;;;;;;;;;;;;;;;;;;
(progn
  (def-formula-checks-default-evl
    rp-evl
    (list* 'apply$ 'badge-userfn 'apply$-userfn
           (strip-cars rp::*small-evl-fncs*)))

  (with-output
    :off :all :on (error comment)
    :gag-mode nil
    (rp::def-formula-checks
      find-adders-in-svex-formula-checks-small
      (binary-or binary-? binary-not binary-xor binary-and s-spec c-spec)
      :warranted-fns
      (ha-c-chain
       ha-s-chain
       fa-c-chain
       fa-s-chain
       ha+1-c-chain
       ha+1-s-chain)))

  (defun find-adders-in-svex-formula-checks (state)
    (declare (xargs :stobjs (state)))
    (and (find-adders-in-svex-formula-checks-small state)
         (svl::svex-ev-wog-formula-checks state) ;; using this here to save
         ;; certification time instead of adding all those svex-eval functions.
         ))
  )

(svl::create-width-of-svex-extn :fn ha-s-chain
                                :formula #!SVL(safe-max (nth '0 widths)
                                                        (nth '1 widths)))

(svl::create-width-of-svex-extn :fn ha-c-chain
                                :formula #!SVL(safe-min (nth '0 widths)
                                                        (nth '1 widths)))

(svl::create-width-of-svex-extn :fn ha+1-c-chain
                                :formula #!SVL(safe-max (nth '0 widths)
                                                        (nth '1 widths)))

(svl::create-width-of-svex-extn :fn fa-s-chain
                                :formula #!SVL(safe-max
                                               (safe-max (nth '0 widths)
                                                         (nth '1 widths))
                                               (nth '2 widths))
                                :prepwork
                                ((local
                                  (in-theory (e/d (svl::4vec-correct-width-p
                                                   svl::4vec-part-select-of-4vec-bitxor-better)
                                                  ())))))

(svl::create-width-of-svex-extn :fn ha+1-s-chain
                                :formula #!SVL(if (equal (nth '0 args) '1)
                                                  (if (equal (nth '1 widths)'1)
                                                      (if (equal (nth '2 widths)'1)
                                                          '1
                                                        'nil)
                                                    'nil)
                                                'nil)
                                :prepwork
                                ((local
                                  (in-theory (e/d (svl::4vec-correct-width-p
                                                   svl::4vec-part-select-of-4vec-bitxor-better)
                                                  ())))))

(svl::create-width-of-svex-extn :fn fa-c-chain
                                ;; This is overconservative but I expect
                                ;; everything to be width=1, so it shouldn't matter.
                                :formula #!SVL(safe-max (nth '3 widths)
                                                        (safe-max (nth '1 widths)
                                                                  (nth '2 widths)))
                                #|(if (equal (nth '0 args) '3)

                                (safe-max
                                (safe-max (nth '1 widths)
                                (nth '2 widths))
                                (safe-max (nth '3 widths)
                                (safe-max (nth '1 widths)
                                (nth '2 widths))))
                                'nil)|#
                                :prepwork
                                ((local
                                  (in-theory (e/d (svl::4vec-correct-width-p
                                                   svl::4vec-part-select-of-4vec-bitand-better
                                                   svl::4vec-part-select-of-4vec-bitor-better
                                                   svl::4vec-part-select-of-4vec-bitxor-better)
                                                  ((:definition sv::svex-kind$inline)
                                                   (:rewrite acl2::symbolp-of-car-when-symbol-listp)
                                                   (:definition symbol-listp)
                                                   (:definition acl2::apply$-badgep)
                                                   (:rewrite acl2::integerp-of-car-when-integer-listp)
                                                   (:definition integer-listp)
                                                   (:rewrite acl2::symbol-listp-of-cdr-when-symbol-listp)
                                                   (:rewrite acl2::natp-of-car-when-nat-listp)
                                                   (:rewrite sv::svex-eval$-when-quote)
                                                   (:definition nat-listp)
                                                   (:rewrite sv::svex-eval$-when-fncall)
                                                   (:rewrite sv::4vec-bitops-to-logops)
                                                   (:rewrite svl::svex-eval$-of-integerp-of-svex-is-correct-env=nil)
                                                   (:rewrite sv::svex-p-of-car-when-svexlist-p)
                                                   (:rewrite sv::svex-eval$-when-fncall)
                                                   (:rewrite svl::integerp-of-4vec-part-selectr)
                                                   (:type-prescription sv::4vec-bitand)
                                                   (:rewrite svl::integerp-4vec-bitand)
                                                   (:rewrite sv::svex-eval$-is-svex-eval)
                                                   (:rewrite acl2::apply$-badgep-properties . 2)
                                                   (:rewrite default-cdr)
                                                   (:rewrite acl2::integer-listp-of-cdr-when-integer-listp)
                                                   ))))))

(svl::create-integerp-of-svex-extn :fn ha-s-chain
                                   :prepwork
                                   ((local
                                     (in-theory (disable
                                                 ha-s-chain-to-s-spec)))))

(svl::create-integerp-of-svex-extn :fn ha-c-chain
                                   :prepwork
                                   ((local
                                     (in-theory (disable
                                                 ha-c-chain-to-c-spec)))))

(svl::create-integerp-of-svex-extn :fn fa-c-chain)

(svl::create-integerp-of-svex-extn :fn fa-s-chain
                                   :prepwork
                                   ((local
                                     (in-theory (disable
                                                 fa-s-chain-s-spec)))))

(svl::create-integerp-of-svex-extn :fn ha+1-c-chain
                                   :prepwork
                                   ((local
                                     (in-theory (disable
                                                 ha+1-c-chain-c-spec)))))

(svl::create-integerp-of-svex-extn :fn ha+1-s-chain
                                   :prepwork
                                   ((local
                                     (in-theory (disable
                                                 ha+1-s-chain-to-s-spec)))))

;;;;;;;;;;;;;;;;;;;;;;;;;;;;;;;;;;;;;;;;;;;;;;;;;;;;;;;;;;;;;;;;;;;;;;;;;;;;;;;;
;;;;;;;;;;;;;;;;;;;;;;;;;;;;;;;;;;;;;;;;;;;;;;;;;;;;;;;;;;;;;;;;;;;;;;;;;;;;;;;;

;; 1. Gather applicable patterns and create a "pattern-alist"

(acl2::defines gather-adder-patterns-in-svex
  :prepwork
  ((define register-found-adder-patterns ((pattern-fn-call-list pattern-fn-call-list-p)
                                          (pattern-alist))
     :returns (res pattern-alist-p :hyp (pattern-alist-p pattern-alist))
     :inline t
     ;; when a matching pattern  is found, it should be saved  in a fast-alist whose
     ;; keys are arguments, and value should be a list of all the pattern names.
     (b* (((when (atom pattern-fn-call-list)) pattern-alist)
          ((pattern-fn-call x) (car pattern-fn-call-list))

          ;;((unless (and key value)) pattern-alist)
          (entry (hons-get x.args pattern-alist))
          (pattern-alist (hons-acons x.args (cons x.fn (cdr entry)) pattern-alist)))
       (register-found-adder-patterns (cdr pattern-fn-call-list)
                                      pattern-alist))
     ///
     (defret alistp-of-<fn>
       (implies (alistp pattern-alist)
                (alistp res)))))

  (define gather-adder-patterns-in-svex ((x sv::svex-p)
                                         (pattern-alist )
                                         (parsed-svexes)
                                         (pass-num natp))
    :measure (sv::svex-count x)
    :returns (mv (res-pattern-alist pattern-alist-p :hyp (pattern-alist-p pattern-alist))
                 res-parsed-svexes)
    (sv::svex-case
     x
     :quote (mv pattern-alist parsed-svexes)
     :var   (mv pattern-alist parsed-svexes)
     :call (b* ((already-parsed (hons-get x parsed-svexes))
                ((when already-parsed) (mv pattern-alist parsed-svexes))
                (parsed-svexes (hons-acons x nil parsed-svexes))
                (matching-pattern-fn-call-list (adder-pattern-match x pass-num))
                (pattern-alist
                 (register-found-adder-patterns matching-pattern-fn-call-list  pattern-alist)))
             (gather-adder-patterns-in-svexlist x.args pattern-alist
                                                parsed-svexes pass-num))))

  (define gather-adder-patterns-in-svexlist ((lst sv::svexlist-p)
                                             (pattern-alist )
                                             (parsed-svexes)
                                             (pass-num natp))
    :returns (mv (res-pattern-alist pattern-alist-p :hyp (pattern-alist-p pattern-alist))
                 res-parsed-svexes)
    :measure (sv::svexlist-count lst)
    (if (atom lst)
        (mv pattern-alist parsed-svexes)
      (b* (((mv pattern-alist parsed-svexes)
            (gather-adder-patterns-in-svex (car lst) pattern-alist
                                           parsed-svexes pass-num))
           ((mv pattern-alist parsed-svexes)
            (gather-adder-patterns-in-svexlist (cdr lst) pattern-alist
                                               parsed-svexes pass-num)))
        (mv pattern-alist parsed-svexes))))
  ///
  (defret-mutual alistp-of-<fn>
    (defret alistp-of-<fn>
      (implies (alistp pattern-alist)
               (alistp res-pattern-alist))
      :fn gather-adder-patterns-in-svex)
    (defret alistp-of-<fn>
      (implies (alistp pattern-alist)
               (alistp res-pattern-alist))
      :fn gather-adder-patterns-in-svexlist)
    :hints (("Goal"
             :expand ((gather-adder-patterns-in-svexlist
                       lst
                       pattern-alist parsed-svexes pass-num)
                      (gather-adder-patterns-in-svex nil
                                                     pattern-alist parsed-svexes pass-num)
                      (gather-adder-patterns-in-svex x
                                                     pattern-alist parsed-svexes pass-num))

             :in-theory (e/d () ())))))

(define gather-adder-patterns-in-svex-alist ((alist sv::svex-alist-p)
                                             (pattern-alist )
                                             (parsed-svexes)
                                             (pass-num natp))
  :returns (mv (res-pattern-alist pattern-alist-p :hyp (pattern-alist-p pattern-alist))
               res-parsed-svexes)
  (if (atom alist)
      (mv pattern-alist parsed-svexes)
    (b* (((mv pattern-alist parsed-svexes)
          (gather-adder-patterns-in-svex (cdar alist) pattern-alist
                                         parsed-svexes
                                         pass-num))
         ((mv pattern-alist parsed-svexes)
          (gather-adder-patterns-in-svex-alist (cdr alist) pattern-alist
                                               parsed-svexes
                                               pass-num)))
      (mv pattern-alist parsed-svexes)))
  ///
  (defret alistp-of-<fn>
    (implies (alistp pattern-alist)
             (alistp res-pattern-alist))))

;;;;;;;;;;;;;;;;;;;;;;;;;;;;;;;;;;;;;;;;;;;;;;;;;;;;;;;;;;;;;;;;;;;;;;;;;;;
;; 2. Apply patterns if their rule is satisfied (usually this means their
;; counterpart pattern is found for the same arguments.

(defines run-pattern-rule
  :prepwork
  ((define andlst (lst)
     (if (atom lst)
         t
       (and (car lst)
            (andlst (cdr lst)))))
   (define orlst (lst)
     (if (atom lst)
         nil
       (or (car lst)
           (orlst (cdr lst))))))
  (define run-pattern-rule ((rule pseudo-termp)
                            (found-patterns))
    (cond ((atom rule)
           (cond ((equal rule 'found-patterns)
                  found-patterns)
                 ((booleanp rule)
                  rule)
                 (t
                  (acl2::raise "Unknown atom in rule pattern is given to run-pattern-rule: ~p0. It
                          may need improvement.. ~%" rule))))
          ((and (quotep rule)
                (consp (cdr rule)))
           (unquote rule))
          ((and (equal (car rule) 'member-equal)
                (equal (len (cdr rule)) 2))
           (ec-call
            (member-equal (run-pattern-rule (second rule) found-patterns)
                          (run-pattern-rule (third rule) found-patterns))))
          ((equal (car rule) 'and)
           (andlst (run-pattern-rule-lst (cdr rule) found-patterns)))
          ((equal (car rule) 'or)
           (orlst (run-pattern-rule-lst (cdr rule) found-patterns))))
    )
  (define run-pattern-rule-lst ((lst pseudo-term-listp)
                                (found-patterns))
    (if (atom lst)
        nil
      (cons (run-pattern-rule (car lst) found-patterns)
            (run-pattern-rule-lst (cdr lst) found-patterns)))))

(define pull-the-first-applicable-adder-pattern ((pattern-alist)
                                                 (pattern-fn-call-list pattern-fn-call-list-p))
  :prepwork ((in-theory (e/d ()
                             (assoc-equal
                              (:e tau-system)))))
  :returns (pattern-fn-call (implies pattern-fn-call
                                     (pattern-fn-call-p pattern-fn-call))
                            :hyp (pattern-fn-call-list-p pattern-fn-call-list))
  (if (atom pattern-fn-call-list)
      nil
    (b* (((pattern-fn-call x) (car pattern-fn-call-list))

         (found-patterns (cdr (hons-get x.args pattern-alist)))
         (should-rewrite (and x.rule (run-pattern-rule x.rule found-patterns)))
         ((when should-rewrite)
          (car pattern-fn-call-list)))
      (pull-the-first-applicable-adder-pattern pattern-alist
                                               (cdr pattern-fn-call-list))))
  ///

  (defret <fn>-returns-a-member-of-pattern-fn-call-list
    (implies pattern-fn-call
             (and (member-equal pattern-fn-call pattern-fn-call-list)
                  (pattern-fn-call->rule pattern-fn-call)))))

(local
 (defthm replace-adder-patterns-in-svex-measure-lemma
   (implies
    (and (pull-the-first-applicable-adder-pattern
          pattern-alist
          (adder-pattern-match (sv::svex-fix x) pass-num)))
    (<
     (sv::svexlist-count
      (pattern-fn-call->args (pull-the-first-applicable-adder-pattern
                              pattern-alist
                              (adder-pattern-match (sv::svex-fix x) pass-num))))
     (sv::svex-count x)))
   :hints (("Goal"
            :use ((:instance
                   pattern-fn-call-list-provide-good-measure-p-and-member
                   (x (sv::svex-fix x))
                   (lst (adder-pattern-match (sv::svex-fix x) pass-num))
                   (e (pull-the-first-applicable-adder-pattern
                       pattern-alist
                       (adder-pattern-match (sv::svex-fix x) pass-num))))

                  (:instance adder-pattern-match-good-measure
                             (svex (sv::svex-fix x))))
            :in-theory (e/d (pattern-fn-call-provide-good-measure-p)
                            (pattern-fn-call-list-provide-good-measure-p-and-member
                             adder-pattern-match-good-measure))))))

(acl2::defines replace-adder-patterns-in-svex

  :flag-local nil

  :prepwork ((local
              (in-theory (e/d ()
                              (pattern-fn-call->args)))))

  (define replace-adder-patterns-in-svex ((x sv::Svex-p)
                                          (pattern-alist)
                                          (pass-num natp))
    :measure (sv::svex-count x)
    :returns res
    :verify-guards nil
    (sv::svex-case
     x
     :quote x
     :var   x
     :call
     (b* ((x (sv::svex-fix x))
          (pattern-fn-call-list (adder-pattern-match x pass-num))
          (pattern-fn-call (pull-the-first-applicable-adder-pattern
                            pattern-alist pattern-fn-call-list)))
       (cond
        (pattern-fn-call
         (b* (((pattern-fn-call x) pattern-fn-call))
           (pattern-call x
                         (replace-adder-patterns-in-svexlist x.args
                                                             pattern-alist
                                                             pass-num))))
        (t
         (sv::svex-call x.fn
                        (replace-adder-patterns-in-svexlist x.args
                                                            pattern-alist pass-num)))))))

  (define replace-adder-patterns-in-svexlist ((lst sv::svexlist-p)
                                              (pattern-alist)
                                              ;;(parsed-svexes)
                                              (pass-num natp)
                                              )
    :returns res
    :measure (sv::svexlist-count lst)
    (if (atom lst)
        nil
      (hons (replace-adder-patterns-in-svex (car lst) pattern-alist pass-num)
            (replace-adder-patterns-in-svexlist (cdr lst) pattern-alist pass-num))))

  ///

  (defthm svex-p-pattern-call
    (implies (and (pattern-fn-call-p x)
                  (or (not optional-args)
                      (sv::svexlist-p optional-args)))
             (sv::svex-p (PATTERN-CALL x optional-args)))
    :hints (("Goal"
             :in-theory (e/d (PATTERN-CALL
                              SV::SVEX-P
                              PATTERN-FN-CALL->FN
                              PATTERN-FN-CALL-P)
                             ()))))

  (defret-mutual svex-p-of-<fn>
    (defret svex-p-of-<fn>
      (implies (sv::Svex-p x)
               (sv::Svex-p res))
      :fn replace-adder-patterns-in-svex)
    (defret Svexlist-p-of-<fn>
      (implies (sv::Svexlist-p lst)
               (sv::Svexlist-p res))
      :fn replace-adder-patterns-in-svexlist))

  (verify-guards replace-adder-patterns-in-svex)

  (memoize 'replace-adder-patterns-in-svex :condition '(eq (sv::svex-kind x) :call))

  (defret-mutual replace-adder-patterns-in-svex-is-correct
    (defret <fn>-is-correct
      (implies (and (force (sv::svex-p x))
                    (force (warrants-for-adder-pattern-match)))
               (equal (sv::svex-eval$ res env)
                      (sv::svex-eval$ x env)))
      :fn replace-adder-patterns-in-svex)
    (defret <fn>-is-correct
      (implies (and (force (sv::Svexlist-p lst))
                    (force (warrants-for-adder-pattern-match)))
               (equal (sv::svexlist-eval$ res env)
                      (sv::svexlist-eval$ lst env)))
      :fn replace-adder-patterns-in-svexlist)
    :hints (("Goal"
             :do-not-induct t
             :expand ((REPLACE-ADDER-PATTERNS-IN-SVEX X PATTERN-ALIST pass-num)
                      (REPLACE-ADDER-PATTERNS-IN-SVEXLIST LST PATTERN-ALIST pass-num)
                      (:free (cons x y)
                             (sv::Svex-eval$ (cons x y) env)))
             :in-theory (e/d (SV::SVEX-EVAL$
                              SV::SVEXlist-EVAL$
                              SV::FNSYM-FIX
                              sv::svex-kind
                              SV::SVEX-P
                              PATTERN-CALL
                              SV::SVEX-CALL->ARGS
                              SV::SVEX-CALL->fn
                              )
                             (adder-pattern-match-correct-pattern)))
            (and STABLE-UNDER-SIMPLIFICATIONP
                 '(:use ((:instance
                          adder-pattern-match-correct-pattern
                          (pattern (PULL-THE-FIRST-APPLICABLE-ADDER-PATTERN
                                    PATTERN-ALIST (ADDER-PATTERN-MATCH X pass-num)))
                          (svex x))))
                 ))))

(define replace-adder-patterns-in-svex-alist ((alist sv::svex-alist-p)
                                              (pattern-alist)
                                              (pass-num natp))
  :returns (res sv::svex-alist-p :hyp (sv::svex-alist-p alist))
  (if (atom alist)
      nil
    (acons (caar alist)
           (replace-adder-patterns-in-svex (cdar alist) pattern-alist pass-num)
           (replace-adder-patterns-in-svex-alist (cdr alist) pattern-alist pass-num)))
  ///
  (defret <fn>-is-correct
    (implies (and (force (sv::Svex-alist-p alist))
                  (force (warrants-for-adder-pattern-match)))
             (equal (sv::svex-alist-eval$ res env)
                    (sv::svex-alist-eval$ alist env)))
    :fn replace-adder-patterns-in-svex-alist
    :hints (("Goal"
             :in-theory (e/d (SV::SVEX-ALIST-EVAL$) ())))))

;;;;;;;;;;;;;;;;;;;;;;;;;;;;;;;;;;;;;;;;;;;;;;;;;;;;;;;;;;;;;;;;;;;;;;;;;;;
;;;;;;;;;;;;;;;;;;;;;;;;;;;;;;;;;;;;;;;;;;;;;;;;;;;;;;;;;;;;;;;;;;;;;;;;;;;
;; Now on to careful search after initial replacements to see if any patterns
;; are missed.
;;;;;;;;;;;;;;;;;;;;;;;;;;;;;;;;;;;;;;;;;;;;;;;;;;;;;;;;;;;;;;;;;;;;;;;;;;;

(defsection fix-order-of-fa/ha-s-args
  ;; After replacements,  ordered-ness of  arguments might change,  which might
  ;; prevent patterns  from being found  when looking more carefully.   So This
  ;; function goes around and reorders arguments in fa-s and ha-s arguments.
  (defines fix-order-of-fa/ha-s-args
    :verify-guards nil
    (define fix-order-of-fa/ha-s-args ((x sv::svex-p))
      :measure (sv::svex-count x)
      :returns (res sv::svex-p :hyp (sv::svex-p x))
      (sv::svex-case
       x
       :var x
       :quote x
       :call (case-match x
               (('fa-s-chain & & &)
                (b* ((lst1 (fix-order-of-fa/ha-s-args-list x.args))
                     (lst2 (acl2::merge-sort-lexorder lst1)))
                  (sv::svex-call x.fn lst2)))
               (('ha-s-chain & &)
                (b* ((lst1 (fix-order-of-fa/ha-s-args-list x.args))
                     (lst2 (acl2::merge-sort-lexorder lst1)))
                  (sv::svex-call x.fn lst2)))
               (& (sv::svex-call
                   x.fn
                   (fix-order-of-fa/ha-s-args-list x.args))))))
    (define fix-order-of-fa/ha-s-args-list ((lst sv::svexlist-p))
      :measure (sv::svexlist-count lst)
      :returns (res sv::svexlist-p :hyp (sv::svexlist-p lst))
      (if (atom lst)
          nil
        (hons (fix-order-of-fa/ha-s-args (car lst))
              (fix-order-of-fa/ha-s-args-list (cdr lst)))))

    ///

    (local
     (defthm svexlist-p-implies-true-listp
       (implies (sv::svexlist-p lst)
                (true-listp lst))))

    (verify-guards fix-order-of-fa/ha-s-args)

    (memoize 'fix-order-of-fa/ha-s-args
             :condition '(eq (sv::svex-kind x) :call))

    (defret-mutual <fn>-is-correct
      (defret <fn>-is-correct
        (implies (and (warrants-for-adder-pattern-match)
                      (sv::svex-p x))
                 (equal (sv::svex-eval$ res env)
                        (sv::svex-eval$ x env)))
        :fn fix-order-of-fa/ha-s-args)
      (defret <fn>-is-correct
        (implies (and (warrants-for-adder-pattern-match)
                      (sv::svexlist-p lst))
                 (equal (sv::svexlist-eval$ res env)
                        (sv::svexlist-eval$ lst env)))
        :fn fix-order-of-fa/ha-s-args-list)
      :hints (("Goal"

               :expand ((:free (args)
                               (sv::svex-apply$ 'ha-s-chain args))
                        (:free (args)
                               (sv::svex-apply$ 'fa-s-chain args))
                        (acl2::merge-sort-lexorder (cdr x))
                        (fix-order-of-fa/ha-s-args-list lst)
                        (fix-order-of-fa/ha-s-args x))
               :in-theory (e/d (acl2::merge-lexorder
                                acl2::merge-sort-lexorder
                                ha-s-chain
                                fa-s-chain
                                sv::svex-call->fn
                                sv::svex-call->args)
                               ())))))

  (define fix-order-of-fa/ha-s-args-alist ((alist sv::svex-alist-p))
    :returns (res sv::svex-alist-p :hyp (sv::svex-alist-p alist))
    (if (atom alist)
        nil
      (acons (caar alist)
             (fix-order-of-fa/ha-s-args (cdar alist))
             (fix-order-of-fa/ha-s-args-alist (cdr alist))))
    ///
    (defret <fn>-is-correct
      (implies (and (warrants-for-adder-pattern-match)
                    (sv::svex-alist-p alist))
               (equal (sv::svex-alist-eval$ res env)
                      (sv::svex-alist-eval$ alist env)))
      :fn fix-order-of-fa/ha-s-args-alist
      :hints (("Goal"
               :in-theory (e/d (SV::SVEX-ALIST-EVAL$) ()))))))

(defsection process-fa/ha-c-chain-pattern-args
  ;; Goal here is  to take a pattern-alist, and create  another fast-alist that
  ;; can be  used to find missed  fa-s/ha-s patterns. If  one of the args  of a
  ;; found fa-c/ha-c is  a bitxor, these function also  "explode" that argument
  ;; for a  more comprehensive  search.  Since  xor chains  can be  large, this
  ;; explosion     is    done     with     a    depth     limit    given     in
  ;; *process-fa/ha-c-chain-pattern-args-limit*.

  (define collected-fa/ha-c-chain-pattern-args-p (x)
    :enabled t
    (if (atom x)
        (equal x nil)
      (and (consp (car x))
           (consp (cdar x))
           (sv::svex-p (caar x)) ;; (caar x) has one of the exploded args
           (sv::Svexlist-p (car (cdar x))) ;; list of exploded args
           (sv::Svexlist-p (cdr (cdar x))) ;; list of args as is.
           (collected-fa/ha-c-chain-pattern-args-p (cdr x))))
    ///
    (defthm an-entry-of-collected-fa/ha-c-chain-pattern-args-p
      (implies (and (hons-assoc-equal key alist)
                    (collected-fa/ha-c-chain-pattern-args-p alist))

               (and (consp (hons-assoc-equal key alist))
                    (consp (cdr (hons-assoc-equal key alist)))
                    (sv::svex-p (car (hons-assoc-equal key alist)))
                    ;; (caar x) has one of the exploded args
                    (sv::Svexlist-p (car (cdr (hons-assoc-equal key alist)))) ;; list of exploded args
                    (sv::Svexlist-p (cdr (cdr (hons-assoc-equal key alist)))) ;; list of args as is.
                    )))

    (defthmd an-entry-of-collected-fa/ha-c-chain-pattern-args-p-2
      (implies (and (collected-fa/ha-c-chain-pattern-args-p alist)
                    (force (member-equal entry alist)))
               (and (consp entry)
                    (consp (cdr entry))
                    ;; (caar x) has one of the exploded args
                    (sv::svex-p (car entry))
                    (sv::Svexlist-p (car (cdr entry))) ;; list of exploded args
                    (sv::Svexlist-p (cdr (cdr entry))) ;; list of args as is.
                    ))))

  (define collected-fa/ha-c-chain-pattern-args-inv (x env)
    :verify-guards nil
    (or (atom x)
        (and (equal (svl::svex-eval$-bitxor-lst (car (cdar x)) env)
                    (svl::svex-eval$-bitxor-lst (cdr (cdar x)) env))
             (collected-fa/ha-c-chain-pattern-args-inv (cdr x) env)))
    ///
    (defthm collected-fa/ha-c-chain-pattern-args-inv-hons-assoc-equal
      (implies (and (collected-fa/ha-c-chain-pattern-args-inv collected-args-alist env)
                    (hons-assoc-equal key collected-args-alist))
               (equal (svl::svex-eval$-bitxor-lst (car (cdr (hons-assoc-equal key collected-args-alist))) env)
                      (svl::svex-eval$-bitxor-lst (cdr (cdr (hons-assoc-equal key collected-args-alist))) env)))))

  (defconst *process-fa/ha-c-chain-pattern-args-limit*
    3)

  (define process-fa/ha-c-chain-pattern-args-aux ((args))
    :prepwork
    ((local
      (defret consp-of-<fn>
        (consp svl::leaves)
        :fn svl::bitand/or/xor-collect-leaves2
        :hints (("Goal"
                 :in-theory (e/d (svl::bitand/or/xor-collect-leaves2) ()))))))

    :returns (mv (keys sv::svexlist-p :hyp (sv::Svexlist-p args))
                 (exploded-args sv::svexlist-p :hyp (sv::Svexlist-p args)))
    (if (atom args)
        (mv nil nil)
      (b* (((mv rest-keys exploded-args)
            (process-fa/ha-c-chain-pattern-args-aux (cdr args)))
           ((mv leaves &)
            (svl::bitand/or/xor-collect-leaves2 (car args)
                                                'sv::bitxor
                                                *process-fa/ha-c-chain-pattern-args-limit*)))
        (mv (cons (car leaves) rest-keys)
            (append leaves exploded-args))))
    ///
    (defret <fn>-is-correct
      (equal (svl::svex-eval$-bitxor-lst exploded-args env)
             (svl::svex-eval$-bitxor-lst args env))
      :fn process-fa/ha-c-chain-pattern-args-aux))

  (define process-fa/ha-c-chain-pattern-args-aux2 (keys args exploded-args collected)
    :returns (collected-res collected-fa/ha-c-chain-pattern-args-p
                            :hyp (and (collected-fa/ha-c-chain-pattern-args-p collected)
                                      (sv::svexlist-p keys)
                                      (sv::svexlist-p exploded-args)
                                      (sv::svexlist-p args)))
    (if (atom keys)
        collected
      (process-fa/ha-c-chain-pattern-args-aux2 (cdr keys) args
                                               exploded-args
                                               (hons-acons (car keys)
                                                           (cons exploded-args args)
                                                           collected)))
    ///
    (defret <fn>-is-correct
      (implies (and (collected-fa/ha-c-chain-pattern-args-inv collected env)
                    (equal (svl::svex-eval$-bitxor-lst exploded-args env)
                           (svl::svex-eval$-bitxor-lst args env)))
               (collected-fa/ha-c-chain-pattern-args-inv collected-res env))
      :hints (("Goal"
               :in-theory (e/d (collected-fa/ha-c-chain-pattern-args-inv) ())))))

  (define process-fa/ha-c-chain-pattern-args ((pattern-alist pattern-alist-p)
                                              (collected collected-fa/ha-c-chain-pattern-args-p)
                                              &key
                                              ((adder-type symbolp) 'adder-type))
    :returns (collected-res collected-fa/ha-c-chain-pattern-args-p
                            :hyp (and (collected-fa/ha-c-chain-pattern-args-p collected)
                                      (pattern-alist-p pattern-alist)))
    (if (atom pattern-alist)
        collected
      (b* ((fns (cdar pattern-alist))
           ((unless (equal fns (if (eq adder-type 'ha) '(ha-c-chain) '(fa-c-chain))))
            (process-fa/ha-c-chain-pattern-args (cdr pattern-alist)
                                                collected))
           (args (caar pattern-alist))
           ((mv keys exploded-args)
            (process-fa/ha-c-chain-pattern-args-aux args))
           (collected (process-fa/ha-c-chain-pattern-args-aux2
                       keys args exploded-args collected)))
        (process-fa/ha-c-chain-pattern-args (cdr pattern-alist) collected)))
    ///
    (defret <fn>-is-correct
      (implies (collected-fa/ha-c-chain-pattern-args-inv collected env)
               (collected-fa/ha-c-chain-pattern-args-inv collected-res env))))

  ;; I pull an exploded-arg from each  arg to construct the fast-alist. So same
  ;; entry is  repeated 2  (ha) or 3  (fa) times with  different keys.  I don't
  ;; expect this to be necessarry but this  can help the search to move forward
  ;; a bit more quickly. But maybe not..

  ;; (process-fa/ha-c-chain-pattern-args '((((sv::bitxor x Y)
  ;;                                        z (sv::bitxor m k))
  ;;                                        . (fa-c-chain)))
  ;;                                     nil
  ;;                                     :adder-type 'fa)
  ;; returns:
  ;; ((M (X Y Z M K)
  ;;     (SV::BITXOR X Y)
  ;;     Z (SV::BITXOR M K))
  ;;  (Z (X Y Z M K)
  ;;     (SV::BITXOR X Y)
  ;;     Z (SV::BITXOR M K))
  ;;  (X (X Y Z M K)
  ;;     (SV::BITXOR X Y)
  ;;     Z (SV::BITXOR M K)))
  )

(defsection find-s-from-found-c-in-svex-aux-explore
  ;; These functions perform  a "cheap" search to see if  all the exploded args
  ;; appear as an  argument in the bitxor  chain of an svex. AND  it makes sure
  ;; that  exploded args  are  distributed  into two  branches  of the  topmost
  ;; bitxor, which  indicates that we are  ready to shuffle around  the svex to
  ;; reveal the matching ha-s/fa-s pattern

  (Local
   (defthm member-equal-of-hons-assoc-equal
     (implies (hons-assoc-equal x lst)
              (member-equal (hons-assoc-equal x lst)
                            lst))))

  (local
   (defthm sv::svexlist-p-implies-true-listp
     (implies (sv::svexlist-p lst)
              (true-listp lst))))

  (local
   (in-theory (enable an-entry-of-collected-fa/ha-c-chain-pattern-args-p-2)))

  (define find-s-from-found-c-in-svex-aux-explore-aux ((svex)
                                                       (collected-args-alist)
                                                       (skip true-listp))
    :returns (alist-entry (implies alist-entry
                                   (member-equal alist-entry collected-args-alist)))
    (case-match svex
      (('sv::bitxor x y)
       (or (and (not (member-equal x skip))
                (hons-get x collected-args-alist))
           (and (not (member-equal y skip))
                (hons-get y collected-args-alist))
           (find-s-from-found-c-in-svex-aux-explore-aux x collected-args-alist skip)
           (find-s-from-found-c-in-svex-aux-explore-aux y collected-args-alist skip)))
      (& nil))
    ///
    (defret return-val-of-<fn>
      (implies (and alist-entry
                    (collected-fa/ha-c-chain-pattern-args-p collected-args-alist))

               (and (consp alist-entry)
                    (consp (cdr alist-entry))
                    ;; (caar x) has one of the exploded args
                    (true-listp (car (cdr alist-entry))) ;; list of exploded args
                    (true-listp (cdr (cdr alist-entry))) ;; list of args as is.
                    ))
      :hints (("Goal"
               :in-theory (e/d () (true-listp hons-assoc-equal)))))
    (defret <fn>-is-correct
      (implies (and (collected-fa/ha-c-chain-pattern-args-inv collected-args-alist env)
                    alist-entry)
               (equal (svl::svex-eval$-bitxor-lst (car (cdr alist-entry)) env)
                      (svl::svex-eval$-bitxor-lst (cdr (cdr alist-entry)) env)))))

  (define find-s-from-found-c-in-svex-aux-arg-exists-p ((svex)
                                                        (arg))
    :returns exists
    (or (hons-equal svex arg)
        (case-match svex
          (('sv::bitxor x y)
           (or (find-s-from-found-c-in-svex-aux-arg-exists-p x arg)
               (find-s-from-found-c-in-svex-aux-arg-exists-p y arg)))
          (& nil)))
    )

  ;; When this function returns 3, then it means the exploded-args appear in both
  ;; branches of the svex. It will indicate that rewriting the svex at this point
  ;; is a good idea.
  (define find-s-from-found-c-in-svex-aux-explore2 ((svex)
                                                    (exploded-args))
    :returns (exist-branch (and (acl2::maybe-natp exist-branch)
                                (or (not exist-branch)
                                    (equal exist-branch 0)
                                    (equal exist-branch 1)
                                    (equal exist-branch 2)
                                    (equal exist-branch 3))))
    :guard (ha-s-chain-pattern-p svex)
    (if (atom exploded-args)
        0
      (b* ((rest (find-s-from-found-c-in-svex-aux-explore2 svex (cdr exploded-args)))
           ((Unless rest)
            nil)
           (x (cadr svex))
           (exist-in-x (find-s-from-found-c-in-svex-aux-arg-exists-p x (car exploded-args)))
           ((when exist-in-x)
            (logior 1 rest))
           (y (caddr svex))
           (exist-in-y (find-s-from-found-c-in-svex-aux-arg-exists-p y (car exploded-args)))
           ((when exist-in-y)
            (logior 2 rest)))
        nil))
    ///

    )

  ;; This function should return ARGS and EXPLODED-ARGS  that are ready to be applied the svex
  (define find-s-from-found-c-in-svex-aux-explore ((svex)
                                                   (collected-args-alist collected-fa/ha-c-chain-pattern-args-p)
                                                   (skip true-listp)
                                                   &key
                                                   ;; give a large limit for measure. I don't expect this to go too big.
                                                   ((limit natp) '1000))
    :guard (ha-s-chain-pattern-p svex)
    :returns (mv (args sv::svexlist-p :hyp (force (collected-fa/ha-c-chain-pattern-args-p collected-args-alist)))
                 (exploded-args sv::svexlist-p :hyp (force (collected-fa/ha-c-chain-pattern-args-p collected-args-alist))))
    :measure (nfix limit)
    (if (zp limit)
        (mv nil nil)
      (b* (;; find  the first candidate by  looking up only one key.  It is not
           ;; guaranteed for other args to be present.
           (entry (find-s-from-found-c-in-svex-aux-explore-aux svex collected-args-alist skip))
           ((Unless entry)
            (Mv nil nil))
           (key (car entry))
           (args (cddr entry))
           (exploded-ags (cadr entry))
           ;; See if all the exploded-args  are present in svex. Also determine
           ;; if they are dispersed into two branches of bitxor, or if they all
           ;; appear in  only one of  them. If they appear  in only one  of the
           ;; branches,  it means  the same  pattern  can be  applied down  the
           ;; line.  In order  to preserve  the  SVEX'es structure  as much  as
           ;; possible, we avoid applying such matches when it is too early.
           (exist-branch (find-s-from-found-c-in-svex-aux-explore2 svex exploded-ags))
           ;; 3 means all exploded-args exist, and they are dispersed to the two branches.
           ((when (equal exist-branch 3))
            (mv args exploded-ags)))
        ;; if exist-branch is not 3, then keep searching for other matches.
        (find-s-from-found-c-in-svex-aux-explore svex collected-args-alist
                                                 (cons key skip)
                                                 :limit (1- limit))))
    ///
    (defret <fn>-is-correct
      (implies (and (collected-fa/ha-c-chain-pattern-args-inv collected-args-alist env)
                    args)
               (equal (svl::svex-eval$-bitxor-lst args env)
                      (svl::svex-eval$-bitxor-lst exploded-args env)
                      )))))

; Matt K. mod, 2/20/2023: The use of (logbitp-reasoning) makes ACL2(p) with
; waterfall-parallelism enabled complain that "the form (LOGBITP-REASONING) was
; expected to represent an ordinary value, not an error triple (mv erp val
; state), as would be acceptable in a serial execution of ACL2".  So I'll turn
; off waterfall parallelism here.
(local (set-waterfall-parallelism nil))

;; This is to remove everyting in to-remove-lst
;; When remaining-to-remove is nil, then it means everything in to-remove-lst was removed.
(define find-s-from-found-c-in-svex-aux-remove ((svex)
                                                (to-remove-lst))

  :prepwork
  ((define remove-equal-once (x lst)
     :returns (res true-listp :hyp (true-listp lst))
     (cond ((atom lst)
            nil)
           ((equal x (car lst))
            (cdr lst))
           (t (cons-with-hint (car lst)
                              (remove-equal-once x (cdr lst))
                              lst)))
     ///
     (defret svexlist-p-of-<fn>
       (implies (sv::svexlist-p lst)
                (sv::svexlist-p res))))

   (define svex-apply$-for-bitxor-meta (arg1 arg2)
     :returns (res-svex sv::svex-p :hyp (and (force (sv::svex-p arg1))
                                             (force (sv::svex-p arg2))))
     :inline t
     (cond ((equal arg1 0)
            arg2)
           ((equal arg2 0)
            arg1)
           (t (hons-list 'sv::bitxor arg1 arg2)))
     ///
     (defret <fn>-is-correct
       (and (equal (sv::3vec-fix (sv::svex-eval$ res-svex env))
                   (sv::4vec-bitxor (sv::svex-eval$ arg1 env)
                                    (sv::svex-eval$ arg2 env)))
            (equal (sv::4vec-bitxor (sv::svex-eval$ res-svex env) other)
                   (sv::4vec-bitxor (sv::4vec-bitxor (sv::svex-eval$ arg1 env)
                                                     (sv::svex-eval$ arg2 env))
                                    other))
            (equal (sv::4vec-bitxor other (sv::svex-eval$ res-svex env))
                   (sv::4vec-bitxor (sv::4vec-bitxor (sv::svex-eval$ arg1 env)
                                                     (sv::svex-eval$ arg2 env))
                                    other)))
       :hints (("Goal"
                :expand ((:free (args)
                                (sv::svex-apply 'sv::bitxor args)))
                :in-theory (e/d (sv::svex-call->fn
                                 sv::svex-call->args
                                 SV::SVEXLIST-EVAL$)
                                ()))))

     ))

  :returns (mv (res-svex sv::svex-p :hyp (sv::svex-p svex))
               (remaining-to-remove sv::svexlist-p :hyp (sv::svexlist-p to-remove-lst)))
  :verify-guards :after-returns

  (case-match svex
    (('sv::bitxor x y)
     (b* ((remove-x (svl::member-hons-equal x to-remove-lst))
          ((mv x to-remove-lst)
           (if remove-x
               (mv 0 (remove-equal-once x to-remove-lst))
             (find-s-from-found-c-in-svex-aux-remove x to-remove-lst)))
          (remove-y (svl::member-hons-equal y to-remove-lst))
          ((mv y to-remove-lst)
           (if remove-y
               (mv 0 (remove-equal-once y to-remove-lst))
             (find-s-from-found-c-in-svex-aux-remove y to-remove-lst))))
       (mv
        (svex-apply$-for-bitxor-meta x y)
        to-remove-lst)))
    (& (mv svex to-remove-lst)))
  ///
  (local
   (defthm svex-eval$-when-4vec-p
     (implies (sv::4vec-p x)
              (equal (sv::Svex-eval x env)
                     x))
     :hints (("Goal"
              :in-theory (e/d (sv::svex-quote->val sv::Svex-eval sv::4vec-p) ())))))

  (local
   (defthm svex-eval$-bitxor-lst-of-remove-equal
     (implies (member-equal x lst)
              (and (equal (sv::4vec-bitxor (svl::svex-eval$-bitxor-lst (remove-equal-once x lst) env)
                                           (sv::Svex-eval$ x env))
                          (svl::svex-eval$-bitxor-lst lst env))
                   (equal (sv::4vec-bitxor (sv::Svex-eval$ x env)
                                           (svl::svex-eval$-bitxor-lst (remove-equal-once x lst) env))
                          (svl::svex-eval$-bitxor-lst lst env))))
     :hints (("Goal"
              :induct (remove-equal-once x lst)
              :do-not-induct t
              :in-theory (e/d (remove-equal-once
                               svl::svex-eval$-bitxor-lst)
                              ())))))

  (local
   (defthmd 4vec-bitxor-introduce-new-var
     (implies (equal a b)
              (equal (sv::4vec-bitxor new a)
                     (sv::4vec-bitxor new b)))
     :hints ((bitops::logbitp-reasoning))))

  (local
   (defthm svex-eval$-bitxor-lst-of-remove-equal-2
     (implies (and (equal (sv::4vec-bitxor (svl::svex-eval$-bitxor-lst (remove-equal-once x lst) env)
                                           other)
                          other2)
                   (member-equal x lst))
              (equal (sv::4vec-bitxor (svl::svex-eval$-bitxor-lst lst env)
                                      other)
                     (sv::4vec-bitxor (svl::svex-eval$ x env) other2)))
     :rule-classes :forward-chaining
     :hints (("Goal"
              :use ((:instance svex-eval$-bitxor-lst-of-remove-equal))
              :in-theory (e/d () (svex-eval$-bitxor-lst-of-remove-equal))))))

  (local
   (defthm bitxor-lemma
     (implies (and (equal (sv::4vec-bitxor a b)
                          (sv::4vec-bitxor x y))
                   (equal (sv::4vec-bitxor y 1z)
                          (sv::4vec-bitxor k m)))
              (equal (equal (sv::4vec-bitxor a (sv::4vec-bitxor b 1z))
                            (sv::4vec-bitxor x (sv::4vec-bitxor k m)))
                     t))))

  (local
   (defthm 3/4vec-p-of-SVEX-EVAL$-BITXOR-LST
     (and (sv::3vec-p (SVL::SVEX-EVAL$-BITXOR-LST x env))
          (sv::4vec-p (SVL::SVEX-EVAL$-BITXOR-LST x env)))
     :hints (("Goal"
              :in-theory (e/d (SVL::SVEX-EVAL$-BITXOR-LST) ())))))

  (defret <fn>-is-correct
    (and (equal (sv::4vec-bitxor (sv::svex-eval$ res-svex env)
                                 (svl::svex-eval$-bitxor-lst to-remove-lst env))
                (sv::4vec-bitxor (sv::svex-eval$ svex env)
                                 (svl::svex-eval$-bitxor-lst remaining-to-remove env)))
         (equal (sv::4vec-bitxor (svl::svex-eval$-bitxor-lst to-remove-lst env)
                                 (sv::svex-eval$ res-svex env))
                (sv::4vec-bitxor (sv::svex-eval$ svex env)
                                 (svl::svex-eval$-bitxor-lst remaining-to-remove env))))
    :otf-flg t
    :hints (("Goal"
             :expand ((:free (args)
                             (sv::svex-apply 'sv::bitxor args)))
             :in-theory (e/d (sv::svex-call->fn
                              sv::svex-call->args
                              SV::SVEXLIST-EVAL$)
                             ()))))

  ;; measure lemmas:
  (defret svex-count-of-<fn>
    (implies (and )
             (and (implies (equal remaining-to-remove to-remove-lst)
                           (<= (sv::svex-count res-svex)
                               (sv::svex-count svex)))
                  (implies (not (equal remaining-to-remove to-remove-lst))
                           (< (sv::svex-count res-svex)
                              (sv::svex-count svex)))))
    :rule-classes (:rewrite :linear)
    :hints (("Goal"
             :in-theory (e/d (svex-apply$-for-bitxor-meta
                              SV::SVEX-COUNT
                              SV::SVEX-CALL->ARGS
                              SV::SVEXlist-COUNT
                              sv::Svex-kind)
                             ()))))

  ;; (find-s-from-found-c-in-svex-aux-remove #!SV'(bitxor (bitxor a b) (bitxor c d)) #!SV'(a c))
  ;; ;; returns
  ;; ((SV::BITXOR SV::B SV::D) NIL)
  )

(defines find-s-from-found-c-in-svex-aux
  :verify-guards nil

  :prepwork ((define find-s-from-found-c-in-svex-aux-counter ()
               nil
               ///
               (profile 'find-s-from-found-c-in-svex-aux-counter))

             (define svex-apply$-for-bitxor-meta2 (arg1 arg2)
               :returns (res-svex sv::svex-p :hyp (and (force (sv::svex-p arg1))
                                                       (force (sv::svex-p arg2))))
               :inline t
               (b* ((res
                     (cond ((equal arg1 0)
                            (case-match arg2
                              (('sv::bitxor & &)
                               arg2)
                              (& ;; should never come here.
                               (hons-list 'sv::unfloat  arg2))))
                           ((equal arg2 0)
                            (case-match arg1
                              (('sv::bitxor & &)
                               arg1)
                              (& ;; should never come here.
                               (hons-list 'sv::unfloat  arg1))))
                           (t (hons-list 'sv::bitxor arg1 arg2))))
                    ;; TODO: clean ones in a better way here...
                    ;;(res (case-match res (('sv::bitxor 1 ('sv::bitxor 1 x)) x) (& res)))
                    )
                 res)
               ///
               (defret <fn>-is-correct
                 (equal (sv::svex-eval$ res-svex env)
                        (sv::4vec-bitxor (sv::svex-eval$ arg1 env)
                                         (sv::svex-eval$ arg2 env)))
                 :hints (("Goal"
                          :expand ((:free (args)
                                          (sv::svex-apply 'sv::bitxor args))
                                   (:free (args)
                                          (sv::svex-apply 'sv::unfloat args)))
                          :in-theory (e/d (sv::svex-call->fn
                                           sv::svex-call->args
                                           SV::SVEXLIST-EVAL$)
                                          ()))))

               )

             (define find-s-from-found-c-bitxor-args (args)
               :returns (res sv::svex-p :hyp (force (sv::Svexlist-p args)))
               (cond
                ((atom args)
                 0)
                ((atom (cdr args))
                 (hons-list 'sv::unfloat (car args)))
                ((atom (cddr args))
                 (hons-list 'sv::bitxor
                            (car args)
                            (cadr args)))
                (t
                 (hons-list 'sv::bitxor
                            (find-s-from-found-c-bitxor-args (cdr args))
                            (car args))))
               ///
               (defret <fn>-is-correct
                 (equal (sv::Svex-eval$ res env)
                        (svl::svex-eval$-bitxor-lst args env))
                 :hints (("Goal"
                          :in-theory (e/d (SV::SVEX-CALL->FN
                                           SV::SVEX-CALL->args
                                           SV::SVEX-APPLY)
                                          ())))))

             )

  (define find-s-from-found-c-in-svex-aux ((svex sv::svex-p)
                                           (collected-args-alist collected-fa/ha-c-chain-pattern-args-p)
                                           &key
                                           ((adder-type symbolp) 'adder-type)
                                           ((limit natp) 'limit))
    ;;:measure (sv::Svex-count svex)
    :measure (nfix limit)
    :returns (res sv::Svex-p :hyp (and (sv::Svex-p svex)
                                       (collected-fa/ha-c-chain-pattern-args-p collected-args-alist)))
    :no-function t
    (if (zp limit) ;; proving the measure is not easy so I will use memoize-partial
        svex
      (let ((limit (1- limit)))
        (sv::svex-case
         svex
         :quote svex
         :var   svex
         :call
         (cond ((ha-s-chain-pattern-p svex)
                ;; possible fa-s-chain/ha-s-chain here.
                (b* (;; first see if anything in the xor chain appears as an argument to an orphan fa-c
                     ;; explore1-res will be list of all 3 args. or 2 args if working for ha-c
                     ((mv args exploded-args)
                      (find-s-from-found-c-in-svex-aux-explore svex collected-args-alist nil))

                     ((unless (and args exploded-args))
                      (sv::svex-call svex.fn
                                     (find-s-from-found-c-in-svexlist-aux svex.args
                                                                          collected-args-alist)))

                     ((mv rest-bitxor remaining-exploded-args)
                      (find-s-from-found-c-in-svex-aux-remove svex exploded-args))

                     ((when remaining-exploded-args)
                      ;; this should never happend
                      (sv::svex-call svex.fn
                                     (find-s-from-found-c-in-svexlist-aux svex.args
                                                                          collected-args-alist)))
                     (- (find-s-from-found-c-in-svex-aux-counter))
                     (result
                      (svex-apply$-for-bitxor-meta2
                       (find-s-from-found-c-in-svex-aux rest-bitxor collected-args-alist)
                       (find-s-from-found-c-bitxor-args
                        (find-s-from-found-c-in-svexlist-aux args collected-args-alist)))))
                  result))
               (t (sv::svex-call svex.fn
                                 (find-s-from-found-c-in-svexlist-aux svex.args
                                                                      collected-args-alist))))))))
  (define find-s-from-found-c-in-svexlist-aux ((lst sv::Svexlist-p)
                                               (collected-args-alist collected-fa/ha-c-chain-pattern-args-p)
                                               &key
                                               ((adder-type symbolp) 'adder-type)
                                               ((limit natp) 'limit))
    ;;:measure (sv::svexlist-count lst)
    :measure (nfix limit)
    :returns (res-lst sv::Svexlist-p :hyp (and (sv::Svexlist-p lst)
                                               (collected-fa/ha-c-chain-pattern-args-p collected-args-alist)))
    :no-function t
    (if (zp limit) ;; proving the measure is not easy so I will use memoize-partial
        lst
      (let ((limit (1- limit)))
        (if (atom lst)
            nil
          (hons (find-s-from-found-c-in-svex-aux (car lst) collected-args-alist)
                (find-s-from-found-c-in-svexlist-aux (cdr lst) collected-args-alist))))))
  ///

  (verify-guards find-s-from-found-c-in-svex-aux-fn
    :hints (("Goal"
             :do-not-induct t
             :in-theory (e/d () ()))))

  ;;(memoize 'find-s-from-found-c-in-svex-aux-fn :condition '(eq (sv::svex-kind svex) :call))

  (acl2::memoize-partial
   ((find-s-from-found-c-in-svex-aux* find-s-from-found-c-in-svex-aux-fn)
    (find-s-from-found-c-in-svexlist-aux* find-s-from-found-c-in-svexlist-aux-fn
                                          :condition nil)))

  (local
   (include-book "std/basic/inductions" :DIR :SYSTEM))

  (local
   (defthm svex-eval$-bitxor-lst-when-svexlist-evals-are-equal
     (implies (and (equal (sv::Svexlist-eval$ lst1 env)
                          (sv::Svexlist-eval$ lst2 env))
                   (syntaxp (not (lexorder lst2 lst1))))
              (equal (svl::svex-eval$-bitxor-lst lst1 env)
                     (svl::svex-eval$-bitxor-lst lst2 env)))
     :hints (("Goal"
              :induct (acl2::cdr-cdr-induct lst1 lst2)
              :do-not-induct t
              :expand ((SV::SVEXLIST-EVAL$ LST2 ENV))
              :in-theory (e/d (sv::Svexlist-eval$
                               svl::svex-eval$-bitxor-lst)
                              ())))))

  (defret-mutual <fn>-correct
    (defret <fn>-is-correct
      (implies (and (force (sv::svex-p svex))
                    (force (warrants-for-adder-pattern-match))
                    (force (collected-fa/ha-c-chain-pattern-args-p collected-args-alist))
                    (force (collected-fa/ha-c-chain-pattern-args-inv collected-args-alist env)))
               (equal (sv::svex-eval$ res env)
                      (sv::svex-eval$ svex env)))
      :fn find-s-from-found-c-in-svex-aux)
    (defret <fn>-is-correct
      (implies (and (force (sv::svexlist-p lst))
                    (force (warrants-for-adder-pattern-match))
                    (force (collected-fa/ha-c-chain-pattern-args-p collected-args-alist))
                    (force (collected-fa/ha-c-chain-pattern-args-inv collected-args-alist env)))
               (equal (sv::svexlist-eval$ res-lst env)
                      (sv::svexlist-eval$ lst env)))
      :fn find-s-from-found-c-in-svexlist-aux)
    :otf-flg t
    :hints (("goal"
             :expand ((:free (x) (sv::svex-apply$ 'fa-s-chain x))
                      (:free (x) (sv::svex-apply$ 'sv::bitxor x))
                      (:free (x) (sv::svex-apply 'sv::bitxor x))
                      (sv::svexlist-eval$ (cdr svex) env)
                      (sv::svexlist-eval$ (cddr svex) env)
                      (find-s-from-found-c-in-svexlist-aux  lst collected-args-alist)
                      (find-s-from-found-c-in-svex-aux  svex collected-args-alist))
             :in-theory (e/d (sv::svex-call->fn
                              sv::svex-call->args
                              sv::svexlist-eval$
                              fa-s-chain)
                             ())))))

(define find-s-from-found-c-in-svex-alist-aux ((alist sv::svex-alist-p)
                                               (collected-args-alist collected-fa/ha-c-chain-pattern-args-p)
                                               &key
                                               ((adder-type symbolp) 'adder-type))
  :returns (res sv::Svex-alist-p :hyp (and (sv::Svex-alist-p alist)
                                           (collected-fa/ha-c-chain-pattern-args-p collected-args-alist)))
  (if (atom alist)
      alist
    (acons (caar alist)
           (find-s-from-found-c-in-svex-aux* (cdar alist) collected-args-alist adder-type)
           (find-s-from-found-c-in-svex-alist-aux (cdr alist) collected-args-alist)))
  ///
  (defret <fn>-is-correct
    (implies (and (force (sv::svex-alist-p alist))
                  (force (warrants-for-adder-pattern-match))
                  (force (collected-fa/ha-c-chain-pattern-args-p collected-args-alist))
                  (force (collected-fa/ha-c-chain-pattern-args-inv collected-args-alist env)))
             (equal (sv::svex-alist-eval$ res env)
                    (sv::svex-alist-eval$ alist env)))
    :hints (("Goal"
             :in-theory (e/d (sv::svex-alist-eval$) ())))))

(defsection alistp-of-of-fast-alist-clean
  (defthm alistp-of-of-fast-alist-fork
    (implies (and (alistp x)
                  (alistp last))
             (alistp (fast-alist-fork x last))))

  (defthm alistp-of-last
    (implies (alistp x)
             (alistp (last x))))

  (defthm alistp-of-cdr
    (implies (alistp x)
             (alistp (cdr x))))

  (defthm alistp-of-of-fast-alist-clean
    (implies (force (alistp x))
             (alistp (fast-alist-clean x)))))

(defsection pattern-alist-p-of-of-fast-alist-clean
  (defthm pattern-alist-p-of-of-fast-alist-fork
    (implies (and (pattern-alist-p x)
                  (pattern-alist-p last))
             (pattern-alist-p (fast-alist-fork x last))))

  (defthm pattern-alist-p-of-last
    (implies (pattern-alist-p x)
             (pattern-alist-p (last x))))

  (defthm pattern-alist-p-of-cdr
    (implies (pattern-alist-p x)
             (pattern-alist-p (cdr x))))

  (defthm pattern-alist-p-of-of-fast-alist-clean
    (implies (force (pattern-alist-p x))
             (pattern-alist-p (fast-alist-clean x)))))

;; (bitand/or/xor-cancel-repeated fn term1 term2)

(defsection simplify-to-find-fa-c-patterns

  ;; Goal is to attempting to simplify  svexes locally until they reveal a fa-c
  ;; pattern. If it does, then simplification  is left and the found pattern is
  ;; wrapped with "ID"  svex-op in order to prevent  other simplifications from
  ;; messing with it.

  (defconst *simplify-to-find-fa-c-patterns-limit*
    8)

  (define simplify-to-find-fa-c-patterns-aux ((x sv::Svex-p)
                                              (limit natp)
                                              &key
                                              (skip 'nil)
                                              (inside-out 'nil)
                                              ((env) 'env)
                                              ((context rp-term-listp) 'context)
                                              ((config svl::svex-reduce-config-p) 'config))
    :returns (mv (res sv::svex-p :hyp (sv::svex-p x))
                 there-is-more)
    :guard (not (svl::svex-reduce-config->skip-bitor/and/xor-repeated config))
    :measure (acl2::nat-list-measure (list limit (if skip 0 1)))
    :verify-guards :after-returns
    (if (zp limit)
        (mv x t)
      (sv::svex-case
       x
       :var (mv x nil)
       :quote (mv x nil)
       :call
       (cond ((and (or (equal x.fn 'sv::bitor)
                       (equal x.fn 'sv::bitand)
                       (equal x.fn 'sv::bitxor))
                   (svl::equal-len x.args 2))
              (b* (((when (and (not skip)
                               (not inside-out)))
                    (let* ((new-x (svl::bitand/or/xor-cancel-repeated
                                   x.fn (first x.args) (second x.args) :config config)))
                      (simplify-to-find-fa-c-patterns-aux new-x limit :skip t :inside-out inside-out)))

                   ((mv arg1 there-is-more1)
                    (simplify-to-find-fa-c-patterns-aux (first x.args) (1- limit) :inside-out inside-out))
                   ((mv arg2 there-is-more2)
                    (simplify-to-find-fa-c-patterns-aux (second x.args) (1- limit) :inside-out inside-out))
                   (new-x (if inside-out
                              (svl::bitand/or/xor-cancel-repeated
                               x.fn arg1 arg2 :config config)
                            (svl::bitand/or/xor-simple-constant-simplify
                             x.fn arg1 arg2 :config config))))
                (mv new-x (or there-is-more1
                              there-is-more2))))
             (t (mv x nil)))))
    ///
    (defret <fn>-is-correct
      (implies (and (sv::svex-p x)
                    (rp::rp-term-listp context)
                    (rp::valid-sc env-term a)
                    (rp::eval-and-all context a)
                    (rp::falist-consistent-aux env env-term)
                    (svl::width-of-svex-extn-correct$-lst
                     (svl::svex-reduce-config->width-extns config))
                    (svl::integerp-of-svex-extn-correct$-lst
                     (svl::svex-reduce-config->integerp-extns config)))
               (equal
                (sv::svex-eval$ res (rp-evlt env-term a))
                (sv::svex-eval$ x (rp-evlt env-term a))))
      :hints (("Goal"
               :in-theory (e/d (sv::svex-call->args
                                SV::SVEX-CALL->fn)
                               (eval-and-all
                                rp::rp-term-listp
                                falist-consistent-aux))))))

  (define simplify-to-find-fa-c-patterns-iter ((x sv::Svex-p)
                                               (limit natp)
                                               &key
                                               ((env) 'env)
                                               ((context rp-term-listp) 'context)
                                               ((config svl::svex-reduce-config-p) 'config))
    :guard (and (<= limit *simplify-to-find-fa-c-patterns-limit*)
                (not (svl::svex-reduce-config->skip-bitor/and/xor-repeated config)))
    :returns (mv (new-x sv::svex-p :hyp (sv::svex-p x))
                 (found))
    :prepwork ((local
                (use-arithmetic-5 t)))
    (if (zp limit)
        (mv x nil)
      (b* (((mv simplified there-is-more1)
            (simplify-to-find-fa-c-patterns-aux
             x (+ *simplify-to-find-fa-c-patterns-limit* (- limit) 1)
             :inside-out nil))
           ((when (equal simplified x))
            (simplify-to-find-fa-c-patterns-iter x (1- limit)))
           (fa-c-patterns (look-for-fa-c-chain-pattern simplified))

           #|(- (and (case-match x (('sv::bitor
           ('sv::bitand
           ('sv::bitxor 1 ('sv::?* . &))
           ('sv::bitxor ('sv::bitxor . &) &))
           &)
           t))
           (cwe "x: ~p0, simplified: ~p1, fa-c-patterns: ~p2~%"
           x simplified fa-c-patterns)))|#

           ((when fa-c-patterns)
            (mv simplified t))

           ;; Try also simplifying from inside-out
           ((mv simplified there-is-more2)
            (simplify-to-find-fa-c-patterns-aux
             x (+ *simplify-to-find-fa-c-patterns-limit* (- limit) 1)
             :inside-out t))
           (fa-c-patterns (look-for-fa-c-chain-pattern simplified))
           ((when fa-c-patterns)
            (mv simplified t))

           ((unless (or there-is-more1 there-is-more2))
            (mv simplified nil)))
        (simplify-to-find-fa-c-patterns-iter x (1- limit))))
    ///
    (defret <fn>-is-correct
      (implies (and (sv::svex-p x)
                    (rp::rp-term-listp context)
                    (rp::valid-sc env-term a)
                    (rp::eval-and-all context a)
                    (rp::falist-consistent-aux env env-term)
                    (svl::width-of-svex-extn-correct$-lst
                     (svl::svex-reduce-config->width-extns config))
                    (svl::integerp-of-svex-extn-correct$-lst
                     (svl::svex-reduce-config->integerp-extns config)))
               (equal
                (sv::svex-eval$ new-x (rp-evlt env-term a))
                (sv::svex-eval$ x (rp-evlt env-term a))))
      :fn simplify-to-find-fa-c-patterns-iter
      :hints (("Goal"
               :expand ((simplify-to-find-fa-c-patterns-iter x limit))
               :in-theory (e/d (simplify-to-find-fa-c-patterns-iter)
                               (eval-and-all
                                rp::rp-term-listp
                                falist-consistent-aux))))))

  (defines simplify-to-find-fa-c-patterns
    :verify-guards nil
    (define simplify-to-find-fa-c-patterns ((x sv::Svex-p)
                                            &key
                                            ((env) 'env)
                                            ((context rp-term-listp) 'context)
                                            ((config svl::svex-reduce-config-p) 'config))
      :measure (sv::svex-count x)
      :guard (not (svl::svex-reduce-config->skip-bitor/and/xor-repeated config))
      :returns (res sv::svex-p :hyp (sv::svex-p x))
      (sv::svex-case
       x
       :var x
       :quote x
       :call
       (b* ((x.args (simplify-to-find-fa-c-patterns-list x.args))
            (x (sv::svex-call x.fn x.args))
            ((unless (equal x.fn 'sv::bitor)) ;; no need to look for fa-c patterns if x is not bitor.
             x)
            ((mv new-x found)
             (simplify-to-find-fa-c-patterns-iter x
                                                  *simplify-to-find-fa-c-patterns-limit*))

            (- (and (not found)
                    (case-match x
                      (('sv::bitor ('sv::bitand x ('sv::bitxor 1 ('sv::bitxor x z)))
                                   ('sv::bitand & ('sv::bitxor x z)))
                       (list x z)))
                    (cwe "WARNING!!! A known fa-c pattern is missed. For x: ~p0. New-x: ~p1" x new-x)))

            )
         ;; wrapping with id so that other simplification attempts do not corrupt this found pattern.
         (if found
             (sv::svex-call 'sv::id (hons-list new-x))
           x))))

    (define simplify-to-find-fa-c-patterns-list ((lst sv::Svexlist-p)
                                                 &key
                                                 ((env) 'env)
                                                 ((context rp-term-listp) 'context)
                                                 ((config svl::svex-reduce-config-p) 'config))
      :guard (not (svl::svex-reduce-config->skip-bitor/and/xor-repeated config))
      :measure (sv::svexlist-count lst)
      :returns (res sv::svexlist-p :hyp (sv::svexlist-p lst))
      (if (atom lst)
          nil
        (hons (simplify-to-find-fa-c-patterns (car lst))
              (simplify-to-find-fa-c-patterns-list (cdr lst)))))
    ///
    (verify-guards simplify-to-find-fa-c-patterns-fn)

    (memoize 'simplify-to-find-fa-c-patterns-fn
             :condition '(eq (sv::svex-kind x) :call))

    (local
     (defthm id-of-bitor-lemma
       (equal (sv::svex-apply 'id (list (sv::svex-apply 'sv::bitor args)))
              (sv::svex-apply 'sv::bitor args))
       :hints (("Goal"
                :in-theory (e/d (sv::svex-apply) ())))))

    (defret-mutual svex-eval$-correctness
      (defret <fn>-is-correct
        (implies (and (sv::svex-p x)
                      (rp::rp-term-listp context)
                      (rp::valid-sc env-term a)
                      (rp::eval-and-all context a)
                      (rp::falist-consistent-aux env env-term)
                      (svl::width-of-svex-extn-correct$-lst
                       (svl::svex-reduce-config->width-extns config))
                      (svl::integerp-of-svex-extn-correct$-lst
                       (svl::svex-reduce-config->integerp-extns config)))
                 (equal
                  (sv::svex-eval$ res (rp-evlt env-term a))
                  (sv::svex-eval$ x (rp-evlt env-term a))))
        :fn simplify-to-find-fa-c-patterns)
      (defret <fn>-is-correct
        (implies (and (sv::svexlist-p lst)
                      (rp::rp-term-listp context)
                      (rp::valid-sc env-term a)
                      (rp::eval-and-all context a)
                      (rp::falist-consistent-aux env env-term)
                      (svl::width-of-svex-extn-correct$-lst
                       (svl::svex-reduce-config->width-extns config))
                      (svl::integerp-of-svex-extn-correct$-lst
                       (svl::svex-reduce-config->integerp-extns config)))
                 (equal
                  (sv::svexlist-eval$ res (rp-evlt env-term a))
                  (sv::svexlist-eval$ lst (rp-evlt env-term a))))
        :fn simplify-to-find-fa-c-patterns-list)
      :mutual-recursion simplify-to-find-fa-c-patterns
      :hints (("Goal"
               :in-theory (e/d ()
                               (eval-and-all
                                rp::rp-term-listp
                                falist-consistent-aux))))))

  (define simplify-to-find-fa-c-patterns-alist ((alist sv::Svex-alist-p)
                                                &key
                                                ((env) 'env)
                                                ((context rp-term-listp) 'context)
                                                ((config svl::svex-reduce-config-p) 'config))
    :returns (res sv::svex-alist-p :hyp (sv::svex-alist-p alist))
    :guard (not (svl::svex-reduce-config->skip-bitor/and/xor-repeated config))
    (if (atom alist)
        nil
      (acons (caar alist)
             (simplify-to-find-fa-c-patterns (cdar alist))
             (simplify-to-find-fa-c-patterns-alist (cdr alist))))
    ///
    (defret <fn>-is-correct
      (implies (and (sv::svex-alist-p alist)
                    (rp::rp-term-listp context)
                    (rp::valid-sc env-term a)
                    (rp::eval-and-all context a)
                    (rp::falist-consistent-aux env env-term)
                    (svl::width-of-svex-extn-correct$-lst
                     (svl::svex-reduce-config->width-extns config))
                    (svl::integerp-of-svex-extn-correct$-lst
                     (svl::svex-reduce-config->integerp-extns config)))
               (equal
                (sv::svex-alist-eval$ res (rp-evlt env-term a))
                (sv::svex-alist-eval$ alist (rp-evlt env-term a))))
      :fn simplify-to-find-fa-c-patterns-alist
      :hints (("Goal"
               :in-theory (e/d (sv::svex-alist-eval$)
                               (eval-and-all
                                rp::rp-term-listp
                                falist-consistent-aux)))))))

;; (rp::simplify-to-find-fa-c-patterns #!SV'(bitxor other
;;                                                  (bitor (bitor (bitand x y) (bitor (bitand x y) (bitand y z)))
;;                                                         (bitand x z)))
;;                                     :context nil
;;                                     :env nil
;;                                     :config nil)
;; ;; returns:
;; (BITXOR OTHER
;;         (ID (BITOR (BITOR (BITAND X Y) (BITAND Y Z))
;;                    (BITAND X Z))))

(define pattern-alist-has-complete-full-adder-patterns-p ((pattern-alist alistp)
                                                          &key
                                                          ((adder-type symbolp) 'adder-type))
  (if (atom pattern-alist)
      0
    (+ (if (if (eq adder-type 'ha)
               (subsetp-equal '(ha-c-chain ha-s-chain)
                              (true-list-fix (cdar pattern-alist)))
             (subsetp-equal '(fa-c-chain fa-s-chain)
                            (true-list-fix (cdar pattern-alist))))
           1 0)
       (pattern-alist-has-complete-full-adder-patterns-p (cdr
                                                          pattern-alist)))))

(define find-f/h-adders-in-svex-alist ((svex-alist sv::svex-alist-p)
                                       (limit natp)
                                       &key
                                       ((adder-type symbolp) 'adder-type)
                                       ((env) 'env)
                                       ((context rp-term-listp) 'context)
                                       ((config svl::svex-reduce-config-p) 'config))
  :prepwork
  ((defconst *find-f/h-adders-in-svex-alist-limit*
     12)
   (local
    (in-theory (disable fast-alist-clean))))
  :returns (res sv::svex-alist-p :hyp (sv::svex-alist-p svex-alist))
  :measure (nfix limit)
  (b* ((pass-num (If (eq adder-type 'ha) 2 1))
       (adder-str (If (eq adder-type 'ha) "half-adder" "full-adder"))

       ((when (zp limit))
        (progn$
         (cw "- Iteration limit of ~p0 is reached. Will not parse again for ~s1 patterns. Either there is an unexpected infinite loop, or the iteration limit may need to be increased. ~%" *find-f/h-adders-in-svex-alist-limit* adder-str)
         svex-alist))

       (- (and (equal limit *find-f/h-adders-in-svex-alist-limit*)
               (cw "- Searching for ~s0 patterns now. ~%" adder-str)))
       (- (cw "-- Pass #~p0:~%" (+ 1 (- limit) *find-f/h-adders-in-svex-alist-limit*)))

<<<<<<< HEAD
=======


>>>>>>> b8d7f006
       ((mv pattern-alist &)
        (gather-adder-patterns-in-svex-alist svex-alist nil nil pass-num))
       (svex-alist (replace-adder-patterns-in-svex-alist svex-alist pattern-alist pass-num))

<<<<<<< HEAD
=======


>>>>>>> b8d7f006
       (- (clear-memoize-table 'replace-adder-patterns-in-svex))
       (pattern-alist (fast-alist-clean pattern-alist))
       (replaced-pattern-cnt (pattern-alist-has-complete-full-adder-patterns-p pattern-alist))
       (- (cw "- After the quick search, ~p0 ~s1 patterns are found and replaced. Let's see if more patterns are revealed: ~%" replaced-pattern-cnt adder-str))
       (- (fast-alist-free pattern-alist))

       (- (cw "- First another quick search.. ~%"))

       ;; TODO: to prevent  consing, can do some preliminary check  here for if
       ;; there exists xor chains OR maybe fa-* functions under or gates.

       ;; not sure if fix-order-of-fa/ha-s-args-alist should be called
       ;; somewhere else.
       (svex-alist (fix-order-of-fa/ha-s-args-alist svex-alist))

       ;; search again after replacements so args can match when looking for fa-s/ha-s patterns.
       ((mv pattern-alist &)
        (gather-adder-patterns-in-svex-alist svex-alist nil nil pass-num))
       (pattern-alist (fast-alist-clean pattern-alist))

       (new-pattern-cnt (pattern-alist-has-complete-full-adder-patterns-p pattern-alist))
       ((when (> new-pattern-cnt 0))
        (progn$ (cw "- Replacement after the previous quick search revealed ~p0 more ~s1 patterns, which are all replaced. Let's make another pass.~%"
                    new-pattern-cnt adder-str)
<<<<<<< HEAD
                (b* ((svex-alist
                      (replace-adder-patterns-in-svex-alist svex-alist pattern-alist pass-num))
=======
                (b* ((svex-alist (replace-adder-patterns-in-svex-alist svex-alist pattern-alist pass-num))

>>>>>>> b8d7f006
                     (- (fast-alist-free pattern-alist)))
                  (find-f/h-adders-in-svex-alist svex-alist (1- limit)))))

       ;; TODO:  HERE I  can look  for bitxors  with at  least 3  elements to
       ;; decide if any fa-s/ha-s might be mising before consing below..

       (collected-args-alist (process-fa/ha-c-chain-pattern-args pattern-alist nil))
       (- (fast-alist-free pattern-alist))

       (- (cw "- Nothing after the  second quick search.  Now will look  more carefully if we ~
have missed any ~s0-s pattern that  has a found counterpart ~s0-c pattern...~%"
              adder-str))

       (new-svex-alist
        (find-s-from-found-c-in-svex-alist-aux svex-alist collected-args-alist))

<<<<<<< HEAD
       ;; calling fix-order-of-fa/ha-s-args-alist might be unnecessary
       ;; here. not sure.
       (new-svex-alist (fix-order-of-fa/ha-s-args-alist new-svex-alist))
=======

>>>>>>> b8d7f006

       (- (clear-memoize-table 'find-s-from-found-c-in-svex-aux-for-fa))
       (- (fast-alist-free collected-args-alist))

       ((when (hons-equal new-svex-alist svex-alist))
        (b* ((- (cw "- Could not find any missed ~s0-s. ~%" adder-str))
             ((unless (equal adder-type 'fa)) svex-alist)
             (- (cw "- Let's see if bitxor/or/and simplification can reveal more fa-c patterns... "))
             (config (svl::change-svex-reduce-config ;; make sure config is set right.
                      config :skip-bitor/and/xor-repeated nil))
             (new-svex-alist (simplify-to-find-fa-c-patterns-alist svex-alist))
             ((when (hons-equal new-svex-alist svex-alist))
              (b* ((- (cw "Nothing. This did not reveal any fa-c pattern. Let's perform a global bitxor/and/or simplification before ending the search for full-adders. ~%"))
                   (new-svex-alist (svl::svex-alist-simplify-bitand/or/xor svex-alist :config config)))
                (if (hons-equal new-svex-alist svex-alist)
                    (progn$ (cw "Global bitxor/and/or simplification did not change anything. Ending the search.~%")
                            svex-alist)
                  (find-f/h-adders-in-svex-alist new-svex-alist (1- limit)))))
             (- (cw "Success! some fa-c patterns are revealed. Let's make another pass.~%")))
          (find-f/h-adders-in-svex-alist new-svex-alist (1- limit))))

       (- (cw "- Some missed ~s0-s patterns are found and their shape is ~
       updated. This will reveal more ~s0 patterns during quick search. So will ~
       now do another pass. There might be an overlap in the statistics below. ~%"
              adder-str))

       ;; find-s-from-found-c-in-svex-alist-aux  may  cause  new  simplify-able
       ;; patterns to  occur. but not sure  if something less general  would be
       ;; useful here. TODO: investigate.
       #|(new-svex-alist (svl::svex-alist-simplify-bitand/or/xor  new-svex-alist
       :config config))|#

       )
    (find-f/h-adders-in-svex-alist new-svex-alist (1- limit)))
  ///
  (defret <fn>-is-correct
    (implies (and (sv::svex-alist-p svex-alist)
                  (rp::rp-term-listp context)
                  (rp::valid-sc env-term a)
                  (rp::eval-and-all context a)
                  (rp::falist-consistent-aux env env-term)
                  (svl::width-of-svex-extn-correct$-lst
                   (svl::svex-reduce-config->width-extns config))
                  (svl::integerp-of-svex-extn-correct$-lst
                   (svl::svex-reduce-config->integerp-extns config))
                  (force (warrants-for-adder-pattern-match)))
             (equal (sv::svex-alist-eval$ res (rp-evlt env-term a))
                    (sv::svex-alist-eval$ svex-alist (rp-evlt env-term a))))
    :hints (("Goal"
             ;;:do-not-induct t
             :expand (;;(find-f/h-adders-in-svex-alist svex-alist limit)
                      (collected-fa/ha-c-chain-pattern-args-inv nil (rp-evlt env-term a)))
             :in-theory (e/d ()
                             (valid-sc
                              valid-sc-subterms
                              rp-trans
                              rp-term-listp
                              rp-trans-lst
                              eval-and-all
                              falist-consistent-aux
                              ex-from-rp)))))

  )

(progn
  (encapsulate
    (((keep-missing-env-vars-in-svex) => *))
    (local
     (defun keep-missing-env-vars-in-svex ()
       nil)))

  (defmacro enable-keep-missing-env-vars-in-svex (enable)
    (if enable
        `(defattach keep-missing-env-vars-in-svex return-t)
      `(defattach keep-missing-env-vars-in-svex return-nil)))

  (enable-keep-missing-env-vars-in-svex nil))

(make-event
 `(define svex-reduce-w/-env-config-1 ()
    :returns (config svl::svex-reduce-config-p)
    (svl::make-svex-reduce-config
     :width-extns ',(strip-cars (table-alist 'svl::width-of-svex-extns (w state)))
     :integerp-extns ',(strip-cars (table-alist 'svl::integerp-of-svex-extns (w state)))
     :keep-missing-env-vars (keep-missing-env-vars-in-svex))
    ///
    (defret <fn>-correct
      (and (implies (warrants-for-adder-pattern-match)
                    (and (svl::width-of-svex-extn-correct$-lst
                          (svl::svex-reduce-config->width-extns config))
                         (svl::integerp-of-svex-extn-correct$-lst
                          (svl::svex-reduce-config->integerp-extns config)))))
      :hints (("Goal"
               :do-not-induct t
               :use (,@(loop$ for x in (strip-cdrs (table-alist 'svl::width-of-svex-extns (w state)))
                              collect
                              `(:instance ,x))
                     ,@(loop$ for x in (strip-cdrs (table-alist 'svl::integerp-of-svex-extns (w state)))
                              collect
                              `(:instance ,x)))
               :in-theory (e/d (svl::width-of-svex-extn-correct$-lst)
                               (svl::integerp-of-svex-extn-correct$
                                svl::width-of-svex-extn-correct$)
                               ))))
    (in-theory (disable (:e svex-reduce-w/-env-config-1)))))

(make-event
 (b* ((w '((apply$-warrant-ha-c-chain)
           (apply$-warrant-fa-c-chain)
           (apply$-warrant-ha+1-c-chain)
           (apply$-warrant-ha+1-s-chain)
           (apply$-warrant-ha-s-chain)
           (apply$-warrant-fa-s-chain))))
   `(define check-context-for-adder-warrants ((context rp-term-listp))
      :returns valid
      (subsetp-equal ',w context)
      ///
      (local
       (include-book "projects/rp-rewriter/proofs/eval-functions-lemmas" :dir :system))
      (local
       (defthm member-equal-and-eval-and-all
         (implies (and (eval-and-all context a)
                       (member-equal x context))
                  (and (rp-evlt x a)
                       (implies (force (not (include-fnc x 'list)))
                                (rp-evl x a))))
         :rule-classes (:rewrite)))
      (local
       (in-theory (disable eval-and-all)))
      (defret <fn>-is-correct
        (implies (and (eval-and-all context acl2::unbound-free-env)
                      (rp-evl-meta-extract-global-facts)
                      (find-adders-in-svex-formula-checks state)
                      valid)
                 (and ,@w))
        :hints (("Goal"
                 :do-not-induct t
                 :in-theory (e/d () ())))))))

(define rewrite-adders-in-svex-alist ((term)
                                      (context rp-term-listp))
  :returns (mv res-term res-dont-rw)
  (case-match term
    (('sv::svex-alist-eval ('quote svex-alist) env-orig)
     (b* ((env (rp::ex-from-rp env-orig))
          ((mv falistp env) (case-match env
                              (('falist ('quote x) &) (mv t x))
                              (& (mv nil env))))
          ((unless falistp)
           (if (and (consp env) (equal (car env) 'cons))
               (progn$
                (cw "Note: the environment of svex-eval-alist is not a fast-alist. Making it a fast-alist now.~%")
                (mv `(sv::svex-alist-eval ',svex-alist (make-fast-alist ,env-orig))
                    `(nil t (nil t))))
             (mv term nil)))

          ((Unless (sv::svex-alist-p svex-alist)) ;; for guards
           (mv term (raise "given sv::svex-alist does not have sv::svex-alist: ~p0." svex-alist)))
          ((Unless (sv::svex-alist-no-foreign-op-p svex-alist)) ;; to convert svex-eval to eval$
           (mv term (raise "given sv::svex-alist has foreign operands: ~p0" svex-alist)))
          ((Unless (check-context-for-adder-warrants context)) ;; check for existence of warrants.
           (mv term (raise "Some necessary warrants were not found in the context: ~p0" context)))

          (config (svex-reduce-w/-env-config-1))

          (- (cw "Starting: svl::svex-alist-reduce-w/-env. ~%"))
          (- (time-tracker :rewrite-adders-in-svex :end))
          (- (time-tracker :rewrite-adders-in-svex :init
                           :times '(1 2 3 4 5)
                           :interval 5
                           ))
          (- (time-tracker :rewrite-adders-in-svex :start!))
          (config (svl::change-svex-reduce-config
                   config :skip-bitor/and/xor-repeated t))
          (svex-alist (svl::svexalist-convert-bitnot-to-bitxor svex-alist))
          (svex-alist (svl::svex-alist-reduce-w/-env svex-alist :env env :config config))
          (- (time-tracker :rewrite-adders-in-svex :stop))
          (- (time-tracker :rewrite-adders-in-svex :print?
                           :min-time 0
                           :msg "The total runtime of svl::svex-alist-reduce-w/-env ~
was ~st seconds."))

          (config (svl::change-svex-reduce-config
                   config
                   :skip-bitor/and/xor-repeated nil
                   :keep-missing-env-vars nil))

          (- (cw "Starting: rp::rewrite-adders-in-svex-alist. ~%"))
          (- (time-tracker :rewrite-adders-in-svex :end))
          (- (time-tracker :rewrite-adders-in-svex :init
                           :times '(1 2 3 4 5)
                           :interval 5
                           ))
          (- (time-tracker :rewrite-adders-in-svex :start!))

          (svex-alist (find-f/h-adders-in-svex-alist svex-alist
                                                     *find-f/h-adders-in-svex-alist-limit*
                                                     :adder-type 'fa))

          (- (cwe "resulting svex-alist after full-adders ~p0 ~%" svex-alist))

          (- (time-tracker :rewrite-adders-in-svex :stop))
          (- (time-tracker :rewrite-adders-in-svex :print?
                           :min-time 0
                           :msg "Search for full adder patterns took ~st secs.~%~%"))

          (- (time-tracker :rewrite-adders-in-svex :end))
          (- (time-tracker :rewrite-adders-in-svex :init
                           :times '(1 2 3 4 5)
                           :interval 5
                           ))
          (- (time-tracker :rewrite-adders-in-svex :start!))

          ;; below simplification might be unnecessary but shouldn't harm (probably)
          ;;(svex-alist (svl::svex-alist-simplify-bitand/or/xor svex-alist :config config))
          ;; commented out because find-f/h-adders-in-svex-alist should call it anyway.

          ;;(- (bad-pattern

          (svex-alist (find-f/h-adders-in-svex-alist svex-alist
                                                     *find-f/h-adders-in-svex-alist-limit*
                                                     :adder-type 'ha))
          (- (clear-memoize-table 'replace-adder-patterns-in-svex))

          (- (time-tracker :rewrite-adders-in-svex :stop))
          (- (time-tracker :rewrite-adders-in-svex :print?
                           :min-time 0
                           :msg "Search for other adder patterns took ~st secs.~%~%"))

          (- (cw "Finished: rp::rewrite-adders-in-svex-alist.~%"))

          (- (cwe "resulting svex-alist: ~p0 ~%" svex-alist))

          (- (cw "Starting: svl::svex-alist-to-svexl-alist ~%"))
          (svexl-alist (svl::svex-alist-to-svexl-alist svex-alist))
          (- (let ((x (svl::svexl-alist->node-array svexl-alist))) ;; for guards
               (cw "Finished: svl::svex-alist-to-svexl-alist. Resulting svexl-alist has ~p0 nodes.~%~%" (len x)))))
       (mv `(svl::svexl-alist-eval$ ',svexl-alist ,env-orig)
           `(nil t t))))
    (& (mv term nil)))
  ///

  (local
   (include-book "projects/rp-rewriter/proofs/eval-functions-lemmas" :dir :system))

  (local
   (include-book "projects/rp-rewriter/proofs/aux-function-lemmas" :dir :system))

<<<<<<< HEAD
  (local
   (defthm is-rp-of-others
     (implies (not (equal (car term) 'rp))
              (not (is-rp term)))
     :hints (("Goal"
              :in-theory (e/d (is-rp) ())))))

  (local
   (defthm is-equals-of-others
     (implies (not (equal (car term) 'equals))
              (not (is-equals term )))
     :hints (("Goal"
              :in-theory (e/d (is-equals) ())))))

  (local
   (defthm is-if-of-others
     (implies (not (equal (car term) 'if))
              (not (is-if term)))
     :hints (("Goal"
              :in-theory (e/d (is-if) ())))))

  (local
   (create-regular-eval-lemma sv::svex-alist-eval 2  find-adders-in-svex-formula-checks))

  (local
   (create-regular-eval-lemma svl::SVEXL-ALIST-EVAL$ 2 find-adders-in-svex-formula-checks))

  (local
   (create-regular-eval-lemma MAKE-FAST-ALIST 1 find-adders-in-svex-formula-checks))

  (local
   (defthm rp-evlt-of-quoted
     (equal (rp-evlt (list 'quote x) a)
            x)))

  (local
   (defthmd rp-evlt-of-ex-from-rp-reverse
     (implies (syntaxp (equal term 'term))
              (equal (rp-evlt (caddr term) a)
                     (rp-evlt (ex-from-rp (caddr term)) a)))))

  (local
   (defthm dummy-lemma-
     (implies (consp (ex-from-rp term))
              (consp term))
     :rule-classes :forward-chaining))

  (local
   (defthm dummy-lemma-2
     (implies (equal (car (ex-from-rp term)) 'falist)
              (not (equal (car term) 'quote)))
     :rule-classes :forward-chaining))

  (local
   (defthm dummy-lemma-3
     (implies (and (rp-termp x)
                   (case-match x
                     (('falist ('quote &) &) t)))
              (falist-consistent-aux (cadr (cadr x))
                                     (caddr x)))
     :hints (("goal"
              :expand ((rp-termp x))
              :in-theory (e/d (rp-termp falist-consistent)
                              ())))))

  (local
   (defthm rp-evlt-of-falist
     (implies (and (rp-termp x)
                   (equal (car x) 'falist))
              (equal (rp-evlt x a)
                     (rp-evlt (caddr x) a)))
     :hints (("Goal"
              :expand ((RP-TERMP X))
              :in-theory (e/d (rp-termp falist-consistent)
                              ())))))
=======

>>>>>>> b8d7f006

  (defret <fn>-is-correct
    (and (implies (and (rp::rp-term-listp context)
                       (rp-termp term)
                       (valid-sc term a)
                       (rp::eval-and-all context a)
                       (rp-evl-meta-extract-global-facts)
                       (find-adders-in-svex-formula-checks state))
                  (and (equal (rp-evlt res-term a)
                              (rp-evlt term a))
                       (valid-sc res-term a)))
         (implies (and (rp::rp-term-listp context)
                       (rp-termp term))
                  (rp-termp res-term)))
    :fn rewrite-adders-in-svex-alist
    :hints (("Goal"
             :expand ((rp-termp term)
                      (:free (fn args)
                             (valid-sc (cons fn args) a))
                      (RP-TERM-LISTP (CDR TERM))
                      (RP-TERM-LISTP (CDDR TERM)))
             :in-theory (e/d* (or*
                               RP-TERM-LISTP
                               rp-evlt-of-ex-from-rp-reverse
                               regular-eval-lemmas-with-ex-from-rp
                               regular-eval-lemmas
                               ;;is-rp
                               ;;FALIST-CONSISTENT
                               ;;is-if
                               svl::svexl-alist-eval$-correct-reverse)
                              (rp-evlt-of-ex-from-rp
                               rp-trans-is-term-when-list-is-absent
                               ex-from-rp
                               is-rp
                               RP-EVL-OF-VARIABLE
                               rp-trans
                               ;;rp::rp-term-listp
                               rp::falist-consistent-aux
                               rp::eval-and-all
                               valid-sc)))))

  )

(rp::add-meta-rule
 :meta-fnc rewrite-adders-in-svex-alist
 :trig-fnc sv::svex-alist-eval
 :formula-checks find-adders-in-svex-formula-checks
 :valid-syntaxp t
 :returns (mv term dont-rw)
 :disabled t
 :hints (("Goal"
          :in-theory (e/d ()
                          ()))))

(defsection apply$-of-adder-fncs-meta
  (define apply$-of-adder-fncs-meta-aux (args-term)
    :returns (mv (res-args rp-term-listp :hyp (rp-termp args-term))
                 all-bitp
                 valid)
    (case-match args-term
      (('cons x rest)
       (b* ((x-has-bitp (or (has-bitp-rp x)
                            (binary-fnc-p x)
                            (and (quotep x)
                                 (consp (cdr x))
                                 (bitp (unquote x)))))
            ((mv rest bitp valid)
             (apply$-of-adder-fncs-meta-aux rest)))
         (mv (cons x rest)
             (and x-has-bitp bitp)
             valid)))
      (('quote (x . rest))
       (b* ((x-has-bitp (bitp x))
            ((mv rest bitp valid)
             (apply$-of-adder-fncs-meta-aux (list 'quote rest))))
         (mv (cons `',x rest)
             (and x-has-bitp bitp)
             valid)))
      (''nil
       (mv nil t t))
      (& (mv nil nil nil)))
    ///
    (defretd <fn>-is-correct
      (implies valid
               (equal (rp-evlt args-term a)
                      (rp-evlt-lst res-args a))))
    (defret <fn>-is-valid-sc
      (implies (and valid
                    (valid-sc args-term a))
               (valid-sc-subterms res-args a))
      :hints (("Goal"
               :in-theory (e/d (is-rp is-if is-equals) ()))))

    (defret true-listp-of-<fn>
      (true-listp res-args))

    (local
     (include-book "projects/rp-rewriter/proofs/eval-functions-lemmas" :dir :system))

    (local
     (defthm has-bitp-rp-implies
       (implies (and (has-bitp-rp term)
                     (valid-sc term a))
                (and (bitp (rp-evlt term a))))
       :hints (("goal"

                :in-theory (e/d (valid-sc-single-step
                                 has-bitp-rp
                                 is-rp)
                                (bitp))))))
    (local
     (with-output
       :off :all
       :on (error)
       (progn
         (create-regular-eval-lemma binary-or 2 find-adders-in-svex-formula-checks)
         (create-regular-eval-lemma binary-and 2 find-adders-in-svex-formula-checks)
         (create-regular-eval-lemma binary-xor 2 find-adders-in-svex-formula-checks)
         (create-regular-eval-lemma binary-not 1 find-adders-in-svex-formula-checks)
         (create-regular-eval-lemma binary-? 3 find-adders-in-svex-formula-checks)
         )))

    (local
     (defthm BINARY-FNC-P-implies
       (implies (and (BINARY-FNC-P term)
                     (rp-evl-meta-extract-global-facts)
                     (find-adders-in-svex-formula-checks state))
                (and (bitp (rp-evlt term a))))
       :hints (("goal"

                :in-theory (e/d* (REGULAR-EVAL-LEMMAS
                                  BINARY-FNC-P)
                                 (bitp))))))

    (defret <fn>-is-all-bitp
      (implies (and all-bitp
                    valid
                    (valid-sc args-term a)
                    (rp-evl-meta-extract-global-facts)
                    (find-adders-in-svex-formula-checks state))
               (and (bit-listp (rp-evlt args-term a))
                    (bit-listp (rp-evlt-lst res-args a))))
      :rule-classes (:rewrite :forward-chaining)
      :hints (("Goal"
               :in-theory (e/d (bit-listp
                                is-rp
                                is-if
                                is-equals)
                               ())))))

  ;; (apply$-of-adder-fncs-meta-aux `(cons (rp 'bitp x) (cons '1 (cons (rp 'bitp y) '(1)))))
  ;; = (((RP 'BITP X) '1 (RP 'BITP Y) '1) T T)

  (define apply$-of-adder-fncs-meta (term
                                     (context true-listp))
    :returns (mv (res rp-termp :hyp (rp-termp term)
                      :hints (("Goal"
                               :expand ((:free (rest) (is-rp (cons 'rp rest))))
                               :use ((:instance rp-term-listp-of-apply$-of-adder-fncs-meta-aux.res-args
                                                (args-term (CADR (CADDR TERM)))))
                               :in-theory (e/d (RP-TERM-LISTP)
                                               (rp-term-listp-of-apply$-of-adder-fncs-meta-aux.res-args)))))
                 dont-rw)
    (case-match term
      (('apply$ ('quote fnc) ('svl::4veclist-fix-wog args))
       (b* (((unless (member-equal fnc *adder-fncs*))
             (mv term nil))
            (warrant `(,(intern-in-package-of-symbol
                         (str::cat "APPLY$-WARRANT-" (symbol-name fnc))
                         fnc)))
            ((unless (member-equal warrant context))
             (mv term (raise "A necessary warrant is not found in the context: ~p0 ~%" warrant)))
            ((mv args-lst all-bitp valid)
             (apply$-of-adder-fncs-meta-aux args))
            ((unless valid)
             (mv term (raise "apply$-of-adder-fncs-meta-aux did not return valid. args: ~p0 ~%" args)))

            ((when (and* all-bitp
                         (or* (eq fnc 'ha-c-chain)
                              (eq fnc 'ha-s-chain))
                         (svl::equal-len args-lst 2)))
             (case fnc
               (ha-s-chain
                (mv `(rp 'bitp (equals (s-spec (cons ,(car args-lst)
                                                     (cons ,(cadr args-lst)
                                                           'nil)))
                                       (binary-xor ,(car args-lst)
                                                   ,(cadr args-lst))))
                    `(rp 'bitp (equals (s-spec (cons t (cons t 'nil)))
                                       (binary-xor t t)))))
               (ha-c-chain
                (mv `(rp 'bitp (equals (c-spec (cons ,(car args-lst)
                                                     (cons ,(cadr args-lst)
                                                           'nil)))
                                       (binary-and ,(car args-lst)
                                                   ,(cadr args-lst))))
                    `(rp 'bitp (equals (c-spec (cons t (cons t 'nil)))
                                       (binary-and t t)))))
               (t (mv term nil)))))
         (cond
          ((and* (eq fnc 'fa-c-chain)
                 (svl::equal-len args-lst 4))
           (mv `(,fnc (svl::4vec-fix-wog ,(first args-lst))
                      ,(second args-lst)
                      ,(third args-lst)
                      ,(fourth args-lst))
               `(nil (nil t) t t t)))
          ((and* (eq fnc 'ha+1-s-chain)
                 (svl::equal-len args-lst 3))
           (mv `(,fnc (svl::4vec-fix-wog ,(first args-lst))
                      ,(second args-lst)
                      ,(third args-lst))
               `(nil (nil t) t t)))
          ((and* (eq fnc 'fa-s-chain)
                 (svl::equal-len args-lst 3))
           (mv `(,fnc ,(first args-lst)
                      ,(second args-lst)
                      ,(third args-lst))
               `(nil t t t)))
          ((and* (svl::equal-len args-lst 2)
                 (or (eq fnc 'ha-c-chain)
                     (eq fnc 'ha+1-c-chain)
                     (eq fnc 'ha-s-chain)))
           (mv `(,fnc ,(first args-lst)
                      ,(second args-lst))
               `(nil t t t)))
          (t (mv term nil)))))
      (& (mv term nil)))

    ///

    (local
     (with-output
       :off :all
       :on (error)
       (progn
         (create-regular-eval-lemma rp 2 find-adders-in-svex-formula-checks)
         (create-regular-eval-lemma c-spec 1 find-adders-in-svex-formula-checks)
         (create-regular-eval-lemma bitp 1 find-adders-in-svex-formula-checks)
         (create-regular-eval-lemma equals 2 find-adders-in-svex-formula-checks)
         (create-regular-eval-lemma cons 2 find-adders-in-svex-formula-checks)
         (create-regular-eval-lemma s-spec 1 find-adders-in-svex-formula-checks)
         (create-regular-eval-lemma ha-s-chain 2 find-adders-in-svex-formula-checks)
         (create-regular-eval-lemma binary-xor 2 find-adders-in-svex-formula-checks)
         (create-regular-eval-lemma binary-and 2 find-adders-in-svex-formula-checks)
         (create-regular-eval-lemma ha+1-s-chain 3 find-adders-in-svex-formula-checks)
         (create-regular-eval-lemma fa-s-chain 3 find-adders-in-svex-formula-checks)
         (create-regular-eval-lemma ha+1-c-chain 2 find-adders-in-svex-formula-checks)
         (create-regular-eval-lemma fa-c-chain 4 find-adders-in-svex-formula-checks)
         (create-regular-eval-lemma ha-c-chain 2 find-adders-in-svex-formula-checks)
         (create-regular-eval-lemma apply$ 2 find-adders-in-svex-formula-checks)
         (create-regular-eval-lemma svl::4veclist-fix-wog 1 find-adders-in-svex-formula-checks)
         (create-regular-eval-lemma svl::4vec-fix-wog 1 find-adders-in-svex-formula-checks))))

    (local
     (defthm rp-evlt-of-quoted
       (implies (and (equal (car x) 'quote))
                (equal (rp-evlt x a)
                       (cadr x)))))

    (local
     (defthm 4vec-bitxor-or-dont-care
       (and (equal (sv::4vec-bitxor '(-1 . 0) x)
                   '(-1 . 0))
            (equal (sv::4vec-bitxor x '(-1 . 0))
                   '(-1 . 0)))
       :hints (("Goal"
                :in-theory (e/d (sv::4vec-bitxor) ())))))

    #|(local
    (defthm 4vec-bitand-or-dont-care
    (and (equal (sv::4vec-bitand '(-1 . 0) x)
    '(-1 . 0))
    (equal (sv::4vec-bitand x '(-1 . 0))
    '(-1 . 0)))
    :hints (("Goal"
    :in-theory (e/d (sv::4vec-bitand) ())))))|#

    ;; (local
    ;;  (defthm rp-evlt-lst-of-cdr
    ;;    (equal (rp-evlt-lst (cdr x) a)
    ;;           (cdr (rp-evlt-lst x a)))))

    (local
     (defthm RP-EVLT-LST-when-atom-and-cddr
       (implies (consp (cdr x))
                (equal (car (rp-evlt-lst (cddr x) a))
                       (rp-evlt (caddr x) a)))))

    (local
     (defthm RP-EVLT-LST-when-atom-and-cdr
       (implies (consp x)
                (equal (car (rp-evlt-lst (cdr x) a))
                       (rp-evlt (cadr x) a)))))

    (local
     (defthm consp-of-rp-evlt-lst
       (equal (consp (rp-evlt-lst lst a))
              (consp lst))
       :hints (("Goal"
                :induct (len lst)
                :in-theory (e/d (rp-trans-lst) ())))))

    (local
     (defthm HA+1-C-CHAIN-of-4vec-fix
       (and (equal (HA+1-C-CHAIN (sv::4vec-fix x) y)
                   (HA+1-C-CHAIN x y))
            (equal (HA+1-C-CHAIN x (sv::4vec-fix y))
                   (HA+1-C-CHAIN x y)))
       :hints (("Goal"
                :in-theory (e/d (HA+1-C-CHAIN) ())))))

    (local
     (defthm HA-C-CHAIN-of-4vec-fix
       (and (equal (HA-C-CHAIN (sv::4vec-fix x) y)
                   (HA-C-CHAIN x y))
            (equal (HA-C-CHAIN x (sv::4vec-fix y))
                   (HA-C-CHAIN x y)))
       :hints (("Goal"
                :in-theory (e/d (HA-C-CHAIN) ())))))

    (local
     (defthm FA-C-CHAIN-of-4vec-fix
       (and (equal (fa-c-chain m (sv::4vec-fix x) y z)
                   (fa-c-chain m x y z))
            (equal (fa-c-chain m x (sv::4vec-fix y) z)
                   (fa-c-chain m x y z))
            (equal (fa-c-chain m x y (sv::4vec-fix z))
                   (fa-c-chain m x y z)))
       :hints (("Goal"
                :in-theory (e/d (fa-c-chain) ())))))

    (local
     (defthm FA-s-CHAIN-of-4vec-fix
       (and (equal (fa-s-chain (sv::4vec-fix x) y z)
                   (fa-s-chain x y z))
            (equal (fa-s-chain x (sv::4vec-fix y) z)
                   (fa-s-chain x y z))
            (equal (fa-s-chain x y (sv::4vec-fix z))
                   (fa-s-chain x y z)))
       :hints (("Goal"
                :in-theory (e/d (fa-s-chain) ())))))

    (local
     (defthm ha+1-s-CHAIN-of-4vec-fix
       (and (equal (ha+1-s-chain m (sv::4vec-fix x) y)
                   (ha+1-s-chain m x y))
            (equal (ha+1-s-chain m x (sv::4vec-fix y))
                   (ha+1-s-chain m x y)))
       :hints (("Goal"
                :in-theory (e/d (ha+1-s-chain) ())))))

    (local
     (defthm ha-s-CHAIN-of-4vec-fix
       (and (equal (ha-s-chain (sv::4vec-fix x) y)
                   (ha-s-chain x y))
            (equal (ha-s-chain x (sv::4vec-fix y))
                   (ha-s-chain x y)))
       :hints (("Goal"
                :in-theory (e/d (ha-s-chain) ())))))

    (local
     (include-book "projects/rp-rewriter/proofs/eval-functions-lemmas" :dir :system))

    (local
     (defthm member-equal-and-eval-and-all
       (implies (and (eval-and-all context a)
                     (member-equal x context))
                (and (rp-evlt x a)
                     (implies (force (not (include-fnc x 'list)))
                              (rp-evl x a))))
       :rule-classes (:rewrite)))

    (local
     (defthm valid-sc-of-car-when-valid-sc-subterms
       (implies (and (consp lst)
                     (valid-sc-subterms lst a))
                (valid-sc (car lst) a))))

    (local
     (defthm VALID-SC-SUBTERMS-of-cdr
       (implies (VALID-SC-SUBTERMS lst a)
                (VALID-SC-SUBTERMS (cdr lst) a))))

    (local
     (defthmd s-spec-when-bit-listp
       (implies (and (svl::equal-len x 2)
                     (bit-listp (rp-evlt-lst x a)))
                (equal (s-spec (list (rp-evlt (car x) a)
                                     (rp-evlt (cadr x) a)))
                       (binary-xor (rp-evlt (car x) a)
                                   (rp-evlt (cadr x) a))))
       :hints (("Goal"
                :do-not-induct t
                :in-theory (e/d (BIT-LISTP bitp) ())))))

    (local
     (defthmd ha-c-chain-when-bit-listp
       (implies (and (svl::equal-len x 2)
                     (bit-listp (rp-evlt-lst x a)))
                (equal (HA-C-CHAIN (rp-evlt (car x) a)
                                   (rp-evlt (cadr x) a))
                       (binary-and (rp-evlt (car x) a)
                                   (rp-evlt (cadr x) a))))
       :hints (("Goal"
                :do-not-induct t
                :in-theory (e/d (BIT-LISTP bitp) ())))))

    (local
     (defthmd ha-s-chain-when-bit-listp
       (implies (and (svl::equal-len x 2)
                     (bit-listp (rp-evlt-lst x a)))
                (equal (HA-s-CHAIN (rp-evlt (car x) a)
                                   (rp-evlt (cadr x) a))
                       (binary-xor (rp-evlt (car x) a)
                                   (rp-evlt (cadr x) a))))
       :hints (("Goal"
                :do-not-induct t
                :in-theory (e/d (BIT-LISTP bitp) ())))))

    (local
     (defthmd c-spec-when-bit-listp
       (implies (and (svl::equal-len x 2)
                     (bit-listp (rp-evlt-lst x a)))
                (equal (c-spec (list (rp-evlt (car x) a)
                                     (rp-evlt (cadr x) a)))
                       (binary-and (rp-evlt (car x) a)
                                   (rp-evlt (cadr x) a))))
       :hints (("Goal"
                :do-not-induct t
                :in-theory (e/d (BIT-LISTP bitp) ())))))

    (defret <fn>-is-valid-sc
      (and (implies (and (rp::rp-term-listp context)
                         (rp-termp term)
                         (valid-sc term a)
                         (rp-evl-meta-extract-global-facts)
                         (find-adders-in-svex-formula-checks state))
                    (valid-sc res a)))
      :fn apply$-of-adder-fncs-meta
      :hints (("Goal"
               :do-not-induct t
               :expand ((:free (x y a)
                               (eval-and-all (cons x y) a))
                        (:free (x y a)
                               (CONTEXT-FROM-RP (cons 'rp y) a))
                        (:free (x y a)
                               (ex-from-rp (cons 'rp y)))
                        (:free (x y a)
                               (ex-from-rp (cons 'equals y)))
                        (:free (x y a)
                               (CONTEXT-FROM-RP (cons 'equals y) a)))
               :in-theory (e/d* (s-spec-when-bit-listp
                                 c-spec-when-bit-listp
                                 apply$-of-adder-fncs-meta-aux-is-all-bitp
                                 ;;CONTEXT-FROM-RP
                                 regular-eval-lemmas
                                 regular-eval-lemmas-with-ex-from-rp
                                 is-rp is-if is-equals)
                                ((:REWRITE DEFAULT-CDR)
                                 (:REWRITE
                                  RP-TRANS-IS-TERM-WHEN-LIST-IS-ABSENT)
                                 (:REWRITE
                                  ACL2::SYMBOLP-OF-CAR-WHEN-SYMBOL-LISTP)
                                 (:REWRITE VALID-SC-CADR)
                                 (:DEFINITION EX-FROM-RP)
                                 (:DEFINITION MEMBER-EQUAL)
                                 (:REWRITE NTH-0-CONS)
                                 (:REWRITE NTH-ADD1)
                                 len
                                 RP-EVLT-LST-OF-CONS
                                 bit-listp
                                 (:rewrite str::coerce-to-list-removal)
                                 (:rewrite str::coerce-to-string-removal)
                                 (:DEFINITION STR::FAST-STRING-APPEND)
                                 ;;(:DEFINITION RP-TRANS-LST)
                                 (:DEFINITION STRING-APPEND)
                                 ;;rp-trans-lst
                                 rp-trans
                                 rp-termp
                                 eval-and-all
                                 svl::4veclist-fix-wog-is-4veclist-fix
                                 rp-trans)))
              (and stable-under-simplificationp
                   '(:use ((:instance apply$-of-adder-fncs-meta-aux-is-all-bitp
                                      (args-term (cadr (caddr term)))
                                      ))))
              ))

    (defret <fn>-is-correct
      (and (implies (and (rp::rp-term-listp context)
                         (rp-termp term)
                         (valid-sc term ACL2::UNBOUND-FREE-ENV)
                         (rp::eval-and-all context ACL2::UNBOUND-FREE-ENV)
                         (rp-evl-meta-extract-global-facts)
                         (find-adders-in-svex-formula-checks state))
                    (and (equal (rp-evlt res ACL2::UNBOUND-FREE-ENV)
                                (rp-evlt term ACL2::UNBOUND-FREE-ENV))
                         #|(valid-sc res a)|#)))
      :fn apply$-of-adder-fncs-meta
      :hints (("Goal"
               :expand ((:free (x y)
                               (svl::4veclist-fix-wog (cons x y)))
                        (:free (a)
                               (svl::4veclist-fix-wog
                                (rp-evlt-lst
                                 (cddr (mv-nth 0
                                               (apply$-of-adder-fncs-meta-aux (cadr (caddr term)))))
                                 a)))
                        (:free (a)(svl::4veclist-fix-wog
                                   (rp-evlt-lst
                                    (cdr (mv-nth 0
                                                 (apply$-of-adder-fncs-meta-aux (cadr (caddr term)))))
                                    a)))
                        (:free (a)(svl::4veclist-fix-wog
                                   (cdr
                                    (rp-evlt-lst
                                     (cddr (mv-nth 0
                                                   (apply$-of-adder-fncs-meta-aux (cadr (caddr term)))))
                                     a))))
                        (:free (a)
                               (svl::4veclist-fix-wog
                                (rp-evlt-lst
                                 (cdddr (mv-nth 0
                                                (apply$-of-adder-fncs-meta-aux (cadr (caddr term)))))
                                 a))))
               :in-theory (e/d* (s-spec-when-bit-listp
                                 c-spec-when-bit-listp
                                 ha-s-chain-when-bit-listp
                                 ha-c-chain-when-bit-listp
                                 apply$-of-adder-fncs-meta-aux-is-correct
                                 ;;FA-S-CHAIN
                                 ;;HA+1-C-CHAIN
                                 ;;fA-c-CHAIN
                                 regular-eval-lemmas
                                 regular-eval-lemmas-with-ex-from-rp)
                                (rp-evlt-lst-of-cons
                                 (:rewrite str::coerce-to-list-removal)
                                 (:rewrite str::coerce-to-string-removal)
                                 (:definition str::fast-string-append)
                                 ;;(:definition rp-trans-lst)
                                 (:definition string-append)
                                 (:definition valid-sc)
                                 (:definition valid-sc-subterms)
                                 ;;rp-trans-lst

                                 rp-termp
                                 eval-and-all
                                 svl::4veclist-fix-wog-is-4veclist-fix
                                 rp-trans)))
              (and stable-under-simplificationp
                   '(:use ((:instance apply$-of-adder-fncs-meta-aux-is-all-bitp
                                      (args-term (cadr (caddr term)))
                                      (a acl2::unbound-free-env)))))))

    (rp::disable-rules '(svl::4veclist-fix-wog
                         sv::4veclist-fix
                         svl::4veclist-fix-wog-is-4veclist-fix))

    )

  (rp::add-meta-rule
   :meta-fnc apply$-of-adder-fncs-meta
   :trig-fnc apply$
   :formula-checks find-adders-in-svex-formula-checks
   :valid-syntaxp t
   :returns (mv term dont-rw)
   :hints (("Goal"
            :in-theory (e/d ()
                            ())))))

#|
(define rewrite-adders-in-svex-alist ((svex-alist sv::Svex-alist-p))
:Returns (res sv::Svex-alist-p :hyp (sv::Svex-alist-p svex-alist))
(b* ((- (cw "Starting: rp::rewrite-adders-in-svex-alist. ~%"))

(- (time-tracker :rewrite-adders-in-svex :end))
(- (time-tracker :rewrite-adders-in-svex :init
:times '(1 2 3 4 5)
:interval 5
))
(- (time-tracker :rewrite-adders-in-svex :start!))

(svex-alist (find-f/h-adders-in-svex-alist svex-alist
*find-f/h-adders-in-svex-alist-limit*
:adder-type 'fa))

;;(svex-alist (find-f/h-adders-in-svex-alist svex-alist (1- *find-f/h-adders-in-svex-alist-limit*)))

(- (cwe "resulting svex-alist after full-adders ~p0 ~%" svex-alist))

(- (time-tracker :rewrite-adders-in-svex :stop))
(- (time-tracker :rewrite-adders-in-svex :print?
:min-time 0
:msg "Search for full adder patterns took ~st secs.~%~%"))

;; ((mv pattern-alist &)
;;  (gather-adder-patterns-in-svex-alist svex-alist nil nil 1))
;; (svex-alist (replace-adder-patterns-in-svex-alist svex-alist pattern-alist 1))

(- (time-tracker :rewrite-adders-in-svex :end))
(- (time-tracker :rewrite-adders-in-svex :init
:times '(1 2 3 4 5)
:interval 5
))
(- (time-tracker :rewrite-adders-in-svex :start!))
;;(- (cw "- Searching for other adders (e.g., half-adder) now.~%"))
;; ((mv pattern-alist &)
;;  (gather-adder-patterns-in-svex-alist svex-alist nil nil 2))
;; (svex-alist (replace-adder-patterns-in-svex-alist svex-alist pattern-alist 2))
(svex-alist (find-f/h-adders-in-svex-alist svex-alist
*find-f/h-adders-in-svex-alist-limit*
:adder-type 'ha))
(- (clear-memoize-table 'replace-adder-patterns-in-svex))
;;(- (fast-alist-free pattern-alist))
(- (time-tracker :rewrite-adders-in-svex :stop))
(- (time-tracker :rewrite-adders-in-svex :print?
:min-time 0
:msg "Search for other adder patterns took ~st secs.~%~%"))

(- (cw "Finished: rp::rewrite-adders-in-svex-alist.~%"))

)
svex-alist)
///
(defret <fn>-is-correct
(implies (and (force (sv::svex-alist-p svex-alist))
(force (warrants-for-adder-pattern-match)))
(equal (sv::svex-alist-eval$ res env)
(sv::svex-alist-eval$ svex-alist env)))
:hints (("Goal"
:in-theory (e/d () ())))))|#

;; (define rewrite-adders-in-svex ((svex sv::Svex-p))
;;   :Returns (res sv::Svex-p :hyp (sv::svex-p svex))
;;   ;; It is easier to manage the simplification algo in one place. So I am using
;;   ;; rewrite-adders-in-svex-alist here as well.
;;   ;; In practice, I don't expect this function to be ever used.
;;   (b* ((svex-alist (acons 'res svex nil))
;;        (svex-alist (rewrite-adders-in-svex-alist svex-alist)))
;;     (if (and (consp svex-alist) (consp (car svex-alist))) ;; for guards
;;         (cdar svex-alist)
;;       svex))
;;   ///
;;   (defret <fn>-is-correct
;;     (implies (and (force (sv::svex-p svex))
;;                   (force (warrants-for-adder-pattern-match)))
;;              (equal (sv::svex-eval$ res env)
;;                     (sv::svex-eval$ svex env)))
;;     :fn rewrite-adders-in-svex
;;     :hints (("Goal"
;;              :Expand ((sv::svex-alist-eval$
;;                        (rewrite-adders-in-svex-alist (list (cons 'res svex)))
;;                        env))
;;              :use ((:instance rewrite-adders-in-svex-alist-is-correct
;;                               (svex-alist (LIST (CONS 'RES SVEX)))))
;;              :in-theory (e/d (sv::svex-alist-eval$
;;                               SV::SVEX-ALIST-EVAL)
;;                              (rewrite-adders-in-svex-alist-is-correct))))))

;; (def-rp-rule trigger-rewrite-adders-in-svex-alist
;;   (implies (and (force (sv::svex-alist-p alist))
;;                 (force (warrants-for-adder-pattern-match))
;;                 (force (sv::svex-alist-no-foreign-op-p alist)))
;;            ;; svex-alist-eval-meta-w/o-svexl should return wrapped with identity
;;            (equal (identity (sv::svex-alist-eval alist env))
;;                   (sv::svex-alist-eval$
;;                    (rewrite-adders-in-svex-alist
;;                     alist)
;;                    env)))
;;   :disabled t ;; should be enabled in the defthmrp-multiplier macro
;;   :hints (("Goal"
;;            ;; :use ((:instance svl::svex-alist-reduce-w/-env-correct
;;            ;;                  (svl::Svex-alist alist)
;;            ;;                  (svl::env nil)
;;            ;;                  (svl::env-term ''nil)))
;;            :in-theory (e/d () ()))))

(defmacro defthmrp-multiplier (&rest args)
  `(make-event
    (b* ((args ',args)
         (then-fgl (cdr (extract-keyword-from-args :then-fgl args)))
         (args (remove-keywords-from-args '(:then-fgl) args)))
      `(encapsulate
         nil

         (local
          (disable-rules '((:meta svl::svex-alist-eval-meta
                                  .
                                  sv::svex-alist-eval))))

         (local
          (enable-rules '(;;(:rewrite trigger-rewrite-adders-in-svex-alist)
                          (:meta rewrite-adders-in-svex-alist
                                 .
                                 sv::svex-alist-eval))))
         (defthm-with-temporary-warrants
           ,@args
           :fns ,*adder-fncs*
           :defthm-macro ,(if then-fgl 'defthmrp-then-fgl 'defthmrp)
           )))))

;;;;;

(defun remove-keywords-from-args (keywords args)
  (if (or (atom args)
          (atom (cdr args)))
      args
    (if (member-equal (car args) keywords)
        (remove-keywords-from-args keywords (cddr args))
      (cons (car args)
            (remove-keywords-from-args keywords (cdr args))))))

(defwarrant str::fast-string-append)

(defthmd car-and-cdr-when-not-consp
  (implies (not (consp x))
           (and (equal (car x) nil)
                (equal (cdr x) nil))))

(progn
  (defun defthm-with-temporary-warrants-fn (thm-name thm-body args
                                                     state)
    (declare (xargs :stobjs state
                    :mode :program))
    (b* ((fns (cdr (extract-keyword-from-args :fns args)))
         (defthm-macro (extract-keyword-from-args :defthm-macro args))
         (defthm-macro (If defthm-macro (cdr defthm-macro) 'defthm))
         (args (remove-keywords-from-args '(:defthm-macro :fns) args))
         (local-thm-name
          (intern-in-package-of-symbol (str::cat (symbol-name thm-name)
                                                 "-LOCAL-WITH-TEMP-WARRANTS")
                                       thm-name))

         (all-badges (cdr (assoc-equal :BADGE-USERFN-STRUCTURE
                                       (table-alist 'acl2::badge-table (w state)))))

         (- (loop$ for x in fns always
                   (or (assoc-equal x all-badges)
                       (hard-error 'warrant-check
                                   "Warrant cannot be found for ~p0. Please call (defwarrant ~p0) (or pass its actual function name, not its macro alias).~%"
                                   (list (cons #\0 x))))))

         (- (loop$ for x in fns
                   always
                   (or (equal (third (caddr (assoc-equal x all-badges)))
                              1)
                       (hard-error 'return-count-check
                                   "Right now, this program only supports functions that return only one value. However, ~p0 violates that.~%"
                                   (list (cons #\0 x))))))

         (my-badge-userfn-body
          (loop$ for x in fns
                 collect
                 `((eq fn ',x)
                   ',(caddr (assoc-equal x all-badges)))))

         ;;(- (cw "my-badge-userfn-body: ~p0~%" my-badge-userfn-body))

         (warrant-hyps (loop$ for x in fns collect
                              `(,(intern-in-package-of-symbol
                                  (str::cat "APPLY$-WARRANT-"
                                            (symbol-name x))
                                  x))))
         (my-apply$-userfn-body
          (loop$ for x in fns
                 collect
                 `((eq fn ',x)
                   (ec-call
                    (,x
                     ,@(loop$ for i
                              from 0 to (1- (second (caddr (assoc-equal x all-badges))))
                              collect
                              `(nth ,i args)))))))

         (warrant-bindings-for-hints
          (loop$ for x in warrant-hyps collect
                 (append x '((lambda () t)))))

         )
      `(encapsulate
         nil
         (local
          (,defthm-macro ,local-thm-name
            (implies (and ,@warrant-hyps)
                     ,thm-body)
            ,@args))

         (with-output :off :all :on (error)
           (local
            (defun my-badge-userfn (fn)
              (declare (xargs :guard t))
              (cond ,@my-badge-userfn-body))))

         (with-output :off :all :on (error)
           (local
            (defun my-apply$-userfn (fn args)
              (declare (xargs :guard (True-listp args)))
              (cond ,@my-apply$-userfn-body))))

         (with-output
           :off :all
           :gag-mode t
           :on (summary error)
           (defthm ,thm-name
             ,thm-body
             :otf-flg t
             :hints (("Goal"
                      :use ((:functional-instance
                             ,local-thm-name
                             (apply$-userfn my-apply$-userfn)
                             (badge-userfn my-badge-userfn)
                             ,@warrant-bindings-for-hints
                             ))

                      :expand ((:free (x y)
                                      (nth x y))
                               (:free (x y)
                                      (take x y)))
                      :in-theory
                      (union-theories
                       (theory 'minimal-theory)
                       '(car-and-cdr-when-not-consp
                         my-apply$-userfn
                         my-badge-userfn
                         not
                         zp
                         (:definition nth)
                         take
                         car-cons
                         cdr-cons
                         (:executable-counterpart acl2::apply$-badgep)
                         (:executable-counterpart car)
                         (:executable-counterpart cdr)
                         (:executable-counterpart equal)
                         (:executable-counterpart my-badge-userfn))))
                     #|(and stable-under-simplificationp
                     '(:in-theory (e/d () ())))|#
                     )))

         )))

  (defmacro defthm-with-temporary-warrants (thm-name thm-body
                                                     &rest args)
    `(make-event
      (defthm-with-temporary-warrants-fn ',thm-name ',thm-body ',args state))
    ))<|MERGE_RESOLUTION|>--- conflicted
+++ resolved
@@ -2796,20 +2796,10 @@
                (cw "- Searching for ~s0 patterns now. ~%" adder-str)))
        (- (cw "-- Pass #~p0:~%" (+ 1 (- limit) *find-f/h-adders-in-svex-alist-limit*)))
 
-<<<<<<< HEAD
-=======
-
-
->>>>>>> b8d7f006
        ((mv pattern-alist &)
         (gather-adder-patterns-in-svex-alist svex-alist nil nil pass-num))
        (svex-alist (replace-adder-patterns-in-svex-alist svex-alist pattern-alist pass-num))
 
-<<<<<<< HEAD
-=======
-
-
->>>>>>> b8d7f006
        (- (clear-memoize-table 'replace-adder-patterns-in-svex))
        (pattern-alist (fast-alist-clean pattern-alist))
        (replaced-pattern-cnt (pattern-alist-has-complete-full-adder-patterns-p pattern-alist))
@@ -2834,13 +2824,8 @@
        ((when (> new-pattern-cnt 0))
         (progn$ (cw "- Replacement after the previous quick search revealed ~p0 more ~s1 patterns, which are all replaced. Let's make another pass.~%"
                     new-pattern-cnt adder-str)
-<<<<<<< HEAD
                 (b* ((svex-alist
                       (replace-adder-patterns-in-svex-alist svex-alist pattern-alist pass-num))
-=======
-                (b* ((svex-alist (replace-adder-patterns-in-svex-alist svex-alist pattern-alist pass-num))
-
->>>>>>> b8d7f006
                      (- (fast-alist-free pattern-alist)))
                   (find-f/h-adders-in-svex-alist svex-alist (1- limit)))))
 
@@ -2857,13 +2842,9 @@
        (new-svex-alist
         (find-s-from-found-c-in-svex-alist-aux svex-alist collected-args-alist))
 
-<<<<<<< HEAD
        ;; calling fix-order-of-fa/ha-s-args-alist might be unnecessary
        ;; here. not sure.
        (new-svex-alist (fix-order-of-fa/ha-s-args-alist new-svex-alist))
-=======
-
->>>>>>> b8d7f006
 
        (- (clear-memoize-table 'find-s-from-found-c-in-svex-aux-for-fa))
        (- (fast-alist-free collected-args-alist))
@@ -3112,7 +3093,6 @@
   (local
    (include-book "projects/rp-rewriter/proofs/aux-function-lemmas" :dir :system))
 
-<<<<<<< HEAD
   (local
    (defthm is-rp-of-others
      (implies (not (equal (car term) 'rp))
@@ -3188,9 +3168,6 @@
               :expand ((RP-TERMP X))
               :in-theory (e/d (rp-termp falist-consistent)
                               ())))))
-=======
-
->>>>>>> b8d7f006
 
   (defret <fn>-is-correct
     (and (implies (and (rp::rp-term-listp context)
