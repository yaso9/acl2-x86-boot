--- conflicted
+++ resolved
@@ -20,11 +20,6 @@
 
 -------------------------------------------------------------------------------
 
-<<<<<<< HEAD
-stmt1.v -- nonblocking assignment to local variable
-
-elab1.v -- crazy parameter/generate dependency loop
-=======
 Test summary:
 
 ansi1.v -- illegal mixing of ansi and non-ansi ports
@@ -37,6 +32,8 @@
 assignexpr5.v -- assignment expression in gate instance (vcs crash)
 
 bigwire1.v -- negative indices in wire bounds
+
+elab1.v -- crazy parameter/generate dependency loop
 
 fn1.v -- shadowing too hard in function
 fn2.v -- function input names duplicated (ansi syntax)
@@ -164,8 +161,4 @@
 
 pp1.v -- try to use undefined preprocessor macro
 
-
-
-
-
->>>>>>> 49f3c9eb
+stmt1.v -- nonblocking assignment to local variable