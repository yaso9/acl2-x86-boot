# SV - Symbolic Vector Hardware Analysis Framework
# Copyright (C) 2014-2015 Centaur Technology
#
# Contact:
#   Centaur Technology Formal Verification Group
#   7600-C N. Capital of Texas Highway, Suite 300, Austin, TX 78731, USA.
#   http://www.centtech.com/
#
# License: (An MIT/X11-style license)
#
#   Permission is hereby granted, free of charge, to any person obtaining a
#   copy of this software and associated documentation files (the "Software"),
#   to deal in the Software without restriction, including without limitation
#   the rights to use, copy, modify, merge, publish, distribute, sublicense,
#   and/or sell copies of the Software, and to permit persons to whom the
#   Software is furnished to do so, subject to the following conditions:
#
#   The above copyright notice and this permission notice shall be included in
#   all copies or substantial portions of the Software.
#
#   THE SOFTWARE IS PROVIDED "AS IS", WITHOUT WARRANTY OF ANY KIND, EXPRESS OR
#   IMPLIED, INCLUDING BUT NOT LIMITED TO THE WARRANTIES OF MERCHANTABILITY,
#   FITNESS FOR A PARTICULAR PURPOSE AND NONINFRINGEMENT. IN NO EVENT SHALL THE
#   AUTHORS OR COPYRIGHT HOLDERS BE LIABLE FOR ANY CLAIM, DAMAGES OR OTHER
#   LIABILITY, WHETHER IN AN ACTION OF CONTRACT, TORT OR OTHERWISE, ARISING
#   FROM, OUT OF OR IN CONNECTION WITH THE SOFTWARE OR THE USE OR OTHER
#   DEALINGS IN THE SOFTWARE.
#
# Original author: Sol Swords <sswords@centtech.com>

.PHONY: all

all:

# ---------------------------------------
#  Building the cosim image

STARTJOB ?= $(SHELL)
ACL2 ?= acl2

CORE := ./cosim-core
IMG_EXT ?= lx86cl64

ACL2_SYSTEM_BOOKS ?= ../../..

$(info Rebuilding Makefile-books...)
REBUILD_MAKEFILE_BOOKS := $(shell \
	$(ACL2_SYSTEM_BOOKS)/build/cert.pl cosims.lisp \
		--quiet \
		--static-makefile Makefile-books \
		--var-prefix BOOKS_TOP; \
        ls -l Makefile-books ;\
	)
$(info $(REBUILD_MAKEFILE_BOOKS))
$(info Done rebuilding makefiles)

-include Makefile-books

cosim-core: cosims.cert make-cosim.lsp
	@rm -f $(CORE)
	@$(STARTJOB) -c "$(ACL2) < make-cosim.lsp &> make-cosim.out"
	@ls -l cosim-core

all: cosim-core symlinks

.PHONY: symlinks

# ------------------------------------------
#  Test setup.
FAILING_TEST_TARGETS := \
  for-nba/ok \
  task/ok \
  task2/ok \
  alias1/ok \
  alias2/ok \
  alias3/ok \
  alias4/ok \
  bin_pow/ok \
  gates_bufif0/ok \
  gates_bufif1/ok \
  gates_notif0/ok \
  gates_notif1/ok \
  gates_cmos/ok \
  gates_pmos/ok \
  gates_nmos/ok \
  gates_rpmos/ok \
  gates_rnmos/ok \
  gates_pullup/ok \
  gates_pulldown/ok \
<<<<<<< HEAD
=======
  inst_size1/ok \
  inst_size2/ok \
  inst_size3/ok \
  inst_size4/ok \
  iface_basic3/ok \
  iface_subiface/ok \
  udp_wide1/ok \
>>>>>>> 49f3c9eb
  generate2/ok


SPECFILES := $(wildcard */spec.sv)
TESTS := $(patsubst %/spec.sv,%,$(SPECFILES))
TESTCERTS := $(patsubst %,%/ok,$(TESTS))
OUTDATAS_NCV := $(patsubst %,%/outputs.ncv.data,$(TESTS))
OUTDATAS_VCS := $(patsubst %,%/outputs.vcs.data,$(TESTS))

PASSING_TESTS := $(filter-out $(FAILING_TEST_TARGETS), $(TESTCERTS))
OUTDIRS_VCS := $(patsubst %,%/simv.daidir,$(TESTS))
print_tests :
	@echo $(TESTS)

%/ok : %/outputs.ncv.data %/outputs.vcs.data cosim-core
	@echo "Making $*/ok"
	@rm -f $*.ok $*/cosim.out
	COSIM_TESTDIR=$* $(STARTJOB) -c "./cosim-core < run.lsp &> $*/cosim.out"
	@! egrep -i "failed|error" $*/cosim.out > /dev/null
	@mv $*/cosim.out $*/ok
	@ls -l $*/ok

%/outputs.ncv.data : %/spec.sv twovalued.data fourvalued.data test.sv
	@echo "Making $*/outputs.ncv.data"
	@cd $*; \
         if [ -e twovalued ]; then \
           infile=../twovalued.data; \
         else \
           infile=../fourvalued.data; \
         fi; \
	 if [ -e no_ncv ]; then \
		touch outputs.ncv.data; \
         else \
		ncverilog -sv spec.sv ../test.sv +define+infile=\"$$infile\" +define+outfile=\"outputs.ncv.data\"; \
	 fi
	@ls -l $*/outputs.ncv.data

%/outputs.vcs.data : %/spec.sv twovalued.data fourvalued.data test.sv
	@echo "Making $*/outputs.vcs.data"
	@cd $*; \
         if [ -e twovalued ]; then \
           infile=../twovalued.data; \
         else \
           infile=../fourvalued.data; \
         fi; \
	 if [ -e no_vcs ]; then \
		touch outputs.vcs.data; \
	 else \
		 vcs -sverilog spec.sv ../test.sv +define+infile=\"$$infile\" +define+outfile=\"outputs.vcs.data\" && ./simv; \
	 fi
	@ls -l $*/outputs.vcs.data

.PHONY: ncv
ncv : $(OUTDATAS_NCV)

.PHONY: vcs
vcs : $(OUTDATAS_VCS)

.PHONY: passing
passing : $(PASSING_TESTS)

all : $(TESTCERTS) ncv vcs

.PHONY: cleansim
cleansim:
	rm -f $(OUTDATAS_NCV) $(OUTDATAS_VCS)
	rm -rf $(OUTDIRS_VCS)
	rm -rf */INCA_libs
	rm -rf */csrc
	rm -rf */simv.daidir
	rm -f */simv
	rm -f */irun.history */ncverilog.history
	rm -f */ncverilog.log
	rm -f */test.vcd
	rm -f */ucli.key
	rm -f */ok

.PHONY: clean
clean: cleansim

# [Jared] hack so you can just write "make always1" or similar, adapted
# from vl linttests

.PHONY: $(TESTS)

define mkDirTarget
$(1): $(1)/ok
endef

$(foreach dir, $(TESTS), $(eval $(call mkDirTarget, $(dir))))


<|MERGE_RESOLUTION|>--- conflicted
+++ resolved
@@ -87,8 +87,6 @@
   gates_rnmos/ok \
   gates_pullup/ok \
   gates_pulldown/ok \
-<<<<<<< HEAD
-=======
   inst_size1/ok \
   inst_size2/ok \
   inst_size3/ok \
@@ -96,7 +94,6 @@
   iface_basic3/ok \
   iface_subiface/ok \
   udp_wide1/ok \
->>>>>>> 49f3c9eb
   generate2/ok
 
 
