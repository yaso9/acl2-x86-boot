--- conflicted
+++ resolved
@@ -253,14 +253,11 @@
        ((unless trip) (er hard? 'def-svtv-generalized-thm "Override name not present in triples ~x0: ~x1~%"
                           (list triples-name) (car override-valnames)))
        ((svtv-override-triple trip))
-<<<<<<< HEAD
-       (qmark-valvar (intern-in-package-of-symbol (concatenate 'string "?" (symbol-name valvar)) valvar)))
-=======
+       (qmark-valvar (intern-in-package-of-symbol (concatenate 'string "?" (symbol-name valvar)) valvar))
        ((unless trip.refvar)
         (er hard? 'def-svtv-generalized-thm
             "Override variable ~x0 is not associated with an output variable --- need to either add an SVTV output for the same signal at the same time, or else put it in ~x1/~x2 instead of ~x3/~x4"
             valvar :spec-override-vars :spec-override-var-bindings :override-vars :override-var-bindings)))
->>>>>>> 6d247d60
     (cons (if (eq valvar trip.refvar)
               qmark-valvar
             `(,qmark-valvar ',trip.refvar))
