; Centaur Bitops Library
; Copyright (C) 2010-2011 Centaur Technology
;
; Contact:
;   Centaur Technology Formal Verification Group
;   7600-C N. Capital of Texas Highway, Suite 300, Austin, TX 78731, USA.
;   http://www.centtech.com/
;
; License: (An MIT/X11-style license)
;
;   Permission is hereby granted, free of charge, to any person obtaining a
;   copy of this software and associated documentation files (the "Software"),
;   to deal in the Software without restriction, including without limitation
;   the rights to use, copy, modify, merge, publish, distribute, sublicense,
;   and/or sell copies of the Software, and to permit persons to whom the
;   Software is furnished to do so, subject to the following conditions:
;
;   The above copyright notice and this permission notice shall be included in
;   all copies or substantial portions of the Software.
;
;   THE SOFTWARE IS PROVIDED "AS IS", WITHOUT WARRANTY OF ANY KIND, EXPRESS OR
;   IMPLIED, INCLUDING BUT NOT LIMITED TO THE WARRANTIES OF MERCHANTABILITY,
;   FITNESS FOR A PARTICULAR PURPOSE AND NONINFRINGEMENT. IN NO EVENT SHALL THE
;   AUTHORS OR COPYRIGHT HOLDERS BE LIABLE FOR ANY CLAIM, DAMAGES OR OTHER
;   LIABILITY, WHETHER IN AN ACTION OF CONTRACT, TORT OR OTHERWISE, ARISING
;   FROM, OUT OF OR IN CONNECTION WITH THE SOFTWARE OR THE USE OR OTHER
;   DEALINGS IN THE SOFTWARE.


; ihsext-basics.lisp
;
; Original authors: Sol Swords <sswords@centtech.com>
;                   Jared Davis <jared@centtech.com>

(in-package "BITOPS")

;; BOZO Some of the rules from logops-lemmas that are made redundant by rules
;; here are left still enabled.  Perhaps accumulated-persistence will find the
;; important ones.

(include-book "centaur/misc/arith-equivs" :dir :system)

(local (in-theory (enable* arith-equiv-forwarding)))
(local (include-book "ihs/quotient-remainder-lemmas" :dir :system))
(local (include-book "arithmetic/top-with-meta" :dir :system))
(local (include-book "ihs/logops-lemmas" :dir :system))

(defsection bitops/ihsext-basics
  :parents (bitops)
  :short "A key book in the bitops library.  This is intended to be a (still
lightweight) replacement for books such as @('ihs/logops-lemmas.lisp')."

  :long "<p>BOZO this needs a lot of documentation.  For now you're best
off looking at the source code.</p>")


;; [Jared] this was causing errors, I think due to the doc-string stripping code
;; not working when :doc nil is given.  Switching it to use std/util/defredundant
;; instead.
;; (include-book "tools/defredundant" :dir :system)
;; (defredundant-events

(encapsulate
  ()
  (local (include-book "std/util/defredundant" :dir :system))
  (make-event
   (b* ((imports #!ACL2 '(

; There are too many rules with forced hyps in logops-lemmas.  We'll locally
; include it and redundantly define many of the useful theorems.

                   constant-syntaxp
                   ash-0
                   cancel-equal-lognot
                   commutativity-of-logand
                   simplify-logand
                   commutativity-of-logior
                   simplify-logior
                   commutativity-of-logxor
                   simplify-logxor
                   simplify-bit-functions
                   unsigned-byte-p-base-case
                   unsigned-byte-p-0
                   unsigned-byte-p-plus
                   difference-unsigned-byte-p
                   ;; signed-byte-p-base-cases
                   ;; backchain-signed-byte-p-to-unsigned-byte-p
                   loghead-identity
                   ;; loghead-0-i remove hyp
                   ;; loghead-size-0 remove hyp
                   ;; loghead-leq remove force
                   bitp-loghead-1
                   logtail-identity
                   ;; logtail-logtail remove hyps
                   ;; logtail-0-i remove hyp
                   ;; logtail-size-0 remove hyp
                   ;; logtail-leq remove hyp
                   ;; logtail-unsigned-byte-p remove hyp
                   ;; logtail-loghead remove hyp
                   ;; associativity-of-logapp remove hyp

                   logext-identity

                   ;; we'll prove a stronger rewrite rule and disable this
                   ;; rw, but it's a good elim
                   logcar-logcdr-elim

                   ;; these are weird but won't hurt much
                   logcar-2*i
                   logcar-i+2*j
                   logcdr-2*i
                   logcdr-i+2*j

                   ;; logbitp-0-minus-1 remove hyps
                   ;; logbit-0-minus-1 remove hyps

                   signed-byte-p-logops))
        (events (std::defredundant-fn imports nil state)))
     (acl2::value events))))

(defconst *ihs-extensions-disables*
  '(floor mod expt ash evenp oddp
          logbitp logbit logior logand lognot logxor
          logcons logcar logcdr loghead logtail
          integer-length
          logmaskp logext logapp logrev
          b-eqv b-nand b-nor b-andc1 b-andc2 b-orc1 b-orc2
          b-not b-and b-ior b-xor bfix bitp
          logcount))


(make-event
 (prog2$ (cw "Bitops Note: disabling ~&0.~%~%"
             *ihs-extensions-disables*)
         '(value-triple :invisible))
 :check-expansion t)

(in-theory (set-difference-theories (current-theory :here)
                                    *ihs-extensions-disables*))

(def-ruleset! ihsext-basic-thms nil)
(def-ruleset! ihsext-advanced-thms nil)
(def-ruleset! ihsext-bad-type-thms nil)
(def-ruleset! ihsext-redefs nil)
(def-ruleset! ihsext-recursive-redefs nil)
(def-ruleset! ihsext-inductions nil)
(def-ruleset! ihsext-bounds-thms nil)
(def-ruleset! ihsext-arithmetic nil)


(defsection bit-ops

  (local (in-theory (enable b-eqv b-nand b-nor b-andc1 b-andc2 b-orc1 b-orc2
                            bfix b-not b-and b-ior b-xor bitp
                            bit->bool)))

  ;; expand this to other bitops or canonicalize to these four?
  ;; b-eqv b-nand b-nor b-andc1 b-andc2 b-orc1 b-orc2

  (defthm b-eqv-remove
    (equal (b-eqv a b)
           (b-not (b-xor a b))))

  (defthm b-nand-remove
    (equal (b-nand a b)
           (b-not (b-and a b))))

  (defthm b-nor-remove
    (equal (b-nor a b)
           (b-not (b-ior a b))))

  (defthm b-andc1-remove
    (equal (b-andc1 x y)
           (b-and (b-not x) y)))

  (defthm b-andc2-remove
    (equal (b-andc2 x y)
           (b-and x (b-not y))))

  (defthm b-orc1-remove
    (equal (b-orc1 x y)
           (b-ior (b-not x) y)))

  (defthm b-orc2-remove
    (equal (b-orc2 x y)
           (b-ior x (b-not y))))

  (defthm b-not-bound
    (<= (b-not x) 1)
    :rule-classes :linear)

  (defthm b-ior-bound
    (<= (b-ior x y) 1)
    :rule-classes :linear)

  (defthm b-and-bound
    (<= (b-and x y) 1)
    :rule-classes :linear)

  (defthm b-xor-bound
    (<= (b-xor x y) 1)
    :rule-classes :linear)

<<<<<<< HEAD
  ;; (defthm bxor-norm
  ;;   (implies
  ;;    (syntaxp (and 
  ;;              (not (equal x ''0))
  ;;              (not (equal x ''1))
  ;;              (or
  ;;               (equal y ''0)
  ;;               (equal y ''1))))
  ;;    (equal
  ;;     (b-xor x y)
  ;;     (b-xor y x)))
  ;;   :hints (("goal" :in-theory (enable xor)))
  ;;   )

  (defthm commutative-of-b-xor
    (equal (b-xor x y)
           (b-xor y x)))

  (defthm b-xor-of-1
    (equal
     (b-xor 1 x)
     (b-not x)
     )
    )

  (defthm b-xor-of-0
     (equal
      (b-xor 0 x)
      (bfix x))
    )
=======

  ;; Bozo consider replacing with a plain commutativity of b-xor rule.
  (defthm bxor-norm
    (implies (syntaxp (and (not (equal x ''0))
                           (not (equal x ''1))
                           (or (equal y ''0)
                               (equal y ''1))))
             (equal (b-xor x y)
                    (b-xor y x)))
    :hints (("goal" :in-theory (enable xor))))

  (defthm bxor-to-bnot
    (equal (b-xor 1 x)
           (b-not x)))

  (defthm bxor-to-id
    (implies (bitp x)
             (equal (b-xor 0 x)
                    x)))
>>>>>>> ae2fccd4

  (defthm bfix-bound
    (<= (bfix x) 1)
    :rule-classes :linear)

  ;; (defthm bitp-by-natp-bound
  ;;   (implies (and (natp x)
  ;;                 (<= x 1))
  ;;            (bitp x)))

  ;; simplify-bit-functions does a bunch of simplifications on these
  ;; bit-functions-type has bitp rewrite and natp type prescrips

  (defthm b-not-b-not
    (equal (b-not (b-not x))
           (bfix x)))

  (defthm b-not-equal-0
    (equal (equal 0 (b-not x))
           (equal x 1)))

  (defthm b-not-equal-1
    (equal (equal 1 (b-not x))
           (not (equal x 1))))

  (defthm bit->bool-of-b-not
    (equal (bit->bool (b-not x))
           (not (bit->bool x))))

  ;; Some fancy rules, originally from centaur/sv/svex/bits.  These look like
  ;; they case-split ensure that we only apply these rules when no actual case
  ;; split would be caused.  For instance, in the first rule here, we
  ;; strengthen:
  ;;
  ;;  (implies (and ...
  ;;                (equal (b-and x y) 1)
  ;;                ...)
  ;;           concl)
  ;;
  ;; Into a new goal:
  ;;
  ;;  (implies (and ...
  ;;                (equal x 1)
  ;;                (equal y 1)
  ;;                ...)
  ;;           concl)
  ;;
  ;; But note that this just a single replacement goal, not two new goals. The
  ;; other rules are similar.

  (defthm b-and-equal-1-in-hyp
    (implies (syntaxp (or (acl2::rewriting-negative-literal-fn `(equal (acl2::b-and$inline ,x ,y) '1) mfc state)
                          (acl2::rewriting-negative-literal-fn `(equal '1 (acl2::b-and$inline ,x ,y)) mfc state)))
             (equal (equal (b-and x y) 1)
                    (and (equal x 1) (equal y 1)))))

  (defthm b-and-equal-0-in-concl
    (implies (syntaxp (or (acl2::rewriting-positive-literal-fn `(equal (acl2::b-and$inline ,x ,y) '0) mfc state)
                          (acl2::rewriting-positive-literal-fn `(equal '0 (acl2::b-and$inline ,x ,y)) mfc state)))
             (equal (equal (b-and x y) 0)
                    (or (not (equal x 1)) (not (equal y 1))))))

  (defthm b-ior-equal-1-in-concl
    (implies (syntaxp (or (acl2::rewriting-positive-literal-fn `(equal (acl2::b-ior$inline ,x ,y) '1) mfc state)
                          (acl2::rewriting-positive-literal-fn `(equal '1 (acl2::b-ior$inline ,x ,y)) mfc state)))
             (equal (equal (b-ior x y) 1)
                    (or (equal x 1) (equal y 1)))))

  (defthm b-ior-equal-0-in-concl
    (implies (syntaxp (or (acl2::rewriting-negative-literal-fn `(equal (acl2::b-ior$inline ,x ,y) '0) mfc state)
                          (acl2::rewriting-negative-literal-fn `(equal '0 (acl2::b-ior$inline ,x ,y)) mfc state)))
             (equal (equal (b-ior x y) 0)
                    (and (not (equal x 1)) (not (equal y 1))))))

  )



(defsection logcons-car-cdr

  (local (in-theory (enable logcar logcons logcdr)))

  (defthm logcar-bound
    (<= (logcar x) 1)
    :hints (("goal" :use ((:instance acl2::logcar-type (i x)))))
    :rule-classes :linear)

  ;; hopefully we don't need this:
  ;; (defthm logcons-when-zip
  ;;   (implies (zip x)
  ;;            (equal (logcons b x)
  ;;                   (bfix b))))

  (defthm logcons-b-0
    (equal (logcons b 0)
           (bfix b)))

  ;; (defthm logcons-of-ifix
  ;;   (equal (logcons b (ifix x))
  ;;          (logcons b x)))

  ;; (defthm logcons-when-not-bit
  ;;   (implies (not (bitp b))
  ;;            (equal (logcons b x)
  ;;                   (logcons 0 x))))

  ;; (defthm logcons-of-bfix
  ;;   (equal (logcons (bfix b) x)
  ;;          (logcons b x)))

  ;; (defthm logcar-when-zip
  ;;   (implies (zip i)
  ;;            (equal (logcar i) 0)))

  ;; (defthm logcar-of-ifix
  ;;   (equal (logcar (ifix x))
  ;;          (logcar x)))

  ;; (defthm logcdr-when-zip
  ;;   (implies (zip i)
  ;;            (equal (logcdr i) 0)))

  ;; (defthm logcdr-of-ifix
  ;;   (equal (logcdr (ifix x))
  ;;          (logcdr x)))

  ;; (add-to-ruleset ihsext-bad-type-thms
  ;;                 '(logcons-when-zip
  ;;                   logcons-when-not-bit
  ;;                   logcar-when-zip
  ;;                   logcdr-when-zip))

  ;; These are a special case since we don't produce definition rules
  ;; for logcar/logcdr/logcons
  (add-to-ruleset ihsext-basic-thms
                  '(logcons-b-0))
  ;;                 '(logcons-when-zip
  ;;                   logcons-when-not-bit
  ;;                   logcar-when-zip
  ;;                   logcdr-when-zip
  ;;                   logcons-of-ifix
  ;;                   logcons-of-bfix
  ;;                   logcar-of-ifix
  ;;                   logcar-of-ifix))

  ;; (local (in-theory (enable* ihsext-bad-type-thms)))
  (local (in-theory (disable logcar logcdr logcons)))

  (defthm logcar-of-bit
    (implies (bitp b)
             (equal (logcar b) b))
    :hints(("Goal" :in-theory (enable bitp))))

  (defthm logcdr-of-bit
    (implies (bitp b)
             (equal (logcdr b) 0))
    :hints(("Goal" :in-theory (enable bitp))))

  (defthm logcar-of-logcons
    (equal (logcar (logcons b x))
           (bfix b))
    :hints(("Goal" :cases ((integerp x)))
           (and stable-under-simplificationp
                '(:cases ((bitp b))))))

  (defthm logcdr-of-logcons
    (equal (logcdr (logcons b x))
           (ifix x))
    :hints (("goal" :cases ((bitp b)))
            (and stable-under-simplificationp
                 '(:cases ((integerp x))))))

  ;; ;; like the above but with integerp hyps
  ;; (in-theory (disable logcar-logcons
  ;;                     logcdr-logcons))

  (defthm logcons-destruct
    (equal (logcons (logcar x) (logcdr x))
           (ifix x)))

  ;; from ihs, like the above but with integerp hyp.  Leaving it enabled as an
  ;; elim rule.
  (in-theory (disable (:rewrite logcar-logcdr-elim)))

  (defthmd equal-logcons-strong
    (equal (equal (logcons a b) i)
           (and (integerp i)
                (equal (logcar i) (bfix a))
                (equal (logcdr i) (ifix b))))
    :hints (("goal" :cases ((bitp a)))
            (and stable-under-simplificationp
                 '(:cases ((integerp b))))))

  (local (in-theory (enable equal-logcons-strong)))

  (defthm equal-logcons-weak
    (equal (equal (logcons a b) (logcons c d))
           (and (equal (bfix a) (bfix c))
                (equal (ifix b) (ifix d)))))

  (defthm logcons-equal-constant
    (implies (syntaxp (quotep i))
             (equal (equal (logcons a b) i)
                    (and (integerp i)
                         (equal (logcar i) (bfix a))
                         (equal (logcdr i) (ifix b))))))

  (add-to-ruleset ihsext-basic-thms
                  '(logcar-of-logcons
                    logcdr-of-logcons
                    logcons-destruct
                    equal-logcons-weak
                    logcons-equal-constant))

  (add-to-ruleset ihsext-advanced-thms '(equal-logcons-strong))

  (defthmd logcons-<-0-linear
    (implies (and (integerp i) (< i 0))
             (< (logcons b i) 0))
    :rule-classes :linear)

  (defthmd logcons->=-0-linear
    (implies (or (not (integerp i))
                 (<= 0 i))
             (<= 0 (logcons b i)))
    :rule-classes :linear)

  (defthmd logcons->=-x-when-nonnegative
    (implies (<= 0 (ifix x))
             (<= (ifix x) (logcons b x)))
    :hints (("goal" :in-theory (enable logcons)))
    :rule-classes :linear)

  (defthmd logcons-<=-x-when-negative
    (implies (< (ifix x) 0)
             (<= (logcons b x) (ifix x)))
    :hints (("goal" :in-theory (enable logcons)))
    :rule-classes :linear)

  (defthmd logcons->-x-when-positive
    (implies (< 0 (ifix x))
             (< (ifix x) (logcons b x)))
    :hints(("Goal" :in-theory (enable logcons)))
    :rule-classes :linear)

  (defthmd logcons-<-x-when-below-minus1
    (implies (< (ifix x) -1)
             (< (logcons b x) (ifix x)))
    :hints(("Goal" :in-theory (enable logcons)))
    :rule-classes :linear)

  (defthmd logcdr-<-0-linear
    (implies (and (integerp i) (< i 0))
             (< (logcdr i) 0))
    :rule-classes :linear)

  (defthmd logcdr->=-0-linear
    (implies (or (not (integerp i))
                 (<= 0 i))
             (<= 0 (logcdr i)))
    :rule-classes :linear)

  (defthmd logcdr-<=-x-when-nonnegative
    (implies (<= 0 (ifix x))
             (<= (logcdr x) (ifix x)))
    :hints(("Goal" :in-theory (enable logcdr)))
    :rule-classes :linear)

  (defthmd logcdr-<-x-when-positive
    (implies (< 0 (ifix x))
             (< (logcdr x) (ifix x)))
    :hints(("Goal" :in-theory (enable logcdr)))
    :rule-classes :linear)

  (defthmd logcdr->=-x-when-nonpositive
    (implies (<= (ifix x) 0)
             (<= (ifix x) (logcdr x)))
    :hints(("Goal" :in-theory (enable logcdr ifix)))
    :rule-classes :linear)

  (defthmd logcdr->-x-when-below-minus1
    (implies (< (ifix x) -1)
             (< (ifix x) (logcdr x)))
    :hints(("Goal" :in-theory (enable logcdr ifix)))
    :rule-classes :linear)

  ;; from logops-definitions
  (add-to-ruleset ihsext-bounds-thms '(logcons-<-0-linear
                                       logcons->=-0-linear
                                       logcdr-<-0-linear
                                       logcdr->=-0-linear
                                       logcons->=-x-when-nonnegative
                                       logcons-<=-x-when-negative
                                       logcons->-x-when-positive
                                       logcons-<-x-when-below-minus1
                                       logcdr-<=-x-when-nonnegative
                                       logcdr-<-x-when-positive
                                       logcdr->=-x-when-nonpositive
                                       logcdr->-x-when-below-minus1))

  (defthmd logcons-<-n-strong
    (implies (integerp j)
             (equal (< (logcons b i) j)
                    (or (< (ifix i) (logcdr j))
                        (and (= (ifix i) (logcdr j))
                             (< (bfix b) (logcar j))))))
    :hints(("Goal" :in-theory (enable logcons))))

  (defthmd logcons->-n-strong
    (implies (integerp j)
             (equal (> (logcons b i) j)
                    (or (> (ifix i) (logcdr j))
                        (and (= (ifix i) (logcdr j))
                             (> (bfix b) (logcar j))))))
    :hints(("Goal" :in-theory (enable logcons))))

  (add-to-ruleset ihsext-advanced-thms '(acl2::logcons-<-0
                                         acl2::logcdr-<-0
                                         logcons-<-n-strong
                                         logcons->-n-strong))

  (defthm logcons-<-constant
    (implies (and (syntaxp (quotep j))
                  (integerp j))
             (equal (< (logcons b i) j)
                    (or (< (ifix i) (logcdr j))
                        (and (= (ifix i) (logcdr j))
                             (< (bfix b) (logcar j))))))
    :hints(("Goal" :in-theory (enable logcons-<-n-strong))))

  (defthm logcons->-constant
    (implies (and (syntaxp (quotep j))
                  (integerp j))
             (equal (> (logcons b i) j)
                    (or (> (ifix i) (logcdr j))
                        (and (= (ifix i) (logcdr j))
                             (> (bfix b) (logcar j))))))
    :hints(("Goal" :in-theory (enable logcons->-n-strong))))

  (defthm logcons-<-logcons
    (equal (< (logcons a i) (logcons b j))
           (or (< (ifix i) (ifix j))
               (and (= (ifix i) (ifix j))
                    (< (bfix a) (bfix b)))))
    :hints(("Goal" :in-theory (enable logcons-<-n-strong))))

  (add-to-ruleset ihsext-basic-thms '(logcons-<-constant
                                      logcons->-constant
                                      logcons-<-logcons))

  (defthm logcdr-<=-logcdr
    (implies (<= (ifix a) (ifix b))
             (<= (logcdr a) (logcdr b)))
    :rule-classes (:rewrite :linear))

  (add-to-ruleset ihsext-bounds-thms '(logcdr-<=-logcdr))

  (defthm logcdr-<-const
    (implies (and (syntaxp (quotep c))
                  (integerp c))
             (equal (< (logcdr x) c)
                    (< (ifix x) (logcons 0 c))))
    :hints(("Goal" :in-theory (enable logcons->-n-strong))))

  (defthm logcdr->-const
    (implies (and (syntaxp (quotep c))
                  (integerp c))
             (equal (> (logcdr x) c)
                    (> (ifix x) (logcons 1 c))))
    :hints(("Goal" :in-theory (enable logcons->-n-strong))))

  (add-to-ruleset ihsext-basic-thms '(logcdr-<-const logcdr->-const))

  (defthm logcdr-natp
    (implies (natp x)
             (natp (logcdr x)))
    :rule-classes :type-prescription)

  (defthm logcons-natp
    (implies (natp x)
             (natp (logcons b x)))
    :rule-classes :type-prescription)

  (defthm logcons-posp-1
    (implies (posp x)
             (posp (logcons b x)))
    :rule-classes :type-prescription)

  (defthm logcons-posp-2
    (implies (and (natp x)
                  (bit->bool b))
             (posp (logcons b x)))
    :rule-classes :type-prescription)

  (defthm logcons-negp
    (implies (negp x)
             (negp (logcons b x)))
    :hints(("Goal" :in-theory (enable negp)))
    :rule-classes :type-prescription)

  (defthm logcar-minus-a
    (equal (logcar (- a))
           (logcar a))
    :hints(("Goal" :in-theory (enable logcar ifix)))))




(defsection logbitp**

  (local (in-theory (enable acl2::logbitp*)))

  ;; (defthmd logbitp-when-not-natp
  ;;   (implies (not (natp i))
  ;;            (equal (logbitp i j)
  ;;                   (logbitp 0 j))))

  ;; (defthm logbitp-of-nfix
  ;;   (equal (logbitp (nfix i) j)
  ;;          (logbitp i j)))

  ;; (local (defthmd logbitp-when-not-integer
  ;;          (implies (not (integerp j))
  ;;                   (equal (logbitp i j)
  ;;                          (logbitp i 0)))))

  ;; (defthm logbitp-of-ifix
  ;;   (equal (logbitp i (ifix j))
  ;;          (logbitp i j)))

  ;; (defthmd logbitp-when-zip
  ;;   (implies (zip j)
  ;;            (equal (logbitp i j)
  ;;                   nil))
  ;;   :hints(("Goal" :in-theory (enable logbitp-when-not-integer
  ;;                                     floor zip))))

  (defthm logbitp-n-0
    (equal (logbitp n 0) nil)
    :hints (("goal" :cases ((natp n)))))

  (defthm logbitp-n-minus1
    (equal (logbitp n -1) t)
    :hints (("goal" :cases ((natp n)))))

  ;; (add-to-ruleset ihsext-bad-type-thms
  ;;                 '(logbitp-when-not-natp
  ;;                   logbitp-when-zip))

  (add-to-ruleset ihsext-basic-thms
                  '(logbitp-n-0
                    logbitp-n-minus1))

  ;; (local (in-theory (enable logbitp-when-zip
  ;;                           logbitp-when-not-natp
  ;;                           logcar-when-zip
  ;;                           logcdr-when-zip)))

  (local (in-theory (disable logbitp acl2::logbitp*)))

  (defthmd logbitp**
    ;; This is a better replacement for logbitp* that doesn't have unnecessary
    ;; type restrictions.
    (equal (logbitp pos i)
           (cond ((zp pos)
                  (bit->bool (logcar i)))
                 (t
                  (logbitp (1- pos) (logcdr i)))))
    :hints(("Goal" :use ((:instance acl2::logbitp*
                          (pos (nfix pos)) (i (ifix i))))))
    :rule-classes ((:definition :clique (logbitp)
                    :controller-alist ((logbitp t t)))))

  (add-to-ruleset ihsext-redefs '(logbitp**))
  (add-to-ruleset ihsext-recursive-redefs '(logbitp**))

  ;; (theory-invariant (not (active-runep '(:definition acl2::logbitp*)))
  ;;                   :key |Use LOGBITP** instead of LOGBITP*|)

  (defun logbitp-ind (pos i)
    (if (zp pos)
        (bit->bool (logcar i))
      (logbitp-ind (1- pos) (logcdr i))))

  (defthmd logbitp-induct
    t
    :rule-classes ((:induction
                    :pattern (logbitp pos i)
                    :scheme (logbitp-ind pos i))))

  (add-to-ruleset ihsext-inductions '(logbitp-induct))

  (local (in-theory (enable* ihsext-recursive-redefs)))

  (defthm logbitp-of-logcons
    (equal (logbitp pos (logcons b i))
           (if (zp pos)
               (bit->bool b)
             (logbitp (1- pos) i)))
    :hints (("goal" :expand ((logbitp pos (logcons b i))))))

  ;; we could write logbitp-of-logcdr, but it would loop with logbitp**.

  (defthm logbitp-0-of-bit
    (implies (bitp b)
             (equal (logbitp 0 b)
                    (bit->bool b))))

  (defthm logbitp-nonzero-of-bit
    (implies (and (bitp b)
                  (not (zp n)))
             (equal (logbitp n b) nil))))

(defsection logbit

  (defthm logbit-to-logbitp
    (equal (logbit n i)
           (bool->bit (logbitp n i)))
    :hints(("Goal" :in-theory (enable logbit bool->bit)))))


(defsection loghead**

  ;; (local (defthm loghead-when-not-integerp
  ;;          (implies (not (integerp i))
  ;;                   (equal (loghead size i)
  ;;                          (loghead size 0)))
  ;;          :hints(("Goal" :in-theory (enable loghead)))))

  ;; (local (defthm loghead-when-not-natp
  ;;          (implies (not (natp size))
  ;;                   (equal (loghead size i)
  ;;                          (loghead 0 i)))
  ;;          :hints(("Goal" :in-theory (enable loghead)))))

  ;; (defthm loghead-of-nfix
  ;;   (equal (loghead (nfix size) i)
  ;;          (loghead size i)))

  ;; (defthm loghead-of-ifix
  ;;   (equal (loghead size (ifix i))
  ;;          (loghead size i)))

  ;; (add-to-ruleset ihsext-basic-thms '(loghead-of-nfix loghead-of-ifix))

  (defthmd loghead**
    (equal (loghead size i)
           (if (zp size)
               0
             (logcons (logcar i)
                      (loghead (1- size) (logcdr i)))))
    :hints (("goal" :use ((:instance acl2::loghead*
                           (size (nfix size))
                           (i (ifix i))))))
    :rule-classes ((:definition
                    :clique (acl2::loghead$inline)
                    :controller-alist ((acl2::loghead$inline t nil)))))

  (add-to-ruleset ihsext-recursive-redefs '(loghead**))
  (add-to-ruleset ihsext-redefs '(loghead**))

  (local (in-theory (enable loghead**)))

  ;; (defthmd loghead-when-zp
  ;;   (implies (zp size)
  ;;            (equal (loghead size i) 0)))

  ;; (defthmd loghead-when-zip
  ;;   (implies (zip i)
  ;;            (equal (loghead size i) 0)))

  ;; (add-to-ruleset ihsext-bad-type-thms '(loghead-when-zp
  ;;                                        loghead-when-zip))

  (defthm loghead-of-0-i
    (equal (loghead 0 i) 0))

  (defthm loghead-of-n-0
    (equal (loghead n 0) 0))



  (defthmd loghead-induct
    t
    :rule-classes ((:induction
                    :pattern (loghead size i)
                    :scheme (logbitp-ind size i))))

  (add-to-ruleset ihsext-inductions '(loghead-induct))


  (defthm logcar-of-loghead
    (implies (not (zp size))
             (equal (logcar (loghead size i))
                    (logcar i)))
    :hints(("Goal" :in-theory (disable (force)))))

  (add-to-ruleset ihsext-basic-thms logcar-of-loghead)

  (defthmd logcdr-of-loghead
    (implies (not (zp size))
             (equal (logcdr (loghead size i))
                    (loghead (1- size) (logcdr i))))
    :hints (("goal" :expand ((loghead size i)))))

  (add-to-ruleset ihsext-basic-thms logcdr-of-loghead)

  (local (in-theory (enable* ihsext-recursive-redefs
                             ihsext-inductions)))

  (local (in-theory (disable acl2::logbitp-loghead)))

  (defthm logbitp-of-loghead-in-bounds
    (implies (< (nfix pos) (nfix size))
             (equal (logbitp pos (loghead size i))
                    (logbitp pos i))))

  (defthm logbitp-of-loghead-out-of-bounds
    (implies (<= (nfix size) (nfix pos))
             (equal (logbitp pos (loghead size i))
                    nil))
    :hints(("Goal"
            :induct (and (logbitp pos i)
                         (logbitp size i))
            :expand ((:free (x) (logbitp pos x))))))

  (add-to-ruleset ihsext-basic-thms '(logbitp-of-loghead-in-bounds
                                      logbitp-of-loghead-out-of-bounds))

  (defthmd logbitp-of-loghead-split
    (equal (logbitp pos (loghead size i))
           (and (< (nfix pos) (nfix size))
                (logbitp pos i))))

  (add-to-ruleset ihsext-advanced-thms logbitp-of-loghead-split)

  ;; replaces LOGHEAD-LEQ, which forces integerp/natp hyps
  (defthmd loghead-<=-i
    (implies (<= 0 (ifix i))
             (<= (loghead size i) (ifix i)))
    :rule-classes ((:linear :trigger-terms ((loghead size i)))))

  (add-to-ruleset ihsext-bounds-thms loghead-<=-i)

  ;; collectively replace loghead-loghead
  (defthm loghead-of-loghead-1
    (implies (<= (nfix m) (nfix n))
             (equal (loghead m (loghead n x))
                    (loghead m x)))
    :hints (("goal" :in-theory (e/d* (ihsext-recursive-redefs
                                      ihsext-inductions)
                                     (loghead-identity
                                      acl2::loghead-upper-bound
                                      logcdr-<-const))
             :induct (loghead n b)
             :expand ((:free (b) (loghead n b))
                      (:free (a b) (loghead m (logcons a b)))
                      (:free (a b) (lognot (logcons a b)))))))

  (defthm loghead-of-loghead-2
    (implies (<= (nfix n) (nfix m))
             (equal (loghead m (loghead n x))
                    (loghead n x)))
    :hints (("goal" :in-theory (e/d* (ihsext-recursive-redefs
                                      ihsext-inductions)
                                     (loghead-identity
                                      acl2::loghead-upper-bound
                                      logcdr-<-const))
             :induct (loghead n b)
             :expand ((:free (b) (loghead n b))
                      (:free (a b) (loghead m (logcons a b)))
                      (:free (a b) (lognot (logcons a b)))))))

  (add-to-ruleset ihsext-basic-thms '(loghead-of-loghead-1
                                      loghead-of-loghead-2))

  (defthmd loghead-of-loghead-split
    (equal (loghead m (loghead n x))
           (if (<= (nfix n) (nfix m))
               (loghead n x)
             (loghead m x))))

  (add-to-ruleset ihsext-advanced-thms loghead-of-loghead-split))



(defsection logtail**

  ;; (local (defthm logtail-when-not-integerp
  ;;          (implies (not (integerp i))
  ;;                   (equal (logtail pos i)
  ;;                          (logtail pos 0)))
  ;;          :hints(("Goal" :in-theory (enable logtail)))))

  ;; (local (defthm logtail-when-not-natp
  ;;          (implies (not (natp pos))
  ;;                   (equal (logtail pos i)
  ;;                          (logtail 0 i)))
  ;;          :hints(("Goal" :in-theory (enable logtail)))))

  ;; (defthm logtail-of-nfix
  ;;   (equal (logtail (nfix size) i)
  ;;          (logtail size i)))

  ;; (defthm logtail-of-ifix
  ;;   (equal (logtail size (ifix i))
  ;;          (logtail size i)))

  ;; (add-to-ruleset ihsext-basic-thms '(logtail-of-nfix logtail-of-ifix))

  (defthmd logtail**
    (equal (logtail pos i)
           (if (zp pos)
               (ifix i)
             (logtail (1- pos) (logcdr i))))
    :hints (("goal" :use ((:instance acl2::logtail*
                           (pos (nfix pos))
                           (i (ifix i))))))
    :rule-classes ((:definition
                    :clique (acl2::logtail$inline)
                    :controller-alist ((acl2::logtail$inline t nil)))))

  (add-to-ruleset ihsext-recursive-redefs '(logtail**))
  (add-to-ruleset ihsext-redefs '(logtail**))

  (local (in-theory (e/d* (logtail**) (logtail))))

  ;; (defthmd logtail-when-zp
  ;;   (implies (zp pos)
  ;;            (equal (logtail pos i)
  ;;                   (ifix i))))

  ;; (defthmd logtail-when-zip
  ;;   (implies (zip i)
  ;;            (equal (logtail pos i) 0)))

  ;; (add-to-ruleset ihsext-bad-type-thms '(logtail-when-zp
  ;;                                        logtail-when-zip))


  (defthmd logtail-induct
    t
    :rule-classes ((:induction
                    :pattern (logtail pos i)
                    :scheme (logbitp-ind pos i))))

  (add-to-ruleset ihsext-inductions '(logtail-induct))


  (local (in-theory (enable* ihsext-recursive-redefs
                             ihsext-inductions)))


  (defthm logtail-of-0-i
    (equal (logtail 0 i)
           (ifix i)))

  (defthm logtail-of-n-0
    (equal (logtail n 0) 0))

  (defthm logtail-of-n-minus1
    (equal (logtail n -1) -1))

  (add-to-ruleset ihsext-basic-thms '(logtail-of-0-i
                                      logtail-of-n-0
                                      logtail-of-n-minus1))


  (defthm logcdr-of-logtail
    (equal (logcdr (logtail pos i))
           (logtail (1+ (nfix pos)) i))
    :hints (("goal" :expand ((logtail pos i)))))

  (add-to-ruleset ihsext-basic-thms logcdr-of-logtail)

  (defthm logcar-of-logtail
    (equal (logcar (logtail pos i))
           (logbit pos i))
    :hints (("goal" :expand ((logtail pos i)))))

  (add-to-ruleset ihsext-basic-thms logcar-of-logtail)

  (local (in-theory (disable logbitp-logtail)))

  (defthm logbitp-of-logtail
    (equal (logbitp pos (logtail pos2 i))
           (logbitp (+ (nfix pos) (nfix pos2))
                    i)))

  (add-to-ruleset ihsext-basic-thms logbitp-of-logtail)

  (defthm logtail-of-loghead
    (equal (logtail n (loghead m x))
           (loghead (- (nfix m) (nfix n))
                    (logtail n x)))
    :hints (("goal" :induct (and (loghead m x)
                                 (logtail n x))
             :in-theory (disable (force)
                                 loghead-identity
                                 logtail-identity
                                 acl2::logtail-equal-0))))

  (defthm logtail-of-logtail
    (equal (logtail n (logtail m x))
           (logtail (+ (nfix n) (nfix m)) x))

    :hints (("goal" :induct (and (logtail m x)
                                 (logtail n x))
             :in-theory (disable (force)
                                 logtail-identity
                                 acl2::logtail-equal-0))))

  (defthm loghead-1-of-logtail
    ;; Maybe too special-purpose?
    (equal (loghead 1 (logtail n x))
           (logbit n x))
    :hints(("Goal"
            :in-theory (enable logtail** loghead** logbitp**)
            :induct (logtail n x))))

  (defthm logtail-natp
    (implies (natp x)
             (natp (logtail n x)))
    :hints(("Goal" :in-theory (disable (force))))
    :rule-classes :type-prescription))


(defsection integer-length**

  ;; (defthmd integer-length-when-zip
  ;;   (implies (zip i)
  ;;            (equal (integer-length i)
  ;;                   0)))

  ;; (add-to-ruleset ihsext-bad-type-thms '(integer-length-when-zip))

  ;; (defthm integer-length-of-ifix
  ;;   (equal (integer-length (ifix i))
  ;;          (integer-length i)))

  ;; (add-to-ruleset ihsext-basic-thms integer-length-of-ifix)



  ;; Integer-length* is already defined this same way in logops-lemmas;
  ;; we rename it for consistency.
  (defthmd integer-length**
   (equal (integer-length i)
          (cond ((zip i) 0)
                ((equal i -1) 0)
                (t (1+ (integer-length (logcdr i))))))
   :hints (("goal" :by acl2::integer-length*))
   :rule-classes
   ((:definition :clique (integer-length)
     :controller-alist ((integer-length t)))))



  (add-to-ruleset ihsext-redefs '(integer-length**))
  (add-to-ruleset ihsext-recursive-redefs '(integer-length**))

  (local (in-theory (enable integer-length**)))

  (defun integer-length-ind (i)
    (declare (Xargs :measure (integer-length i)))
    (cond ((zip i) 0)
          ((= i -1) 0)
          (t (+ 1 (integer-length-ind (logcdr i))))))

  (defthmd integer-length-induct
    t
    :rule-classes ((:induction
                    :pattern (integer-length i)
                    :scheme (integer-length-ind i))))

  (add-to-ruleset ihsext-inductions '(integer-length-induct))


  (defthm integer-length-of-logtail
    (equal (integer-length (logtail n x))
           (nfix (- (integer-length x) (nfix n))))
    :hints(("Goal" :in-theory (e/d* (logtail**
                                     integer-length**
                                     ihsext-inductions)
                                    ((force))))))

  (defthm integer-length-of-loghead-bound
    (<= (integer-length (loghead n i)) (nfix n))
    :hints(("Goal" :in-theory (e/d* (loghead**
                                     integer-length**
                                     ihsext-inductions)
                                    ((force)))))
    :rule-classes :linear))


(defsection lognot**

  ;; (defthmd lognot-when-zip
  ;;   (implies (zip x)
  ;;            (equal (lognot x) -1)))

  ;; (add-to-ruleset ihsext-bad-type-thms '(lognot-when-zip))

  ;; (local (in-theory (enable* ihsext-bad-type-thms)))

  ;; (defthm lognot-of-ifix
  ;;   (equal (lognot (ifix x))
  ;;          (lognot x)))

  ;; (add-to-ruleset ihsext-basic-thms lognot-of-ifix)
  (defthm lognot-of-lognot
    (equal (lognot (lognot x))
           (ifix x)))


  (defthmd lognot**
    ;; Better than lognot* since there are no hyps.
    ;; Need to case-split manually.
    (equal (lognot i)
           (logcons (b-not (logcar i))
                    (lognot (logcdr i))))
    :hints(("Goal"
            :use ((:instance acl2::lognot*
                             (i (ifix i))))))
    :rule-classes ((:definition :clique (lognot)
                                :controller-alist ((lognot t)))))

  (add-to-ruleset ihsext-redefs '(lognot**))

  (defthm lognot-of-logcons
    (equal (lognot (logcons a b))
           (logcons (b-not a) (lognot b)))
    :hints(("Goal" :in-theory (enable lognot**))))

  (defthmd lognot$
    (equal (lognot i)
           (cond ((zip i) -1)
                 ((= i -1) 0)
                 (t (logcons (b-not (logcar i))
                             (lognot (logcdr i))))))
    :hints (("goal" :use ((:instance acl2::lognot*
                                     (i (ifix i))))
             :in-theory (disable lognot acl2::lognot*)))
    :rule-classes ((:definition
                    :clique (lognot)
                    :controller-alist ((lognot t)))))

  (add-to-ruleset ihsext-recursive-redefs '(lognot$))

  ;; (theory-invariant (not (active-runep '(:definition lognot*)))
  ;;                   :key |Use LOGNOT** or LOGNOT$ instead of LOGNOT*|)

  (defthmd lognot-induct
    t
    :rule-classes ((:induction
                    :pattern (lognot i)
                    :scheme (integer-length-ind i))))

  (add-to-ruleset ihsext-inductions '(lognot-induct))

  (local (in-theory (enable* ihsext-recursive-redefs
                             ihsext-inductions)))

  (defthm lognot-natp
    (implies (negp x)
             (natp (lognot x)))
    :rule-classes :type-prescription)

  (defthm lognot-negp
    (implies (natp x)
             (negp (lognot x)))
    :rule-classes :type-prescription)


  (defthm logcar-of-lognot
    (equal (logcar (lognot x))
           (b-not (logcar x))))

  (defthm logcdr-of-lognot
    (equal (logcdr (lognot x))
           (lognot (logcdr x))))

  (defthm logbitp-of-lognot
    (equal (logbitp a (lognot x))
           (not (logbitp a x)))
    :hints (("goal" :induct (logbitp a x)
             :in-theory (enable b-not))))

  ;; this is pretty weak, but loghead of lognot and lognot of loghead don't
  ;; correspond in the upper bits
  (defthm loghead-cancel-in-lognot
    (implies (<= (nfix n) (nfix m))
             (equal (loghead n (lognot (loghead m x)))
                    (loghead n (lognot x))))
    :hints (("goal" :induct (and (loghead n x)
                                 (loghead m x))
             :in-theory (disable loghead-identity))))

  (defthm logtail-of-lognot
    (equal (logtail n (lognot x))
           (lognot (logtail n x)))
    :hints (("goal" :in-theory (disable logtail-identity
                                        acl2::logtail-equal-0))))


  (add-to-ruleset ihsext-basic-thms '(logcar-of-lognot
                                      logcdr-of-lognot
                                      logbitp-of-lognot
                                      loghead-cancel-in-lognot
                                      logtail-of-lognot))

  (defthm lognot-<-0
    (equal (< (lognot x) 0)
           (not (< (ifix x) 0))))

  (add-to-ruleset ihsext-bounds-thms '(lognot-<-0))

  (defthm lognot-<-const
    (implies (and (syntaxp (quotep j))
                  (integerp j))
             (equal (< (lognot i) j)
                    (> (ifix i) (lognot j))))
    :hints(("Goal" :in-theory (enable lognot)
            :use ((:instance acl2::<-on-others
                             (x (lognot i)) (y j))
                  (:instance acl2::<-on-others
                             (x (lognot k)) (y (ifix i)))))))

  (defthm lognot->-const
    (implies (and (syntaxp (quotep j))
                  (integerp j))
             (equal (> (lognot i) j)
                    (< (ifix i) (lognot j))))
    :hints(("Goal" :in-theory (enable lognot)
            :use ((:instance acl2::<-on-others
                             (y (lognot i)) (x j))
                  (:instance acl2::<-on-others
                             (y (lognot j)) (x (ifix i)))))))

  (defthm lognot-equal-const
    (implies (and (syntaxp (quotep j))
                  (integerp j))
             (equal (equal (lognot i) j)
                    (equal (ifix i) (lognot j))))
    :hints(("Goal" :in-theory (enable lognot))))

  (add-to-ruleset ihsext-basic-thms '(lognot-<-const
                                      lognot->-const
                                      lognot-equal-const)))



(defun logcdr-3-ind (a b c)
  (declare (xargs :measure (+ (integer-length a)
                              (integer-length b)
                              (integer-length c))
                  :hints(("Goal" :in-theory (enable integer-length**)))))
  (if (and (or (zip a) (= a -1))
           (or (zip b) (= b -1))
           (or (zip c) (= c -1)))
      (list a b c)
    (logcdr-3-ind (logcdr a) (logcdr b) (logcdr c))))


(defsection logand**

  (local (in-theory (enable logand)))

  ;; (defthmd logand-when-zip
  ;;   (implies (or (zip i) (zip j))
  ;;            (equal (logand i j) 0)))

  ;; (add-to-ruleset ihsext-bad-type-thms '(logand-when-zip))

  ;; (defthm logand-of-ifix-1
  ;;   (equal (logand (ifix a) b)
  ;;          (logand a b)))

  ;; (defthm logand-of-ifix-2
  ;;   (equal (logand b (ifix a))
  ;;          (logand b a)))

  ;; (add-to-ruleset ihsext-basic-thms '(logand-of-ifix-1 logand-of-ifix-2))

  (local (in-theory (enable* ihsext-bad-type-thms)))
  (local (in-theory (disable logand)))

  (defthmd logand**
    ;; Better than logand* since there are no hyps; but must case-split manually.
    (equal (logand i j)
           (logcons (b-and (logcar i) (logcar j))
                    (logand (logcdr i) (logcdr j))))
    :hints(("Goal" :use ((:instance acl2::logand*
                          (i (ifix i)) (j (ifix j))))))
    :rule-classes
    ((:definition :clique (binary-logand)
      :controller-alist ((binary-logand t t)))))

  (add-to-ruleset ihsext-redefs '(logand**))

  (defthm logand-of-logcons-left
    (equal (logand (logcons a b) c)
           (logcons (b-and a (logcar c))
                    (logand b (logcdr c))))
    :hints(("Goal" :in-theory (enable logand**))))

  (defthm logand-of-logcons-right
    (equal (logand c (logcons a b))
           (logcons (b-and a (logcar c))
                    (logand b (logcdr c))))
    :hints(("Goal" :in-theory (enable logand**))))

  (defthmd logand$
    ;; Bozo maybe we should have a version that only terminates based on one
    ;; input or the other? maybe better case-splitting/induction schemes
    (equal (logand i j)
           (cond ((or (zip i) (zip j)) 0)
                 ((= i -1) j)
                 ((= j -1) i)
                 (t (logcons (b-and (logcar i) (logcar j))
                             (logand (logcdr i) (logcdr j))))))
    :hints (("goal" :in-theory (disable logcons logcar logcdr
                                        acl2::logand* logand (force))
             :use ((:instance acl2::logand*
                    (i (ifix i)) (j (ifix j))))))
    :rule-classes ((:definition
                    :clique (binary-logand)
                    :controller-alist ((binary-logand t t)))))

  (add-to-ruleset ihsext-recursive-redefs '(logand$))

  ;; (theory-invariant (not (active-runep '(:definition logand*)))
  ;;                   :key |Use LOGAND** or LOGAND$ instead of LOGAND*|)

  (local (in-theory (enable integer-length**)))

  (defun logand-ind (i j)
    (declare (xargs :measure (integer-length i)))
    (cond ((or (zip i) (zip j)) 0)
          ((= i -1) j)
          ((= j -1) i)
          (t (logcons (b-and (logcar i) (logcar j))
                      (logand-ind (logcdr i) (logcdr j))))))

  (defthmd logand-induct
    t
    :rule-classes ((:induction
                    :pattern (logand i j)
                    :scheme (logand-ind i j))))

  (add-to-ruleset ihsext-inductions '(logand-induct))

  (local (in-theory (enable* ihsext-recursive-redefs
                             ihsext-inductions)))

  (defthm logcar-of-logand
    (equal (logcar (logand x y))
           (b-and (logcar x) (logcar y)))
    :hints (("Goal" :expand (logand x y))))


  (defthm logcdr-of-logand
    (equal (logcdr (logand x y))
           (logand (logcdr x) (logcdr y))))

  (defthm logbitp-of-logand
    (equal (logbitp a (logand x y))
           (bit->bool (b-and (logbit a x)
                             (logbit a y))))
    :hints(("Goal" :induct (and (logbitp a x)
                                (logbitp a y))
            :in-theory (enable bool->bit b-and))))

  (defthm loghead-of-logand
    (equal (loghead a (logand x y))
           (logand (loghead a x)
                   (loghead a y)))
    :hints(("Goal" :in-theory (disable loghead-identity))))

  (defthm logtail-of-logand
    (equal (logtail a (logand x y))
           (logand (logtail a x)
                   (logtail a y)))
    :hints(("Goal" :in-theory (disable logtail-identity
                                       acl2::logtail-equal-0))))

  (add-to-ruleset ihsext-basic-thms '(logcar-of-logand
                                      logcdr-of-logand
                                      logbitp-of-logand
                                      loghead-of-logand))

  (defthm logand-<-0-linear
    (implies (and (< (ifix x) 0)
                  (< (ifix y) 0))
             (< (logand x y) 0))
    :rule-classes :linear)

  (defthm logand->=-0-linear-1
    (implies (<= 0 (ifix x))
             (<= 0 (logand x y)))
    :rule-classes :linear)

  (defthm logand->=-0-linear-2
    (implies (<= 0 (ifix y))
             (<= 0 (logand x y)))
    :rule-classes :linear)

  (add-to-ruleset ihsext-bounds-thms '(logand-<-0-linear
                                       logand->=-0-linear-1
                                       logand->=-0-linear-2))

  (defthmd logand-<-0
    (equal (< (logand x y) 0)
           (and (< (ifix x) 0)
                (< (ifix y) 0))))

  (add-to-ruleset ihsext-advanced-thms '(logand-<-0))

  (defthm upper-bound-of-logand
    (implies (>= i 0)
             (<= (logand i j) i))
    :hints(("Goal" :use ((:instance logand-upper-bound))))
    :rule-classes ((:linear :corollary (implies (>= i 0) (<= (logand i j) i)))
                   (:linear :corollary (implies (>= i 0) (<= (logand j i) i)))))

  (add-to-ruleset ihsext-bounds-thms '(upper-bound-of-logand))


  (defthm logand-x-lognot-x
    (equal (logand x (lognot x)) 0)
    :rule-classes (:rewrite
                   (:rewrite :corollary
                    (equal (logand (lognot x) x) 0))))

  (defthm unsigned-byte-p-of-logand-1
    (implies (unsigned-byte-p n x)
             (unsigned-byte-p n (logand x y)))
    :hints(("Goal" :in-theory (disable (force)))))

  (defthm unsigned-byte-p-of-logand-2
    (implies (unsigned-byte-p n y)
             (unsigned-byte-p n (logand x y)))
    :hints(("Goal" :in-theory (disable (force)))))

  (defthm logand-natp-type-1
    (implies (or (not (integerp x))
                 (<= 0 x))
             (natp (logand x y)))
    :rule-classes :type-prescription)

  (defthm logand-natp-type-2
    (implies (or (not (integerp y))
                 (<= 0 y))
             (natp (logand x y)))
    :rule-classes :type-prescription)

  (defthm associativity-of-logand
    (equal (logand (logand a b) c)
           (logand a b c))
    :hints (("goal" :induct (logcdr-3-ind a b c)
             :in-theory (e/d (logand**)
                             (acl2::zip-open
                              logand$)))))

  (defthm commutativity-2-of-logand
    (equal (logand a b c)
           (logand b a c))
    :hints (("goal" :induct (logcdr-3-ind a b c)
             :in-theory (e/d (logand**)
                             (acl2::zip-open
                              logand$)))))

  (defthm logand-fold-consts
    (implies (syntaxp (and (quotep a) (quotep b)))
             (equal (logand a b c)
                    (logand (logand a b) c)))))


(defsection logior**

  (local (in-theory (enable* logior
                             ihsext-recursive-redefs
                             ihsext-inductions
                             ihsext-advanced-thms)))

  ;; (defthm logior-of-ifix-1
  ;;   (equal (logior (ifix a) b)
  ;;          (logior a b)))

  ;; (defthm logior-of-ifix-2
  ;;   (equal (logior b (ifix a))
  ;;          (logior b a)))

  ;; (add-to-ruleset ihsext-basic-thms '(logior-of-ifix-1 logior-of-ifix-2))



  (defthmd logior**
    ;; Better than logand* since there are no hyps.
    (equal (logior i j)
           (logcons (b-ior (logcar i) (logcar j))
                    (logior (logcdr i) (logcdr j))))
    :rule-classes
    ((:definition :clique (binary-logior)
      :controller-alist ((binary-logior t t)))))

  (add-to-ruleset ihsext-redefs '(logior**))

  (defthm logior-of-logcons-left
    (equal (logior (logcons a b) c)
           (logcons (b-ior a (logcar c))
                    (logior b (logcdr c))))
    :hints(("Goal" :in-theory (enable logior**
                                      b-not b-and b-ior))))

  (defthm logior-of-logcons-right
    (equal (logior c (logcons a b))
           (logcons (b-ior a (logcar c))
                    (logior b (logcdr c))))
    :hints(("Goal" :in-theory (enable logior**
                                      b-not b-and b-ior))))

  (defthmd logior$
    ;; Bozo maybe we should have a version that only terminates based on one
    ;; input or the other? maybe better case-splitting/induction schemes
    (equal (logior i j)
           (cond ((zip i) (ifix j))
                 ((zip j) i)
                 ((or (= j -1) (= i -1)) -1)
                 (t (logcons (b-ior (logcar i) (logcar j))
                             (logior (logcdr i) (logcdr j))))))
    :rule-classes
    ((:definition :clique (binary-logior)
      :controller-alist ((binary-logior t t)))))

  (add-to-ruleset ihsext-recursive-redefs '(logior$))

  ;; (theory-invariant (not (active-runep '(:definition logior*)))
  ;;                   :key |Use LOGIOR** or LOGIOR$ instead of LOGIOR*|)

  ;; LOGAND-IND is the same induction scheme.
  (defthmd logior-induct
    t
    :rule-classes ((:induction
                    :pattern (logior i j)
                    :scheme (logand-ind i j))))

  (add-to-ruleset ihsext-inductions '(logior-induct))

  (local (in-theory (enable* ihsext-bad-type-thms
                             logior-induct
                             logior$)))
  (local (in-theory (disable logior)))

  (defthm logcar-of-logior
    (equal (logcar (logior x y))
           (b-ior (logcar x) (logcar y)))
    :hints (("goal" :expand (logior x y))))


  (defthm logcdr-of-logior
    (equal (logcdr (logior x y))
           (logior (logcdr x) (logcdr y))))

  (defthm logbitp-of-logior
    (equal (logbitp a (logior x y))
           (bit->bool (b-ior (logbit a x)
                             (logbit a y))))
    :hints(("Goal" :induct (and (logbitp a x)
                                (logbitp a y))
            :in-theory (enable bool->bit b-ior))))

  (defthm loghead-of-logior
    (equal (loghead a (logior x y))
           (logior (loghead a x)
                   (loghead a y)))
    :hints(("Goal" :in-theory (disable loghead-identity))))

  (defthm logtail-of-logior
    (equal (logtail a (logior x y))
           (logior (logtail a x)
                   (logtail a y)))
    :hints(("Goal" :in-theory (disable logtail-identity
                                       acl2::logtail-equal-0))))

  (add-to-ruleset ihsext-basic-thms '(logcar-of-logior
                                      logcdr-of-logior
                                      logbitp-of-logior
                                      loghead-of-logior
                                      logtail-of-logior))

  (defthm logior-<-0-linear-1
    (implies (< (ifix x) 0)
             (< (logior x y) 0))
    :rule-classes :linear)

  (defthm logior-<-0-linear-2
    (implies (< (ifix y) 0)
             (< (logior x y) 0))
    :rule-classes :linear)

  (defthm logior->=-0-linear
    (implies (and (<= 0 (ifix x))
                  (<= 0 (ifix y)))
             (<= 0 (logior x y)))
    :rule-classes :linear)

  (add-to-ruleset ihsext-bounds-thms '(logior-<-0-linear-1
                                       logior-<-0-linear-2
                                       logior->=-0-linear))

  (defthmd logior-<-0
    (equal (< (logior x y) 0)
           (or (< (ifix x) 0)
               (< (ifix y) 0))))

  (add-to-ruleset ihsext-advanced-thms '(logior-<-0))

  (local (in-theory (disable acl2::logior-=-0)))

  (defthm logior-equal-0-forward
    (implies (equal (logior i j) 0)
             (and (zip i) (zip j)))
    :rule-classes :forward-chaining)

  (defthm logior-nonzero-1
    (implies (not (zip i))
             (not (equal (logior i j) 0))))

  (defthm logior-nonzero-2
    (implies (not (zip j))
             (not (equal (logior i j) 0))))

  (add-to-ruleset ihsext-basic-thms '(logior-equal-0-forward
                                      logior-nonzero-1
                                      logior-nonzero-2))

  (defthm logior-equal-0
    (equal (equal (logior i j) 0)
           (and (equal (ifix i) 0)
                (equal (ifix j) 0))))

  (add-to-ruleset ihsext-advanced-thms '(logior-equal-0))

  (defthm logior-x-lognot-x
    (equal (logior x (lognot x)) -1)
    :rule-classes (:rewrite
                   (:rewrite :corollary
                    (equal (logior (lognot x) x) -1))))

  (defthm unsigned-byte-p-of-logior
    (implies (and (unsigned-byte-p n x)
                  (unsigned-byte-p n y))
             (unsigned-byte-p n (logior x y))))

  (defthm logior-natp-type
    (implies (and (or (not (integerp a))
                      (<= 0 a))
                  (or (not (integerp b))
                      (<= 0 b)))
             (natp (logior a b)))
    :rule-classes :type-prescription)


  (defthm associativity-of-logior
    (equal (logior (logior a b) c)
           (logior a b c))
    :hints (("goal" :induct (logcdr-3-ind a b c)
             :in-theory (e/d (logior**)
                             (acl2::zip-open
                              logior$)))))

  (defthm commutativity-2-of-logior
    (equal (logior a b c)
           (logior b a c))
    :hints (("goal" :induct (logcdr-3-ind a b c)
             :in-theory (e/d (logior**)
                             (acl2::zip-open
                              logior$)))))

  (defthm logior-fold-consts
    (implies (syntaxp (and (quotep a) (quotep b)))
             (equal (logior a b c)
                    (logior (logior a b) c)))))


(defsection logxor**

  (local (in-theory (enable* logxor logeqv logorc1
                             ihsext-inductions
                             ihsext-advanced-thms)))


  (defthmd logxor**
    ;; Better than logxor* since there are no hyps.
    ;; Needs manual case-splitting.
    (equal (logxor i j)
           (logcons (b-xor (logcar i) (logcar j))
                    (logxor (logcdr i) (logcdr j))))
    :rule-classes
    ((:definition :clique (binary-logxor)
                  :controller-alist ((binary-logxor t t)))))

  (add-to-ruleset ihsext-redefs '(logxor**))

  (defthm logxor-of-logcons-left
    (equal (logxor (logcons a b) c)
           (logcons (b-xor a (logcar c))
                    (logxor b (logcdr c))))
    :hints(("Goal" :in-theory (enable logxor**
                                      b-not b-and b-xor))))

  (defthm logxor-of-logcons-right
    (equal (logxor c (logcons a b))
           (logcons (b-xor a (logcar c))
                    (logxor b (logcdr c))))
    :hints(("Goal" :in-theory (enable logxor**
                                      b-not b-and b-xor))))

  (local (in-theory (enable* ihsext-recursive-redefs)))
  (local (in-theory (disable bfix zbp)))

  (defthmd logxor$
    ;; Better than logxor* since there are no hyps.

    ;; Bozo maybe we should have a version that only terminates based on one
    ;; input or the other? maybe better case-splitting/induction schemes
    (equal (logxor i j)
           (cond ((zip i) (ifix j))
                 ((zip j) (ifix i))
                 ((= i -1) (lognot j))
                 ((= j -1) (lognot i))
                 (t (logcons (b-xor (logcar i) (logcar j))
                             (logxor (logcdr i) (logcdr j))))))
    :rule-classes
    ((:definition :clique (binary-logxor)
                  :controller-alist ((binary-logxor t t)))))

  ;; (defthm logxor-of-ifix-1
  ;;   (equal (logxor (ifix a) b)
  ;;          (logxor a b)))

  ;; (defthm logxor-of-ifix-2
  ;;   (equal (logxor b (ifix a))
  ;;          (logxor b a)))

  ;; (add-to-ruleset ihsext-basic-thms '(logxor-of-ifix-1 logxor-of-ifix-2))


  (add-to-ruleset ihsext-recursive-redefs '(logxor$))

  ;; (theory-invariant (not (active-runep '(:definition logxor*)))
  ;;                   :key |Use LOGXOR** or LOGXOR$ instead of LOGXOR*|)

  (defthm logxor-induct
    t
    :rule-classes ((:induction
                    :pattern (logxor i j)
                    :scheme (logand-ind i j))))

  (add-to-ruleset ihsext-inductions '(logxor-induct))

  (local (in-theory (enable* ihsext-bad-type-thms
                             logxor-induct
                             logxor$)))
  (local (in-theory (disable logxor)))

  (defthm logcar-of-logxor
    (equal (logcar (logxor x y))
           (b-xor (logcar x) (logcar y)))
    :hints (("goal" :expand (logxor x y))))


  (defthm logcdr-of-logxor
    (equal (logcdr (logxor x y))
           (logxor (logcdr x) (logcdr y))))

  (defthm logbitp-of-logxor
    (equal (logbitp a (logxor x y))
           (bit->bool (b-xor (logbit a x)
                             (logbit a y))))
    :hints (("goal" :induct (and (logbitp a x)
                                 (logbitp a y))
             :in-theory (enable b-xor))))

  (defthm loghead-of-logxor
    (equal (loghead a (logxor x y))
           (logxor (loghead a x)
                   (loghead a y)))
    :hints (("goal" :induct (and (loghead a x)
                                 (loghead a y))
             :in-theory (disable loghead-identity))))

  (defthm logtail-of-logxor
    (equal (logtail a (logxor x y))
           (logxor (logtail a x)
                   (logtail a y)))
    :hints (("goal" :induct (and (logtail a x)
                                 (logtail a y))
             :in-theory (disable logtail-identity
                                 acl2::logtail-equal-0))))

  (add-to-ruleset ihsext-basic-thms '(logcar-of-logxor
                                      logcdr-of-logxor
                                      logbitp-of-logxor
                                      loghead-of-logxor
                                      logtail-of-logxor))

  ;; (defthmd logxor-commutes
  ;;   (equal (logxor a b)
  ;;          (logxor b a)))

  ;; (add-to-ruleset ihsext-advanced-thms '(logxor-commutes))

  (defthm logxor-<-0-linear-1
    (implies (and (< (ifix x) 0)
                  (<= 0 (ifix y)))
             (< (logxor x y) 0))
    :rule-classes :linear)

  (defthm logxor-<-0-linear-2
    (implies (and (< (ifix y) 0)
                  (<= 0 (ifix x)))
             (< (logxor x y) 0))
    :rule-classes :linear)

  (defthm logxor->=-0-linear-1
    (implies (and (< (ifix x) 0)
                  (< (ifix y) 0))
             (<= 0 (logxor x y)))
    :rule-classes :linear)

  (defthm logxor->=-0-linear-2
    (implies (and (<= 0 (ifix x))
                  (<= 0 (ifix y)))
             (<= 0 (logxor x y)))
    :rule-classes :linear)

  (add-to-ruleset ihsext-bounds-thms '(logxor-<-0-linear-1
                                       logxor-<-0-linear-2
                                       logxor->=-0-linear-1
                                       logxor->=-0-linear-2))


  (defthmd logxor-<-0
    (equal (< (logxor x y) 0)
           (xor (< (ifix x) 0)
                (< (ifix y) 0))))

  (add-to-ruleset ihsext-bounds-thms '(logxor-<-0))

  (defthm logxor-equal-0
    (equal (equal (logxor x y) 0)
           (equal (ifix x) (ifix y)))
    :hints(("Goal" :in-theory (disable (force)))))

  (defthm logxor-equal-minus1
    (equal (equal (logxor x y) -1)
           (equal (ifix x) (lognot y))))

  (add-to-ruleset ihsext-basic-thms '(logxor-equal-0
                                      logxor-equal-minus1))

  (defthm logxor-natp-type-1
    (implies (and (or (not (integerp x))
                      (<= 0 x))
                  (or (not (integerp y))
                      (<= 0 y)))
             (natp (logxor x y)))
    :rule-classes :type-prescription)

  (defthm logxor-natp-type-2
    (implies (and (integerp x)
                  (< x 0)
                  (integerp y)
                  (< y 0))
             (natp (logxor x y)))
    :rule-classes :type-prescription)

  (defthm associativity-of-logxor
    (equal (logxor (logxor a b) c)
           (logxor a b c))
    :hints (("goal" :induct (logcdr-3-ind a b c)
             :in-theory (e/d (logxor** b-xor)
                             (acl2::zip-open logxor$)))))

  (defthm commutativity-2-of-logxor
    (equal (logxor a b c)
           (logxor b a c))
    :hints (("goal" :induct (logcdr-3-ind a b c)
             :in-theory (e/d (logxor** b-xor)
                             (acl2::zip-open logxor$)))))

  (defthm logxor-fold-consts
    (implies (syntaxp (and (quotep a) (quotep b)))
             (equal (logxor a b c)
                    (logxor (logxor a b) c)))))





(defsection ash**

  ;; This is the same as the existing ash*, renamed for consistency.
  (defthmd ash**
    (equal (ash i count)
           (cond ((zip count) (ifix i))
                 ((< count 0) (ash (logcdr i)    (1+ count)))
                 (t           (logcons 0 (ash i (1- count))))))
    :hints (("goal" :by acl2::ash*))
    :rule-classes
    ((:definition :clique (ash)
      :controller-alist ((ash nil t)))))


  (add-to-ruleset ihsext-redefs ash**)
  (add-to-ruleset ihsext-recursive-redefs ash**)

  (defun ash**-ind (i count)
    (declare (xargs :measure (abs (ifix count))))
    (cond ((zip count) (ifix i))
          ((< count 0)
           (ash**-ind (logcdr i) (1+ count)))
          (t (logcons 0 (ash**-ind i (1- count))))))


  (defthmd ash**-induct
    t
    :rule-classes ((:induction
                    :pattern (ash i count)
                    :scheme (ash**-ind i count))))

  (add-to-ruleset ihsext-inductions '(ash**-induct))

  (local (in-theory (enable* ash**
                             ihsext-recursive-redefs
                             ihsext-inductions
                             ihsext-advanced-thms)))


  ;; (defthm ash-of-ifix-1
  ;;   (equal (ash (ifix a) b)
  ;;          (ash a b)))

  ;; (defthm ash-of-ifix-2
  ;;   (equal (ash b (ifix a))
  ;;          (ash b a)))

  ;; (add-to-ruleset ihsext-basic-thms '(ash-of-ifix-1 ash-of-ifix-2))


  (local (defthm ash-of-logcons-0
           (implies (<= 0 (ifix count))
                    (equal (ash (logcons 0 i) count)
                           (logcons 0 (ash i count))))
           :hints (("goal" :expand ((ash i count))))))

  ;; (local (defthm logcdr-of-ash
  ;;          (implies (<= (ifix count) 0)
  ;;                   (equal (logcdr (ash i count))
  ;;                          (ash (logcdr i) count)))
  ;;          :hints (("goal" :expand ((ash i count))))))

  ;; (defthmd ash$$
  ;;   (equal (ash i count)
  ;;          (cond ((zip count) (ifix i))
  ;;                ((< count 0) (logcdr    (ash i (1+ count))))
  ;;                (t           (logcons 0 (ash i (1- count))))))
  ;;   :hints (("goal" :expand ((ash i count))))
  ;;   :rule-classes
  ;;   ((:definition :clique (ash)
  ;;     :controller-alist ((ash nil t)))))

  ;; (defthmd ash**
  ;;   (equal (ash i count)
  ;;          (cond ((zip count) (ifix i))
  ;;                ((< count 0) (ash (logcdr i)    (1+ count)))
  ;;                (t           (ash (logcons 0 i) (1- count)))))
  ;;   :rule-classes
  ;;   ((:definition :clique (ash)
  ;;     :controller-alist ((ash nil t)))))

  ;; (add-to-ruleset ihsext-recursive-redefs '(ash**))
  ;; (add-to-ruleset ihsext-redefs '(ash**))

  ;; (defun ash-ind (i count)
  ;;   (declare (xargs :measure (abs (ifix count))))
  ;;   (cond ((zip count) (ifix i))
  ;;         ((< count 0)
  ;;          (ash-ind (logcdr i) (1+ count)))
  ;;         (t (logcons 0 (ash-ind i (1- count))))))

  ;; (defthmd ash-induct
  ;;   t
  ;;   :rule-classes ((:induction
  ;;                   :pattern (ash i count)
  ;;                   :scheme (ash-ind i count))))



  ;; (defun ash$$-ind (i count)
  ;;   (cond ((zip count) (ifix i))
  ;;         ((< count 0) (logcdr    (ash$$-ind i (1+ count))))
  ;;         (t           (logcons 0 (ash$$-ind i (1- count))))))

  ;; (defthmd ash$$-induct
  ;;   t
  ;;   :rule-classes ((:induction
  ;;                   :pattern (ash i count)
  ;;                   :scheme (ash$$-ind i count))))

  ;; (defun ash**-ind (i count)
  ;;   (cond ((zip count) (ifix i))
  ;;         ((< count 0) (ash**-ind (logcdr i)    (1+ count)))
  ;;         (t           (ash**-ind (logcons 0 i) (1- count)))))


  ;; (in-theory (disable ash))

  (local (in-theory (enable* ihsext-inductions
                             ihsext-recursive-redefs)))

  (defthm ash-of-0-c
    (equal (ash 0 count) 0))

  (defthm ash-of-n-0
    (equal (ash n 0) (ifix n)))


  ;; (defthmd ash-when-zip-i
  ;;   (implies (zip i)
  ;;            (equal (ash i count) 0)))

  (add-to-ruleset ihsext-basic-thms '(ash-of-0-c
                                      ash-of-n-0))

  ;; (defthmd ash-when-zip-count
  ;;   (implies (zip count)
  ;;            (equal (ash i count)
  ;;                   (ifix i))))

  ;; (add-to-ruleset ihsext-bad-type-thms '(ash-when-zip-count))

  (defthm logcar-of-left-shift
    (implies (< 0 (ifix count))
             (equal (logcar (ash i count)) 0)))

  (defthm right-shift-to-logtail
    (implies (<= (ifix count) 0)
             (equal (ash i count)
                    (logtail (- count) i))))


  (add-to-ruleset ihsext-basic-thms '(logcar-of-left-shift
                                      right-shift-to-logtail))

  (local (in-theory (enable logcar-of-left-shift)))

  (defthmd logcdr-of-ash
    (equal (logcdr (ash i count))
                    (ash i (1- (ifix count)))))

  (defthm logcdr-of-left-shift
    ;; this hyp isn't necessary, but this rule could loop with the def of ash otherwise
    (implies (< 0 (ifix count))
             (equal (logcdr (ash i count))
                    (ash i (1- (ifix count)))))
    :hints(("Goal" :in-theory (enable logcdr-of-ash))))

  (defun logbitp-of-ash-ind (pos i count)
    (declare (xargs :measure (abs (ifix count))))
    (cond ((or (zp pos)
               (zip count))
           (if (zip count)
               (list pos i)
             (list i pos)))
          ((< count 0)
           (logbitp-of-ash-ind pos (logcdr i) (1+ count)))
          (t (logbitp-of-ash-ind (1- pos) i (1- count)))))

  (defthmd logbitp-of-ash-split
    (equal (logbitp pos (ash i count))
           (and (<= (ifix count) (nfix pos))
                (logbitp (- (nfix pos) (ifix count)) i)))
    :hints (("goal" :induct (logbitp-of-ash-ind pos i count)
             :do-not-induct t)
            (and stable-under-simplificationp
                 '(:cases ((<= (ifix count) 0))))))

  (add-to-ruleset ihsext-advanced-thms logbitp-of-ash-split)


  (defthm logbitp-of-ash-in-range
    (implies (<= (ifix count) (nfix pos))
             (equal (logbitp pos (ash i count))
                    (logbitp (- (nfix pos) (ifix count)) i)))
    :hints(("Goal" :in-theory (enable logbitp-of-ash-split))))

  (defthm logbitp-of-ash-out-of-range
    (implies (< (nfix pos) (ifix count))
             (equal (logbitp pos (ash i count))
                    nil))
    :hints(("Goal" :in-theory (enable logbitp-of-ash-split))))

  (add-to-ruleset ihsext-basic-thms '(logcdr-of-left-shift
                                      logbitp-of-ash-in-range
                                      logbitp-of-ash-out-of-range))


  (defthm ash-<-0
    (equal (< (ash i count) 0)
           (< (ifix i) 0))
    :hints (("goal" :induct t
             :in-theory (disable (force)))
            (and stable-under-simplificationp
                 '(:cases ((integerp i))))))

  (defthmd ash-<-0-linear
    (implies (and (integerp i)
                  (< i 0))
             (< (ash i count) 0))
    :rule-classes :linear)

  (defthmd ash->-0-linear
    (implies (and (integerp i)
                  (> i 0)
                  (<= 0 count))
             (> (ash i count) 0))
    :rule-classes :linear)

  (defthmd ash->=-0-linear
    (implies (or (not (integerp i))
                 (<= 0 i))
             (<= 0 (ash i count)))
    :rule-classes :linear)

  (add-to-ruleset ihsext-bounds-thms '(ash-<-0
                                       ash-<-0-linear
                                       ash->-0-linear
                                       ash->=-0-linear))


  (encapsulate nil
    (local
     (progn
       (defthm ash-of-ash-1
         (implies (and (<= 0 (ifix sh1))
                       (<= 0 (ifix sh2)))
                  (equal (ash (ash x sh1) sh2)
                         (ash x (+ (ifix sh1) (ifix sh2)))))
         :hints (("goal" :induct (ash x sh1)
                  :in-theory (e/d (logcdr-of-ash)
                                  ((force))))))

       (defthm ash-of-ash-2
         (implies (and (<= (ifix sh1) 0)
                       (<= (ifix sh2) 0))
                  (equal (ash (ash x sh1) sh2)
                         (ash x (+ (ifix sh1) (ifix sh2)))))
         :hints (("goal" :induct (ash x sh1))
                 (and stable-under-simplificationp
                      '(:cases ((= 0 (ifix sh2)))))))

       (defthm ash-of-ash-3
         (implies (<= 0 (ifix sh1))
                  (equal (ash (ash x sh1) (+ (- (ifix sh1)) (ifix sh)))
                         (ash x sh)))
         :hints (("goal" :induct (ash x sh1))
                 (and stable-under-simplificationp
                      '(:cases ((< 0 (+ (- (ifix sh1)) (ifix sh)))
                                (< (+ (- (ifix sh1)) (ifix sh)) 0))))))))

    (defthm ash-of-ash
      (implies (or (<= 0 (ifix sh1))
                   (<= (ifix sh2) 0))
               (equal (ash (ash x sh1) sh2)
                      (ash x (+ (ifix sh1) (ifix sh2)))))
      :hints ('(:cases ((< 0 (ifix sh1))
                        (= 0 (ifix sh1))
                        (> 0 (ifix sh1))))
              '(:cases ((< (ifix sh2) 0)
                        (= (ifix sh2) 0)
                        (> (ifix sh2) 0)))
              (and stable-under-simplificationp
                   '(:use ((:instance ash-of-ash-3
                            (sh (+ sh1 sh2)))))))))

  (defthm logtail-of-ash
    (equal (logtail sh2 (ash x sh1))
           (ash x (+ (ifix sh1) (- (nfix sh2)))))
    :hints (("goal" :use ((:instance ash-of-ash
                           (sh2 (- (nfix sh2)))))
             :in-theory (disable ash-of-ash)
             :do-not-induct t)))

  (add-to-ruleset ihsext-basic-thms ash-of-ash)

  (defthm ash-natp-type
    (implies (or (not (integerp x))
                 (<= 0 x))
             (natp (ash x y)))
    :rule-classes :type-prescription)

  (defthm loghead-of-ash-same
    (implies (natp n)
             (equal (loghead n (ash x n))
                    0))
    :hints(("Goal" :in-theory (e/d* (ihsext-inductions
                                     ihsext-recursive-redefs)))))

  (local (defun ind (n m x)
           (cond ((zip m) (list n x))
                 ((< m 0) (ind (1+ n) (1+ m) x))
                 (t (ind (1- n) (1- m) x)))))

  (defthmd loghead-of-ash
    (equal (loghead n (ash x m))
           (ash (loghead (nfix (- (nfix n) (ifix m))) x) m))
    :hints(("Goal" :in-theory (e/d* (ihsext-recursive-redefs
                                    ihsext-inductions
                                    nfix ifix zip
                                    ash**)
                                   (bitp
                                    loghead-identity
                                    logcdr-of-ash))
            :induct (ind n m x)
            :do-not-induct t)))

  (add-to-ruleset ihsext-advanced-thms loghead-of-ash)

  (defthm integer-length-of-ash
    (implies (not (zip n))
             (equal (integer-length (ash n m))
                    (nfix (+ (ifix m) (integer-length n)))))
    :hints(("Goal" :in-theory (enable* ihsext-recursive-redefs
                                       ihsext-inductions nfix ifix)))))

(defsection expt

  (defthmd expt-2-is-ash
    (implies (natp n)
             (equal (expt 2 n)
                    (ash 1 n)))
    :hints(("Goal" :in-theory (enable ash floor))))

  (defthm expt-of-ifix
    (equal (expt r (ifix i))
           (expt r i))
    :hints(("Goal" :in-theory (enable expt))))

  (add-to-ruleset ihsext-arithmetic '(expt-2-is-ash))
  (add-to-ruleset ihsext-basic-thms expt-of-ifix))




(defsection unsigned-byte-p**

  (local (in-theory (enable* ihsext-recursive-redefs
                             ihsext-inductions)))

  (local (in-theory (enable expt-2-is-ash)))


  (defthm unsigned-byte-p-of-n-0
    (equal (unsigned-byte-p n 0)
           (natp n)))

  (defthm unsigned-byte-p-of-0-x
    (equal (unsigned-byte-p 0 x)
           (equal x 0)))

  (defthmd unsigned-byte-p**
    (equal (unsigned-byte-p bits x)
           (and (integerp x)
                (natp bits)
                (if (zp bits)
                    (equal x 0)
                  (unsigned-byte-p (1- bits)
                                   (logcdr x)))))
    :rule-classes ((:definition
                    :clique (unsigned-byte-p)
                    :controller-alist ((unsigned-byte-p t t)))))

  (local (in-theory (enable unsigned-byte-p**)))
  (local (in-theory (disable unsigned-byte-p)))

  (add-to-ruleset ihsext-recursive-redefs '(unsigned-byte-p**))


  (defun unsigned-byte-p-ind (bits x)
    (and (integerp x)
         (natp bits)
         (if (zp bits)
             (equal x 0)
           (unsigned-byte-p-ind (1- bits) (logcdr x)))))

  (defthm unsigned-byte-p-induct
    t
    :rule-classes ((:induction
                    :pattern (unsigned-byte-p bits x)
                    :scheme (unsigned-byte-p-ind bits x))))

  (defthmd unsigned-byte-p-incr
    (implies (and (unsigned-byte-p a x)
                  (natp b)
                  (<= a b))
             (unsigned-byte-p b x)))

  (local (in-theory (enable unsigned-byte-p-incr)))

  (defthmd unsigned-byte-p-logcons
    (implies (and (unsigned-byte-p (1- b) x)
                  (natp b))
             (unsigned-byte-p b (logcons bit x)))
    :hints (("goal" :expand ((unsigned-byte-p b (logcons bit x))))))

  (defthmd unsigned-byte-p-logcons-free
    (implies (and (unsigned-byte-p a x)
                  (natp b)
                  (<= a (1- b)))
             (unsigned-byte-p b (logcons bit x)))
    :hints (("goal" :expand ((unsigned-byte-p b (logcons bit x))))))

  (defthmd unsigned-byte-p-logcdr
    (implies (and (unsigned-byte-p a x)
                  (natp b)
                  (<= a (1+ b)))
             (unsigned-byte-p b (logcdr x))))

  (add-to-ruleset ihsext-bounds-thms '(unsigned-byte-p-incr
                                       unsigned-byte-p-logcons
                                       unsigned-byte-p-logcons-free
                                       unsigned-byte-p-logcdr))

  (local (in-theory (disable unsigned-byte-p-logand
                             unsigned-byte-p-logior
                             acl2::logior-=-0)))

  (defthmd unsigned-byte-p-logand-fix
    (implies (or (unsigned-byte-p b x)
                 (unsigned-byte-p b y))
             (unsigned-byte-p b (logand x y))))

  (defun unsigned-byte-p-logior-ind (b x y)
    (cond ((zp b) (list x y))
          (t (unsigned-byte-p-logior-ind
              (1- b) (logcdr x) (logcdr y)))))

  (defthmd unsigned-byte-p-logior-fix
    (equal (unsigned-byte-p b (logior x y))
           (and (unsigned-byte-p b (ifix x))
                (unsigned-byte-p b (ifix y))))
    :hints (("goal" :induct (unsigned-byte-p-logior-ind b x y))))

  (add-to-ruleset ihsext-basic-thms '(unsigned-byte-p-logand-fix
                                      unsigned-byte-p-logior-fix))

  (defthm unsigned-byte-p-of-loghead
    (implies (and (integerp size1)
                  (<= (nfix size) size1))
             (unsigned-byte-p size1 (loghead size i))))

  (defthm unsigned-byte-p-of-logtail
    (implies (natp size1)
             (equal (unsigned-byte-p size1 (logtail size i))
                    (unsigned-byte-p (+ size1 (nfix size)) (ifix i))))
    :hints (("goal" :induct (and (logtail size i)
                                 (logtail size1 i)))))

  (defthm unsigned-byte-p-when-unsigned-byte-p-less
    (implies (and (unsigned-byte-p n x)
                  (natp m)
                  (<= n m))
             (unsigned-byte-p m x)))

  (encapsulate
    nil
    (local (defun ind (n m x)
             (cond ((zip m) (list n x))
                   ((< m 0) (ind (1+ n) (1+ m) x))
                   (t (ind (1- n) (1- m) x)))))

    (local (defthm help1
             (implies (unsigned-byte-p n x)
                      (natp n))))


    (local (defthm unsigned-byte-p-of-ash-worse
             ;; "worse" because of the natp hyp, which we'll eliminate in a moment
             (implies (and (unsigned-byte-p (- n (ifix m)) x)
                           (natp n))
                      (unsigned-byte-p n (ash x m)))
             :hints(("Goal" :in-theory (e/d* (acl2::ihsext-recursive-redefs
                                              acl2::ihsext-inductions
                                              nfix ifix zip)
                                             (unsigned-byte-p))
                     :induct (ind n m x)
                     :do-not-induct t)
                    (and stable-under-simplificationp
                         '(:expand ((ash x m)))))
             :otf-flg t))

    (defthm unsigned-byte-p-of-ash
      (implies (unsigned-byte-p (- n (ifix m)) x)
               (equal (unsigned-byte-p n (ash x m))
                      (natp n)))
      :hints(("Goal"
              :in-theory (disable unsigned-byte-p)
              :cases ((natp n))))))

  (encapsulate
    ()
    (local (defun my-induct (n x y)
             (if (zp n)
                 (list n x y)
               (my-induct (- n 1) (logcdr x) (logcdr y)))))

    (defthm unsigned-byte-p-of-logxor
      (implies (and (unsigned-byte-p n x)
                    (unsigned-byte-p n y))
               (unsigned-byte-p n (logxor x y)))
      :hints(("Goal"
              :induct (my-induct n x y)
              :in-theory (enable acl2::logxor**
                                 acl2::unsigned-byte-p**))))))


(defsection logsquash**

  ;; Squashes to 0 the lowest N bits of I.
  (defund-inline logsquash (n i)
    (declare (xargs :guard (and (natp n)
                                (integerp i))))
    (logand i (ash -1 (nfix n))))

  (defthmd logsquash**
    (equal (logsquash size i)
           (if (zp size)
               (ifix i)
             (logcons 0
                      (logsquash (1- size) (logcdr i)))))
    :hints(("Goal" :in-theory (enable logsquash)))
    :rule-classes ((:definition
                    :clique (logsquash$inline)
                    :controller-alist ((logsquash$inline t nil)))))

  (add-to-ruleset ihsext-recursive-redefs '(logsquash**))
  (add-to-ruleset ihsext-redefs '(logsquash**))

  (local (in-theory (enable logsquash**)))

  ;; (defthmd logsquash-when-zp
  ;;   (implies (zp size)
  ;;            (equal (logsquash size i) 0)))

  ;; (defthmd logsquash-when-zip
  ;;   (implies (zip i)
  ;;            (equal (logsquash size i) 0)))

  ;; (add-to-ruleset ihsext-bad-type-thms '(logsquash-when-zp
  ;;                                        logsquash-when-zip))

  (defthm logsquash-of-0-i
    (equal (logsquash 0 i) (ifix i)))

  (defthmd logsquash-induct
    t
    :rule-classes ((:induction
                    :pattern (logsquash size i)
                    :scheme (logbitp-ind size i))))

  (add-to-ruleset ihsext-inductions '(logsquash-induct))

  (defthm logsquash-of-n-0
    (equal (logsquash n 0) 0)
    :hints(("Goal" :in-theory (enable logsquash-induct))))


  (defthm logcar-of-logsquash
    (implies (not (zp size))
             (equal (logcar (logsquash size i))
                    0))
    :hints(("Goal" :expand ((logsquash size i)))))

  (add-to-ruleset ihsext-basic-thms logcar-of-logsquash)

  (defthmd logcdr-of-logsquash
    (implies (not (zp size))
             (equal (logcdr (logsquash size i))
                    (logsquash (1- size) (logcdr i))))
    :hints (("goal" :expand ((logsquash size i)))))

  (add-to-ruleset ihsext-basic-thms logcdr-of-logsquash)

  (local (in-theory (enable* ihsext-recursive-redefs
                             ihsext-inductions)))

  (defthm logbitp-of-logsquash-in-bounds
    (implies (<= (nfix size) (nfix pos))
             (equal (logbitp pos (logsquash size i))
                    (logbitp pos i))))

  (defthm logbitp-of-logsquash-out-of-bounds
    (implies (< (nfix pos) (nfix size))
             (equal (logbitp pos (logsquash size i))
                    nil))
    :hints(("Goal"
            :induct (and (logbitp pos i)
                         (logbitp size i))
            :expand ((:free (x) (logbitp pos x))))))

  (add-to-ruleset ihsext-basic-thms '(logbitp-of-logsquash-in-bounds
                                      logbitp-of-logsquash-out-of-bounds))

  (defthmd logbitp-of-logsquash-split
    (equal (logbitp pos (logsquash size i))
           (and (<= (nfix size) (nfix pos))
                (logbitp pos i))))

  (add-to-ruleset ihsext-advanced-thms logbitp-of-logsquash-split)

  (defthmd logsquash-<=-i
    (implies (<= 0 (ifix i))
             (<= (logsquash size i) (ifix i)))
    :rule-classes ((:linear :trigger-terms ((logsquash size i)))))

  (add-to-ruleset ihsext-bounds-thms logsquash-<=-i)

  (defthm logsquash-of-logsquash-1
    (implies (<= (nfix m) (nfix n))
             (equal (logsquash m (logsquash n x))
                    (logsquash n x)))
    :hints (("goal" :in-theory (e/d* (ihsext-recursive-redefs
                                      ihsext-inductions)
                                     (logcdr-<-const
                                      acl2::mod-x-y-=-x+y-for-rationals))
             :induct (and (logsquash m x)
                          (logsquash n x))
             :expand ((:free (b) (logsquash n b))
                      (:free (a b) (logsquash m (logcons a b)))
                      (:free (a b) (lognot (logcons a b)))))))

  (defthm logsquash-of-logsquash-2
    (implies (<= (nfix m) (nfix n))
             (equal (logsquash m (logsquash n x))
                    (logsquash n x)))
    :hints (("goal" :in-theory (e/d* (ihsext-recursive-redefs
                                      ihsext-inductions)
                                     (logcdr-<-const
                                      acl2::MOD-X-Y-=-X+Y-for-rationals))
             :induct (and (logsquash m x)
                          (logsquash n x))
             :expand ((:free (b) (logsquash n b))
                      (:free (a b) (logsquash m (logcons a b)))
                      (:free (a b) (lognot (logcons a b)))))))

  (add-to-ruleset ihsext-basic-thms '(logsquash-of-logsquash-1
                                      logsquash-of-logsquash-2))


  (defcong nat-equiv equal (logsquash n i) 1)
  (defcong int-equiv equal (logsquash n i) 2
    :hints(("Goal" :in-theory (disable int-equiv))))

  (defthm loghead-of-logsquash-commute
    (equal (loghead m (logsquash n i))
           (logsquash n (loghead m i))))

  (defthm logsquash-of-loghead-zero
    (implies (<= (nfix n) (nfix m))
             (equal (logsquash m (loghead n i)) 0))
    :hints (("goal" :induct (and (loghead m i)
                                 (loghead n i)))))

  (defthm logsquash-idempotent
    (equal (logsquash n (logsquash n i))
           (logsquash n i)))

  (add-to-ruleset ihsext-basic-thms '(loghead-of-logsquash-commute
                                      logsquash-of-loghead-zero
                                      logsquash-idempotent))

  (defthmd logsquash-of-logsquash-split
    (equal (logsquash n (logsquash m i))
           (logsquash (max (nfix n) (nfix m)) i)))

  (add-to-ruleset ihsext-advanced-thms logsquash-of-logsquash-split)

  (defthm logtail-of-logsquash
    (equal (logtail n (logsquash m x))
           (logsquash (- (nfix m) (nfix n))
                      (logtail n x)))
    :hints (("goal" :induct (and (logsquash m x)
                                 (logtail n x)))))

  (add-to-ruleset ihsext-basic-thms logtail-of-logsquash)

  (defthm logsquash-cancel-in-lognot
    (implies (<= (nfix m) (nfix n))
             (equal (logsquash n (lognot (logsquash m x)))
                    (logsquash n (lognot x))))
    :hints (("goal" :induct (and (loghead n x)
                                 (loghead m x)))))

  (add-to-ruleset ihsext-basic-thms logsquash-cancel-in-lognot)

  (defthm logsquash-of-logand
    (equal (logsquash a (logand x y))
           (logand (logsquash a x)
                   (logsquash a y))))

  (add-to-ruleset ihsext-basic-thms logsquash-of-logand)

  (defthm logsquash-of-logior
    (equal (logsquash a (logior x y))
           (logior (logsquash a x)
                   (logsquash a y))))

  (add-to-ruleset ihsext-basic-thms logsquash-of-logior)

  (defthm logsquash-of-logxor
    (equal (logsquash a (logxor x y))
           (logxor (logsquash a x)
                   (logsquash a y))))

  (add-to-ruleset ihsext-basic-thms logsquash-of-logxor)

  (defthm logsquash-of-ash-same
    (implies (natp n)
             (equal (logsquash n (ash x n))
                    (ash x n)))
    :hints(("Goal" :in-theory (e/d* (ihsext-inductions
                                     ihsext-recursive-redefs)))))

  (local (defun ind (n m x)
           (cond ((zip m) (list n x))
                 ((< m 0) (ind (1+ n) (1+ m) x))
                 (t (ind (1- n) (1- m) x)))))

  (defthmd logsquash-of-ash
    (equal (logsquash n (ash x m))
           (ash (logsquash (nfix (- (nfix n) (ifix m))) x) m))
    :hints(("Goal" :in-theory (e/d* (ihsext-recursive-redefs
                                    ihsext-inductions
                                    nfix ifix zip
                                    ash**)
                                   (bitp
                                     logcdr-of-ash))
            :induct (ind n m x)
            :do-not-induct t)))

  (add-to-ruleset ihsext-advanced-thms logsquash-of-ash)

  (defthm logsquash-<-0
    (equal (< (logsquash n x) 0)
           (< (ifix x) 0)))

  (defthm logsquash-cancel
    (implies (unsigned-byte-p n x)
             (equal (logsquash n x) 0))
    :hints(("Goal" :in-theory (disable unsigned-byte-p))))

  (defthm unsigned-byte-p-of-logsquash
    (implies (and (unsigned-byte-p size1 i)
                  (<= (nfix size) (nfix size1)))
             (unsigned-byte-p size1 (logsquash size i)))
    :hints(("Goal" :in-theory (disable unsigned-byte-p))))

  (defthm logsquash-of-ash-greater
    (implies (<= (nfix n) (ifix i))
             (equal (logsquash n (ash x i))
                    (ash x i)))
    :hints (("goal" :induct (and (logsquash n b)
                                 (logsquash i b))))))


(defsection signed-byte-p**

  (local (in-theory (enable* ihsext-recursive-redefs
                             ihsext-inductions
                             ihsext-bounds-thms
                             ihsext-advanced-thms
                             ihsext-arithmetic
                             )))

  (defthmd minus-to-lognot
    (implies (integerp x)
             (equal (- x)
                    (+ 1 (lognot x))))
    :hints(("Goal" :in-theory (enable lognot)))
    :rule-classes ((:rewrite :backchain-limit-lst (0))))

  (defthmd elim-plus-one
    (implies (and (integerp x)
                  (integerp y))
             (equal (< x (+ 1 y))
                    (<= x y)))
    :rule-classes ((:rewrite :backchain-limit-lst (0 0))))

  (add-to-ruleset ihsext-advanced-thms '(elim-plus-one))

  (local (in-theory (enable minus-to-lognot elim-plus-one)))

  (local (defthm ash-zero-fwd
           (implies (and (equal (ash x bits) 0)
                         (not (zip x)))
                    (< bits 0))
           :rule-classes :forward-chaining))


  (defthmd signed-byte-p**
    (equal (signed-byte-p bits x)
           (and (integerp x)
                (posp bits)
                (cond ((= bits 1) (or (= x 0) (= x -1)))
                      (t (signed-byte-p (1- bits) (logcdr x))))))
    :rule-classes ((:definition
                    :clique (signed-byte-p)
                    :controller-alist ((signed-byte-p t t)))))

  (local (in-theory (enable signed-byte-p**)))
  (local (in-theory (disable signed-byte-p)))

  (add-to-ruleset ihsext-recursive-redefs '(signed-byte-p**))

  (defun signed-byte-p-ind (bits x)
    (and (integerp x)
         (posp bits)
         (cond ((= bits 1) (or (= x 0) (= x -1)))
               (t (signed-byte-p-ind (1- bits) (logcdr x))))))

  (defthm signed-byte-p-induct
    t
    :rule-classes ((:induction
                    :pattern (signed-byte-p bits x)
                    :scheme (signed-byte-p-ind bits x))))

  (defthmd signed-byte-p-incr
    (implies (and (signed-byte-p a x)
                  (natp b)
                  (<= a b))
             (signed-byte-p b x)))

  (local (in-theory (enable signed-byte-p-incr)))

  (defthmd signed-byte-p-logcons
    (implies (and (signed-byte-p a x)
                  (natp b)
                  (<= a (1- b)))
             (signed-byte-p b (logcons bit x)))
    :hints (("goal" :expand ((signed-byte-p b (logcons bit x))))))

  (defthmd signed-byte-p-logcdr
    (implies (and (signed-byte-p a x)
                  (posp b)
                  (<= a (1+ b)))
             (signed-byte-p b (logcdr x))))

  (add-to-ruleset ihsext-bounds-thms '(signed-byte-p-incr
                                       signed-byte-p-logcons
                                       signed-byte-p-logcdr))

  ;; from logops-lemmas
  (add-to-ruleset ihsext-bounds-thms '(signed-byte-p-logops))

  (defthm signed-byte-p-0-x
    (not (signed-byte-p 0 n)))

  (defthm signed-byte-p-n-0
    (equal (signed-byte-p n 0)
           (< 0 (nfix n))))

  (defthm signed-byte-p-n-minus1
    (equal (signed-byte-p n -1)
           (< 0 (nfix n)))))





(defsection logapp**

  (local (in-theory (enable* ihsext-recursive-redefs
                             ihsext-inductions
                             ihsext-bounds-thms
                             ihsext-advanced-thms
                             ihsext-arithmetic
                             acl2::logapp*
                             )))

  ;; (defthm logapp-of-nfix
  ;;   (equal (logapp (nfix size) i j)
  ;;          (logapp size i j))
  ;;   :hints(("Goal" :in-theory (enable logapp))))

  ;; (defthm logapp-of-ifix-1
  ;;   (equal (logapp size (ifix i) j)
  ;;          (logapp size i j))
  ;;   :hints(("Goal" :in-theory (enable logapp))))

  ;; (defthm logapp-of-ifix-2
  ;;   (equal (logapp size j (ifix i))
  ;;          (logapp size j i))
  ;;   :hints(("Goal" :in-theory (enable logapp))))

  ;; (add-to-ruleset ihsext-basic-thms '(logapp-of-nfix logapp-of-ifix-1 logapp-of-ifix-2))


  ;; just to instantiate below
  (local (defthm logapp-fixes
           (equal (logapp size i j)
                  (logapp (nfix size) (ifix i) (ifix j)))
           :rule-classes nil))

  (defthmd logapp**
    (equal (logapp size i j)
           (if (zp size)
               (ifix j)
             (logcons (logcar i)
                      (logapp (1- size) (logcdr i) j))))
    :hints (("goal" :use (logapp-fixes
                          (:instance logapp-fixes
                                     (size (1- size)) (i (logcdr i))))
             :in-theory (disable logapp (force)
                                 acl2::int-equiv-implies-equal-logapp-2
                                 acl2::int-equiv-implies-equal-logapp-3
                                 acl2::nat-equiv-implies-equal-logapp-1)))
    :rule-classes ((:definition
                    :clique (logapp)
                    :controller-alist ((logapp t nil nil)))))

  (add-to-ruleset ihsext-recursive-redefs '(logapp**))
  (add-to-ruleset ihsext-redefs '(logapp**))

  (local (in-theory (e/d (logapp**) (acl2::logapp* logapp))))

  (defthmd logapp-induct
    t
    :rule-classes ((:induction
                    :pattern (logapp size i j)
                    :scheme (logbitp-ind size i))))

  (add-to-ruleset ihsext-inductions '(logapp-induct))

  (defthm logapp-of-size-0
    (equal (logapp 0 i j) (ifix j)))

  (defthm logapp-of-i-0
    (equal (logapp size 0 j)
           (ash j (nfix size)))
    :hints(("Goal" :in-theory (e/d (ash** logapp-induct))
            :induct (logapp size 0 j))))

  (defthm logapp-of-j-0
    (equal (logapp size i 0)
           (loghead size i))
    :hints(("Goal" :in-theory (e/d (loghead** logapp-induct))
            :induct (logapp size i 0))))

  (add-to-ruleset ihsext-bad-type-thms '(logapp-of-size-0
                                         logapp-of-i-0
                                         logapp-of-j-0))

  (local (in-theory (disable logapp)))

  (defthmd logcar-of-logapp-split
    (equal (logcar (logapp size i j))
           (if (zp size) (logcar j) (logcar i)))
    :hints (("goal" :expand ((logapp size i j)))))

  (add-to-ruleset ihsext-advanced-thms '(logcar-of-logapp-split))

  (defthm logcar-of-logapp-nonzero
    (implies (not (zp size))
             (equal (logcar (logapp size i j))
                    (logcar i)))
    :hints(("Goal" :in-theory (enable logcar-of-logapp-split))))

  (defthmd logcdr-of-logapp-split
    (equal (logcdr (logapp size i j))
           (if (zp size)
               (logcdr j)
             (logapp (1- size) (logcdr i) j)))
    :hints (("goal" :expand ((logapp size i j)))))

  (add-to-ruleset ihsext-advanced-thms logcdr-of-logapp-split)

  (defthm logcdr-of-logapp-nonzero
    (implies (not (zp size))
             (equal (logcdr (logapp size i j))
                    (logapp (1- size) (logcdr i) j)))
    :hints(("Goal" :in-theory (enable logcdr-of-logapp-split))))

  (local (in-theory (enable* ihsext-recursive-redefs
                             ihsext-inductions)))

  (local (in-theory (disable acl2::logbitp-logapp)))

  (defthmd logbitp-of-logapp-split
    (equal (logbitp pos (logapp size i j))
           (if (< (nfix pos) (nfix size))
               (logbitp pos i)
             (logbitp (- (nfix pos) (nfix size)) j)))
    :hints (("goal" :in-theory (enable* ihsext-inductions)
             :induct (and (logapp size i j)
                          (logbitp pos i)))))

  (add-to-ruleset ihsext-advanced-thms logbitp-of-logapp-split)

  (defthm logbitp-of-logapp-first
    (implies (< (nfix pos) (nfix size))
             (equal (logbitp pos (logapp size i j))
                    (logbitp pos i)))
    :hints(("Goal" :in-theory (enable logbitp-of-logapp-split))))

  (defthm logbitp-of-logapp-second
    (implies (>= (nfix pos) (nfix size))
             (equal (logbitp pos (logapp size i j))
                    (logbitp (- (nfix pos) (nfix size)) j)))
    :hints(("Goal" :in-theory (enable logbitp-of-logapp-split))))

  (defthmd loghead-of-logapp-split
    (equal (loghead n (logapp size i j))
           (if (<= (nfix n) (nfix size))
               (loghead n i)
             (logapp size i (loghead (- (nfix n) (nfix size)) j))))
    :hints (("goal" :in-theory (e/d* (ihsext-inductions)
                                     (loghead-identity
                                      (force)))
             :induct (and (logapp size i j)
                          (loghead n i)))))

  (add-to-ruleset ihsext-advanced-thms loghead-of-logapp-split)

  (defthm loghead-of-logapp-1
    (implies (<= (nfix n) (nfix size))
             (equal (loghead n (logapp size i j))
                    (loghead n i)))
    :hints(("Goal" :in-theory (enable loghead-of-logapp-split))))

  (defthm loghead-of-logapp-2
    (implies (> (nfix n) (nfix size))
             (equal (loghead n (logapp size i j))
                    (logapp size i (loghead (- (nfix n) (nfix size)) j))))
    :hints(("Goal" :in-theory (enable loghead-of-logapp-split))))

  (defthmd logtail-of-logapp-split
    (equal (logtail n (logapp size i j))
           (if (< (nfix n) (nfix size))
               (logapp (- (nfix size) (nfix n))
                       (logtail n i) j)
             (logtail (- (nfix n) (nfix size)) j)))
    :hints (("goal" :in-theory (e/d* (ihsext-inductions)
                                     (logtail-identity
                                      acl2::logtail-equal-0
                                      (force)))
             :induct (and (logapp size i j)
                          (loghead n i)))))

  (add-to-ruleset ihsext-advanced-thms logtail-of-logapp-split)

  (defthm logtail-of-logapp-1
    (implies (< (nfix n) (nfix size))
             (equal (logtail n (logapp size i j))
                    (logapp (- (nfix size) (nfix n))
                            (logtail n i) j)))
    :hints(("Goal" :in-theory (enable logtail-of-logapp-split))))

  (defthm logtail-of-logapp-2
    (implies (>= (nfix n) (nfix size))
             (equal (logtail n (logapp size i j))
                    (logtail (- (nfix n) (nfix size)) j)))
    :hints(("Goal" :in-theory (enable logtail-of-logapp-split))))

  (local (defun ind (size1 size i j)
           (if (zp size)
               (list size1 size i j)
             (ind (1- size1) (1- size) (logcdr i) j))))

  (defthm unsigned-byte-p-of-logapp
    (implies (and (integerp size1)
                  (<= (nfix size) size1)
                  (unsigned-byte-p (- size1 (nfix size)) j))
             (unsigned-byte-p size1 (logapp size i j)))
    :hints (("goal" :induct (ind size1 size i j)
             :in-theory (disable unsigned-byte-p
                                 minus-to-lognot))))

  (defthm signed-byte-p-of-logapp
    (implies (and (integerp size1)
                  (<= (nfix size) size1)
                  (signed-byte-p (- size1 (nfix size)) j))
             (signed-byte-p size1 (logapp size i j)))
    :hints (("goal" :induct (ind size1 size i j)
             :in-theory (disable signed-byte-p
                                 minus-to-lognot))))

  (defthm logapp-sign
    (equal (< (logapp size i j) 0)
           (< (ifix j) 0))
    :hints (("goal" :induct (logapp size i j)
             :in-theory (disable (force)))))

  (add-to-ruleset ihsext-basic-thms '(unsigned-byte-p-of-logapp
                                      signed-byte-p-of-logapp
                                      logapp-sign))

  ;; (defthm logapp-zeros
  ;;   (equal (logapp i 0 0) 0))

  (defthm logapp-minus1s
    (equal (logapp i -1 -1) -1)))



(defsection mod

  (defthm mod-self
    (equal (mod a a) 0)
    :hints(("Goal"
            :in-theory (enable mod floor)
            :cases ((acl2-numberp a)))))

  (defthmd mod-to-loghead
    (implies (and (integerp i)
                  ;; n is expected to be a natural, but it could really be
                  ;; anything except for a negative integer, since ash and
                  ;; loghead treat only those differently
                  (not (and (integerp n)
                            (< n 0))))
             (equal (mod i (ash 1 n))
                    (loghead n i)))
    :hints(("Goal" :in-theory (enable* ihsext-bad-type-thms
                                       loghead expt-2-is-ash)
            :cases ((integerp n)))))

  (add-to-ruleset ihsext-arithmetic '(mod-to-loghead)))



(defsection floor

  (defthm floor-0
    ;; Names chosen for compatibility with an arithmetic-3 rule of the same name
    (and (equal (floor x 0) 0)
         (equal (floor 0 y) 0))
    :hints(("Goal" :in-theory (enable floor))))

  (defthmd floor-to-logtail
    (implies (and (integerp i)
                  ;; n is expected to be a natural, but it could really be
                  ;; anything except for a negative integer, since ash and
                  ;; logtail treat only those differently
                  (not (and (integerp n)
                            (< n 0))))
             (equal (floor i (ash 1 n))
                    (logtail n i)))
    :hints(("Goal" :in-theory (enable* ihsext-bad-type-thms
                                       logtail expt-2-is-ash)
            :cases ((integerp n)))))

  (add-to-ruleset ihsext-arithmetic '(floor-to-logtail)))





(defsection logext**

  (local (in-theory (enable* ihsext-bad-type-thms
                             logext)))

  ;; (defthm logext-when-not-posp
  ;;   (implies (not (posp size))
  ;;            (equal (logext size i)
  ;;                   (if (= (logcar i) 1) -1 0)))
  ;;   :hints(("Goal" :in-theory (enable* logext))))

  ;; (defthm logext-when-zip
  ;;   (implies (zip i)
  ;;            (equal (logext size i)
  ;;                   0))
  ;;   :hints(("Goal" :in-theory (e/d (logext) (logapp-0)))))

  ;; (defthm logext-of-nfix
  ;;   (equal (logext (nfix size) i)
  ;;          (logext size i)))

  ;; (defthm logext-of-ifix
  ;;   (equal (logext size (ifix i))
  ;;          (logext size i)))

  ;; (add-to-ruleset ihsext-basic-thms '(logext-of-nfix logext-of-ifix))

  (defthm logext-of-0-i-when-logcar-1
    (implies (bit->bool (logcar i))
             (equal (logext 0 i) -1))
    :hints(("Goal" :in-theory (enable logapp**))))

  (defthm logext-of-0-i-when-logcar-0
    (implies (not (bit->bool (logcar i)))
             (equal (logext 0 i) 0)))

  (defthm logext-of-1-i-when-logcar-1
    (implies (bit->bool (logcar i))
             (equal (logext 1 i) -1)))

  (defthm logext-of-1-i-when-logcar-0
    (implies (not (bit->bool (logcar i)))
             (equal (logext 1 i) 0)))

  (defthm logext-of-sz-0
    (equal (logext size 0) 0))

  (defthm logext-of-sz-minus1
    (equal (logext size -1) -1))


  (defthmd logext**
    (equal (logext size i)
           (cond ((or (zp size)
                      (= size 1))
                  (if (bit->bool (logcar i)) -1 0))
                 (t (logcons (logcar i)
                             (logext (1- size) (logcdr i))))))
    :hints(("Goal" :in-theory (disable logext)
            :use ((:instance acl2::logext*
                             (size (if (posp size) size 1))
                             (i (ifix i))))))
    :rule-classes ((:definition
                    :clique (logext)
                    :controller-alist ((logext t nil)))))

  (add-to-ruleset ihsext-recursive-redefs logext**)
  (add-to-ruleset ihsext-redefs logext**)

  (defun logext-ind (size i)
    (declare (xargs :measure (nfix size)))
    (cond ((or (zp size)
               (= size 1))
           (if (bit->bool (logcar i)) -1 0))
          (t (logcons (logcar i)
                      (logext-ind (1- size) (logcdr i))))))

  (defthmd logext-induct
    t
    :rule-classes ((:induction
                    :pattern (logext pos i)
                    :scheme (logext-ind pos i))))

  (add-to-ruleset ihsext-inductions logext-induct)

  ;; (in-theory (disable logext-when-not-posp
  ;;                     logext-when-zip))

  ;; (add-to-ruleset ihsext-bad-type-thms
  ;;                 '(logext-when-not-posp
  ;;                   logext-when-zip))

  (local (in-theory (e/d* (ihsext-recursive-redefs
                           ihsext-inductions)
                          (logext signed-byte-p))))

  (defthm logbitp-of-logext
    (equal (logbitp pos (logext size i))
           (if (< (nfix pos) (nfix size))
               (logbitp pos i)
             (logbitp (1- size) i))))

  (defthm signed-byte-p-of-logext
    (implies (and (integerp size1)
                  (>= size1 (if (posp size) size 1)))
             (signed-byte-p size1 (logext size i))))

  (add-to-ruleset ihsext-basic-thms signed-byte-p-of-logext)

  (local
   (defun my-induct (m n x)
     (cond ((zp m) (list m n x))
           ((equal n 1) t)
           (t (my-induct (1- m) (1- n) (logcdr x))))))

  (defthm cancel-logext-under-loghead
    (implies (<= (nfix m) (nfix n))
             (equal (loghead m (logext n x))
                    (loghead m x)))
    :hints(("Goal"
            :induct (my-induct m n x)
            :in-theory (e/d (loghead** logext**)
                            (acl2::logextu-as-loghead))
            :do-not '(eliminate-destructors generalize fertilize)
            :do-not-induct t)))

  (defthm cancel-loghead-under-logext
    (implies (posp sz)
             (equal (logext sz (loghead sz x))
                    (logext sz x))
             )
    :hints (("goal" :in-theory (e/d* (ihsext-inductions
                                      ihsext-recursive-redefs
                                      posp 
                                      )
                                     ())
             ))
    )

  (add-to-ruleset ihsext-arithmetic cancel-logext-under-loghead)
  (add-to-ruleset ihsext-arithmetic cancel-loghead-under-logext)

)



(defsection bitmaskp

  (local (in-theory (enable bitmaskp)))

  (defcong int-equiv equal (bitmaskp i) 1)

  (defthmd bitmaskp**
    (equal (bitmaskp i)
           (cond ((zip i) t)
                 ((= i -1) nil)
                 (t (and (bit->bool (logcar i))
                         (bitmaskp (logcdr i))))))
    :hints(("Goal" :in-theory (e/d* (ihsext-inductions
                                     acl2::logmaskp*
                                     ihsext-recursive-redefs)
                                    ((force)))))
    :rule-classes ((:definition :clique (acl2::bitmaskp$inline)
                    :controller-alist ((acl2::bitmaskp$inline t)))))

  (local (in-theory (disable bitmaskp)))

  (defthmd bitmaskp-induct
    t
    :rule-classes ((:induction
                    :pattern (bitmaskp i)
                    :scheme (integer-length-ind i))))

  (add-to-ruleset ihsext-redefs bitmaskp**)
  (add-to-ruleset ihsext-recursive-redefs bitmaskp**)
  (add-to-ruleset ihsext-inductions bitmaskp-induct)

  (local (in-theory (enable* ihsext-recursive-redefs
                             ihsext-inductions)))

  (defthm bitmaskp-of-construct-mask
    (implies (natp n)
             (bitmaskp (+ -1 (ash 1 n))))
    :hints (("goal" :induct t
             :in-theory (enable logcons)
             :expand ((:free (a b) (bitmaskp (+ -1 (logcons a b))))))))

  (encapsulate nil
    (local (defthm mult-both-sides
             (implies (and (rationalp x)
                           (rationalp y)
                           (rationalp z)
                           (not (equal 0 z)))
                      (equal (equal (* x z) (* y z))
                             (equal x y)))
             :rule-classes nil))
    ;; wtf
    (local (defthm 2-n-is-not-1
             (implies (integerp n)
                      (equal (equal (* 2 n) 1)
                             nil))
             :hints (("goal" :use ((:instance mult-both-sides
                                    (z 1/2) (x (* 2 n)) (y 1)))))))

    (defthm integer-length-of-construct-mask
      (equal (integer-length (+ -1 (ash 1 width)))
             (nfix width))
      :hints (("goal" :induct t
               :in-theory (enable logcons)))))

  (defthm logand-with-bitmask
    (implies (bitmaskp mask)
             (equal (logand mask i)
                    (loghead (integer-length mask) i)))
    :hints (("goal"
             :in-theory (enable* ihsext-inductions
                                 ihsext-recursive-redefs)
             :induct (logand mask i))))

  (defthmd logmaskp-lognot
    ;; bozo why not bitmaskp?
    (equal (logmaskp (lognot mask))
           (equal mask (ash -1 (integer-length mask))))
    :hints (("goal" :induct (integer-length mask)
             :in-theory (e/d* (logtail** logand** acl2::logmaskp*
                                         integer-length**
                                         lognot**
                                         logapp** ash**
                                         ihsext-inductions)
                              (logmaskp logapp))
             :do-not-induct t)))

  (defthm logand-with-negated-bitmask
    (implies (bitmaskp (lognot mask))
             (equal (logand mask i)
                    (logsquash (integer-length mask) i)))
    :hints (("goal"
             :in-theory (enable* ihsext-inductions
                                 ihsext-recursive-redefs)
             :induct (logand mask i))))

  (defthm logbitp-when-bitmaskp
    (implies (bitmaskp x)
             (equal (logbitp n x)
                    (< (nfix n) (integer-length x))))
    :hints (("goal" :in-theory (enable* logbitp** integer-length** bitmaskp**
                                        ihsext-inductions)
             :induct (logbitp n x))
            (and stable-under-simplificationp
                 '(:cases ((logbitp (+ -1 n) (logcdr x)))))))

  (defthmd loghead-of-negative-one
    (equal (loghead n -1)
           (1- (ash 1 (nfix n))))
    :hints (("goal" :induct (loghead n a)
             :do-not-induct t
             :in-theory (e/d* (logcons ihsext-inductions nfix)
                              (loghead-identity))
             :expand ((:free (a) (loghead n a))
                      (ash 1 n))))))

(defsection logmask**

  (local (in-theory (enable logmask)))

  (defthmd logmask**
    (equal (logmask n)
           (if (zp n)
               0
             (logcons 1 (logmask (1- n)))))
    :hints(("Goal" :in-theory (e/d* (ihsext-inductions
                                     logmask
                                     logcons
                                     expt-2-is-ash
                                     ihsext-recursive-redefs)
                                    ((force)))))
    :rule-classes ((:definition :clique (acl2::logmask$inline)
                    :controller-alist ((acl2::logmask$inline t)))))

  (local (in-theory (disable logmask)))

  (defthmd logmask-induct
    t
    :rule-classes ((:induction
                    :pattern (logmask i)
                    :scheme (integer-length-ind i))))

  (add-to-ruleset ihsext-redefs logmask**)
  (add-to-ruleset ihsext-recursive-redefs logmask**)
  (add-to-ruleset ihsext-inductions logmask-induct)

  (local (in-theory (enable* ihsext-recursive-redefs
                             ihsext-inductions)))

  (defthm bitmaskp-of-logmask
    (bitmaskp (logmask n))
    :hints (("goal" :in-theory (enable logmask expt-2-is-ash))))

  (defthm integer-length-of-logmask
    (equal (integer-length (logmask width))
           (nfix width))
    :hints (("goal" :in-theory (enable logmask expt-2-is-ash)))))




(defsection logcount**

  (local (defthm nonnegative-integer-quotient-is-logcdr
           (implies (natp x)
                    (equal (nonnegative-integer-quotient x 2)
                           (logcdr x)))))

  (local (defthm evenp-is-logcar-equal-0
           (implies (integerp x)
                    (equal (evenp x)
                           (equal (logcar x) 0)))
           :hints(("Goal" :in-theory (enable oddp)
                   :use ((:instance logbitp
                          (i 0) (j x)))))))

  (defthmd logcount**
    (equal (logcount x)
           (cond ((zip x) 0)
                 ((= x -1) 0)
                 (t (+ (if (< 0 x)
                           (logcar x)
                         (b-not (logcar x)))
                       (logcount (logcdr x))))))
    :hints(("Goal" :in-theory (enable logcount)))
    :rule-classes ((:definition
                    :clique (logcount)
                    :controller-alist ((logcount t)))))

  (add-to-ruleset ihsext-redefs logcount**)
  (add-to-ruleset ihsext-recursive-redefs logcount**)

  (defthmd logcount-induct
    t
    :rule-classes ((:induction
                    :pattern (logcount x)
                    :scheme (integer-length-ind x))))

  (add-to-ruleset ihsext-inductions logcount-induct))


(defsection logrev**

  (local (in-theory (enable* arith-equiv-forwarding)))
  (local (in-theory (enable logrev1 logrev)))

  (in-theory (disable (:t logrev))) ;; Too weak (integerp)

  (defthm logrev-type
    ;; Redundant with ihs/basic-definitions.lisp
    (b* ((nat (acl2::logrev$inline size i)))
      (natp nat))
    :rule-classes :type-prescription)

  (local (defthm natp-of-logrev1
           (implies (natp j)
                    (natp (logrev1 size i j)))))

  (local (defthm logtail-1-of-logcons
           ;; BOZO unlocalize?
           (equal (logtail 1 (logcons a b))
                  (ifix b))
           :hints(("Goal" :in-theory (enable logtail**)))))

  (local (defthmd logcons-alt
           (equal (logcons b i)
                  (logior (bfix b) (ash i 1)))
           :hints(("Goal" :in-theory (enable ash**)))))

  (local (defthm ash-of-logior
           (implies (natp size)
                    (equal (ash (logior a b) size)
                           (logior (ash a size)
                                   (ash b size))))
           :hints(("Goal" :in-theory (enable* ihsext-inductions
                                              ihsext-redefs)))))

  (local (defthm ash-of-logcons-0
           (implies (natp size)
                    (equal (ASH (LOGCONS 0 J) (+ -1 SIZE))
                           (ash j size)))
           :hints(("Goal" :in-theory (enable* ihsext-inductions
                                              ihsext-redefs
                                              logcons-alt)))))

  (local (defthm ash-of-logcons-1
           (implies (natp size)
                    (equal (ASH (LOGCONS 1 J) (+ -1 SIZE))
                           (logior (ash 1 (+ -1 size))
                                   (ash j size))))
           :hints(("Goal"
                   :in-theory (enable* ihsext-inductions
                                       ihsext-redefs
                                       logcons-alt)))))

  (encapsulate
    ()
    ;; This is similar to how REV differs from REVERSE.  Using a non
    ;; tail-recursive version seems really convenient for reasoning.
    (local (defun my-logrev (size i)
             (declare (xargs :measure (nfix size)))
             (if (zp size)
                 0
               (let ((size (- size 1)))
                 (logior (my-logrev size (logcdr i))
                         (ash (logcar i) size))))))

    (local (defthm logrev1-removal
             (equal (logrev1 size i j)
                    (logior (my-logrev size i)
                            (ash j (nfix size))))
             :hints(("Goal" :induct (logrev1 size i j)))))

    (local (defthm logrev-removal
             (equal (logrev size i)
                    (my-logrev size i))))

    (defthmd logrev**
      (equal (logrev size i)
             (if (zp size)
                 0
               (let ((size (- size 1)))
                 (logior (logrev size (logcdr i))
                         (ash (logcar i) size)))))
      :rule-classes ((:definition
                      :clique (acl2::logrev$inline)
                      :controller-alist ((acl2::logrev$inline t nil))))))

  (add-to-ruleset ihsext-recursive-redefs '(logrev**))
  (add-to-ruleset ihsext-redefs '(logrev**))

  (defthmd logrev-induct
    t
    :rule-classes ((:induction
                    :pattern (acl2::logrev$inline size i)
                    :scheme (logbitp-ind size i))))

  (add-to-ruleset ihsext-inductions '(logrev-induct))

  (local (in-theory (e/d (logrev**)
                         (logrev))))

  (defcong nat-equiv equal (logrev size i) 1
    :hints(("Goal" :in-theory (enable* logrev-induct))))

  (defcong int-equiv equal (logrev size i) 2
    :hints(("Goal" :in-theory (enable* logrev-induct))))

  (defthm logrev-when-zp
    (implies (zp size)
             (equal (logrev size i)
                    0)))

  (defthm logrev-when-zip
    (implies (zip i)
             (equal (logrev size i)
                    0))
    :hints(("Goal" :in-theory (enable* logrev-induct))))

  (defsection logrev-upper-bound

    (local (in-theory (enable expt-2-is-ash)))

    (local (defthm l2
             (implies (and (< a (ash 1 size))
                           (< b (ash 1 size))
                           (integerp a)
                           (integerp b)
                           (natp size))
                      (< (logior a b) (ash 1 size)))
             :rule-classes ((:rewrite) (:linear))
             :hints(("Goal"
                     :in-theory (disable right-shift-to-logtail
                                         unsigned-byte-p-of-logior
                                         unsigned-byte-p-logior)
                     :use ((:instance unsigned-byte-p-of-logior
                                      (n size)
                                      (x a)
                                      (y b)))))))

    (local (defthm l3
             ;; BOZO good rule to unlocalize?
             (equal (equal (ash 1 k) 0)
                    (negp k))
             :hints(("Goal" :in-theory (enable* ihsext-inductions
                                                ihsext-recursive-redefs)))))

    (local (defthm l4
             (implies (natp size)
                      (< (ash 1 (+ -1 size))
                         (ash 1 size)))
             :rule-classes ((:rewrite) (:linear))
             :hints(("Goal" :in-theory (enable* ihsext-inductions
                                                ihsext-recursive-redefs
                                                logcons)))))

    (local (defthm l6
             (implies (and (< (logrev (+ -1 size) k)
                              (ash 1 (+ -1 size)))
                           (not (zp size)))
                      (< (logior (ash 1 (+ -1 size))
                                 (logrev (+ -1 size) k))
                         (ash 1 size)))
             :hints(("goal"
                     :use ((:instance l2
                                      (a (ash 1 (+ -1 size)))
                                      (b (logrev (+ -1 size) k))
                                      (size size)))))))

    (defthm logrev-upper-bound
      (< (logrev size i)
         (expt 2 (nfix size)))
      :rule-classes ((:linear)
                     ;; BOZO this is gross, what's the right way to do this?
                     (:linear :corollary
                              (implies (natp size)
                                       (< (logrev size i)
                                          (ash 1 size))))
                     (:linear :corollary
                              (implies (natp size)
                                       (< (logrev size i)
                                          (expt 2 size))))
                     (:rewrite :corollary
                               (implies (natp size)
                                        (< (logrev size i)
                                           (ash 1 size))))
                     (:rewrite :corollary
                               (implies (natp size)
                                        (< (logrev size i)
                                           (expt 2 size)))))
      :hints(("Goal" :in-theory (enable* ihsext-inductions
                                         ihsext-recursive-redefs
                                         logcons-alt)))))

  (defthm unsigned-byte-p-of-logrev
    (equal (unsigned-byte-p size (logrev size n))
           (natp size)))

  (defthm logrev-of-loghead-same
    (equal (logrev size (loghead size i))
           (logrev size i))
    :hints(("Goal" :in-theory (enable* ihsext-inductions
                                       ihsext-recursive-redefs))))

  (defthm loghead-of-logrev-same
    (equal (loghead size (logrev size i))
           (logrev size i))
    :hints(("Goal" :cases ((natp size)))))

  (defsection logbitp-of-logrev-split
    (local (defun my-ind (n size x)
             (if (or (zp n)
                     (zp size))
                 (list n size x)
               (my-ind (- n 1) (- size 1) (logcdr x)))))

    (local (defthm l0
             (implies (and (unsigned-byte-p size x)
                           (<= size (nfix n)))
                      (not (logbitp n x)))
             :hints(("Goal"
                     :induct (my-ind n size x)
                     :in-theory (enable* ihsext-recursive-redefs
                                         logcons-alt)))))

    (local (defthm l1
             (implies (unsigned-byte-p size x)
                      (not (logbitp size x)))
             :hints(("Goal"
                     :in-theory (disable l0)
                     :use ((:instance l0 (n size)))))))

    (local (defthm case-too-big
             (implies (>= (nfix n) (nfix size))
                      (equal (logbitp n (logrev size i))
                             nil))
             :hints(("Goal"
                     :in-theory (disable l0)
                     :use ((:instance l0
                                      (size (nfix size))
                                      (x (logrev size i))
                                      (n (nfix n))))))))

    (local (defthm case-in-bounds
             (implies (and (natp n)
                           (natp size)
                           (< n size))
                      (equal (logbitp n (logrev size i))
                             (logbitp (- size (+ 1 n)) i)))
             :hints(("Goal"
                     :induct (logrev size i)
                     :in-theory (enable* ihsext-inductions
                                         ihsext-recursive-redefs)))))

    (local (defthm better-in-bounds
             (implies (and (natp n)
                           (natp size))
                      (equal (logbitp n (logrev size i))
                             (and (< n size)
                                  (logbitp (- size (+ 1 n)) i))))))

    (defthmd logbitp-of-logrev-split
      (equal (logbitp n (logrev size i))
             (and (< (nfix n) (nfix size))
                  (logbitp (- (nfix size) (+ 1 (nfix n))) i)))
      :hints(("Goal"
              :in-theory (disable case-too-big
                                  case-in-bounds
                                  better-in-bounds)
              :use ((:instance better-in-bounds
                               (n (nfix n))
                               (size (nfix size)))))))))


<|MERGE_RESOLUTION|>--- conflicted
+++ resolved
@@ -201,7 +201,6 @@
     (<= (b-xor x y) 1)
     :rule-classes :linear)
 
-<<<<<<< HEAD
   ;; (defthm bxor-norm
   ;;   (implies
   ;;    (syntaxp (and 
@@ -216,43 +215,17 @@
   ;;   :hints (("goal" :in-theory (enable xor)))
   ;;   )
 
-  (defthm commutative-of-b-xor
+  (defthm commutativity-of-b-xor
     (equal (b-xor x y)
            (b-xor y x)))
-
-  (defthm b-xor-of-1
-    (equal
-     (b-xor 1 x)
-     (b-not x)
-     )
-    )
-
-  (defthm b-xor-of-0
-     (equal
-      (b-xor 0 x)
-      (bfix x))
-    )
-=======
-
-  ;; Bozo consider replacing with a plain commutativity of b-xor rule.
-  (defthm bxor-norm
-    (implies (syntaxp (and (not (equal x ''0))
-                           (not (equal x ''1))
-                           (or (equal y ''0)
-                               (equal y ''1))))
-             (equal (b-xor x y)
-                    (b-xor y x)))
-    :hints (("goal" :in-theory (enable xor))))
 
   (defthm bxor-to-bnot
     (equal (b-xor 1 x)
            (b-not x)))
 
   (defthm bxor-to-id
-    (implies (bitp x)
-             (equal (b-xor 0 x)
-                    x)))
->>>>>>> ae2fccd4
+    (equal (b-xor 0 x)
+           (bfix x)))
 
   (defthm bfix-bound
     (<= (bfix x) 1)
