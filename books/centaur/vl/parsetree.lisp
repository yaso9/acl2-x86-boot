--- conflicted
+++ resolved
@@ -69,11 +69,7 @@
 
   ;; Current syntax version: generally a string like
   ;; "VL Syntax [date of modification]"
-<<<<<<< HEAD
-  "VL Syntax 2014-10-01")
-=======
   "VL Syntax 2014-10-08")
->>>>>>> d504b6c2
 
 (define vl-syntaxversion-p (x)
   :parents (syntax)
