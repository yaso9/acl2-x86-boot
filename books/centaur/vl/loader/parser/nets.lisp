--- conflicted
+++ resolved
@@ -271,16 +271,8 @@
     (cons (let ((type (vl-datatype-update-udims (cdar pairs) type)))
             (make-vl-vardecl :loc loc
                            :name (vl-idtoken->name (caar pairs))
-<<<<<<< HEAD
-                           :type (make-vl-coretype :name :vl-logic
-                                                   :pdims (and range (list range))
-                                                   :signedp signedp
-                                                   :udims (cdar pairs))
-                           :nettype typename
-=======
                            :type type
                            :nettype nettype
->>>>>>> d504b6c2
                            :atts atts
                            :vectoredp vectoredp
                            :scalaredp scalaredp
