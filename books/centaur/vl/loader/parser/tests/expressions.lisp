; VL Verilog Toolkit
; Copyright (C) 2008-2014 Centaur Technology
;
; Contact:
;   Centaur Technology Formal Verification Group
;   7600-C N. Capital of Texas Highway, Suite 300, Austin, TX 78731, USA.
;   http://www.centtech.com/
;
; License: (An MIT/X11-style license)
;
;   Permission is hereby granted, free of charge, to any person obtaining a
;   copy of this software and associated documentation files (the "Software"),
;   to deal in the Software without restriction, including without limitation
;   the rights to use, copy, modify, merge, publish, distribute, sublicense,
;   and/or sell copies of the Software, and to permit persons to whom the
;   Software is furnished to do so, subject to the following conditions:
;
;   The above copyright notice and this permission notice shall be included in
;   all copies or substantial portions of the Software.
;
;   THE SOFTWARE IS PROVIDED "AS IS", WITHOUT WARRANTY OF ANY KIND, EXPRESS OR
;   IMPLIED, INCLUDING BUT NOT LIMITED TO THE WARRANTIES OF MERCHANTABILITY,
;   FITNESS FOR A PARTICULAR PURPOSE AND NONINFRINGEMENT. IN NO EVENT SHALL THE
;   AUTHORS OR COPYRIGHT HOLDERS BE LIABLE FOR ANY CLAIM, DAMAGES OR OTHER
;   LIABILITY, WHETHER IN AN ACTION OF CONTRACT, TORT OR OTHERWISE, ARISING
;   FROM, OUT OF OR IN CONNECTION WITH THE SOFTWARE OR THE USE OR OTHER
;   DEALINGS IN THE SOFTWARE.
;
; Original author: Jared Davis <jared@centtech.com>

(in-package "VL")
(include-book "base")
(include-book "../expressions")

; BOZO I'd like to run these with set-guard-checking :all, but that's not
; embeddable and it seems like I can't even fake it with a make-event.

(defaggregate exprtest
  :tag :exprtest
  ((input    stringp "The input to parse and lex.")
   (successp booleanp "Is the test expected to pass?"
             :default t)
   (expect    "Pretty expression we expect to get out, in case of success.")
   (remainder stringp
              "What we expect to remain in the input stream."
              :default "")
   (warnings  symbol-listp
              "Types of warnings we expect to see.")))

(deflist exprtestlist-p (x)
  (exprtest-p x)
  :guard t)

(define make-exprtest-fail ((x exprtest-p))
  (change-exprtest x :successp nil))

(defprojection make-exprtests-fail (x)
  (make-exprtest-fail x)
  :guard (exprtestlist-p x))

(defparser-top vl-parse-expression :resulttype vl-expr-p)

(define run-exprtest ((test exprtest-p)
                      &key
                      ((config vl-loadconfig-p) '*vl-default-loadconfig*))
  (b* (((exprtest test) test)
       (- (cw "Running test ~x0; edition ~s1, strict ~x2~%" test
              (vl-loadconfig->edition config)
              (vl-loadconfig->strictp config)))

       (echars (vl-echarlist-from-str test.input))
       ((mv successp tokens warnings)
        (vl-lex echars
                :config config
                :warnings nil))
       ((unless successp)
        (or (not test.successp)
            (raise "FAILURE: didn't even lex the input successfully.")))

       ((mv tokens ?cmap) (vl-kill-whitespace-and-comments tokens))
       (pstate            (make-vl-parsestate :warnings warnings))
       ((mv errmsg? val tokens pstate)
        (vl-parse-expression-top :tokens tokens
                                 :pstate pstate
                                 :config config))
       (remainder (vl-tokenlist->string-with-spaces tokens))
       (pretty (and (not errmsg?) (vl-pretty-expr val)))

       (test-okp

        (and
         (or (implies test.successp (not errmsg?))
             (cw "FAILURE: Expected parsing to succeed, but got error ~x0.~%"
                 errmsg?))

         (or (implies (not test.successp) errmsg?)
             (cw "FAILURE: Expected parsing to fail, but no error was produced.~%"))

         (or (equal (mergesort test.warnings)
                    (mergesort (vl-warninglist->types (vl-parsestate->warnings pstate))))
             (cw "FAILURE: Expected warnings ~x0, found warnings ~x1.~%"
                 test.warnings
                 (vl-parsestate->warnings pstate)))

         (or (not test.successp)
             (equal test.remainder remainder)
             (cw "FAILURE: Expected remainder ~x0, found ~x1.~%"
                 test.remainder remainder))

         (or (not test.successp)
             (equal pretty test.expect)
             (cw "FAILURE: Expected result ~x0, found ~x1.~%"
                 test.expect pretty))))

       ((unless test-okp)
        (cw "*** Test failed: ~x0. ~%" test)
        (cw "*** Results from vl-parse-expression: ~x0.~%"
            (list :errmsg    errmsg?
                  :val       val
                  :pretty    pretty
                  :remainder remainder
                  :pstate    pstate))
        (raise "Test failed")))
    t))

(define run-exprtests ((x exprtestlist-p)
                       &key
                       ((config vl-loadconfig-p) '*vl-default-loadconfig*))
  (if (atom x)
      t
    (prog2$ (run-exprtest (car x) :config config)
            (run-exprtests (cdr x) :config config))))



#||

A very useful tracing mechanism for debugging:

(defmacro trace-parser (fn)
  `(trace! (,fn
            :entry (list ',fn
<<<<<<< HEAD
                         :tokens (vl-tokenlist->string-with-spaces
                                  (vl-tokstream->tokens))
                         :warnings (len warnings))
            :exit (list :errmsg (first values)
                        :val (second values)
                        :remainder (vl-tokenlist->string-with-spaces
                                    (vl-tokstream->tokens))
                        :warnings (vl-parsestate->warning (vl-tokstream->pstate))))))
=======
                         :tokens (take 5 (vl-tokenlist->string-with-spaces
                                          (vl-tokstream->tokens))))
            :exit (list ',fn
                        :errmsg (first values)
                        :val (second values)
                        :remainder (take 5 (vl-tokenlist->string-with-spaces
                                            (vl-tokstream->tokens)))))))
>>>>>>> d504b6c2

(trace-parser vl-parse-stream-concatenation-fn)
(trace-parser vl-parse-stream-expression-fn)
(trace-parser vl-parse-1+-stream-expressions-separated-by-commas-fn)
(trace-parser vl-parse-range-expression-fn)
(trace-parser vl-parse-expression-fn)
(trace-parser vl-parse-primary-fn)
(trace-parser vl-parse-simple-type-fn)
(trace-parser vl-parse-pva-tail-fn)
(trace-parser vl-parse-qmark-expression-fn)

(run-exprtest
 (make-exprtest
  :input "1 ? 2 -> 3 : 4"
  :expect '(:vl-qmark nil
                      1
                      (:vl-implies nil 2 3)
                      4)))

(run-exprtest
 (make-exprtest
  :input "1 -> 2 ? 3 -> 4 : 5 -> 6"
  :expect '(:vl-implies nil 1
                        (:vl-implies nil
                                     (:vl-qmark nil 2 (:vl-implies nil 3 4) 5)
                                     6))))



(run-exprtest
 (make-exprtest :input "1 + 2 -> 3"
                :expect '(:vl-implies nil (:vl-binary-plus nil 1 2) 3)))

(run-exprtest
 (make-exprtest :input "{<<{1 with [2]}}"
                :expect '(:vl-stream-left nil
                                          (:vl-with-index nil 1 2))))

(run-exprtest
 (make-exprtest :input "{<< foo::bar::baz {a,b}}"
                :expect '(:vl-stream-left-sized
                          nil
                          (:vl-scope nil
                                     (hid "foo")
                                     (:vl-scope nil
                                                (hid "bar")
                                                (hid "baz")))
                          (id "a")
                          (id "b"))))

||#




(defconst *basic-ad-hoc-tests*
  (list

   (make-exprtest :input ")"
                  :successp nil)

   (make-exprtest :input "1"
                  :expect 1)

   (make-exprtest :input "3.4"
                  :expect '(real "3.4"))

   (make-exprtest :input "\"hello, world\""
                  :expect '(str "hello, world"))


   (make-exprtest :input "(3.4)"
                  :expect '(real "3.4"))

   (make-exprtest :input "(1:2:3)"
                  :expect '(:vl-mintypmax ("VL_EXPLICIT_PARENS") 1 2 3))

   (make-exprtest :input "( 1 : 2 : 3 )"
                  :expect '(:vl-mintypmax ("VL_EXPLICIT_PARENS") 1 2 3))

   (make-exprtest :input "( 3 : 4 )"
                  :successp nil)

   (make-exprtest :input "( 3 : 4 : )"
                  :successp nil)

   (make-exprtest :input "foo"
                  :expect '(id "foo"))

   (make-exprtest :input "foo[3]"
                  :expect '(:vl-index nil (id "foo") 3))

   (make-exprtest :input "foo[1:7]"
                  :expect '(:vl-select-colon nil (id "foo") 1 7))

   (make-exprtest
    :input "foo[3][4][5][1 +: 2]"
    :expect '(:vl-select-pluscolon
              nil
              (:vl-index nil
                         (:vl-index nil
                                    (:vl-index nil (id "foo") 3)
                                    4)
                         5)
              1 2))

   (make-exprtest
    :input "foo[3][1 -: 2]"
    :expect '(:vl-select-minuscolon nil
                                        (:vl-index nil (id "foo") 3)
                                        1 2))



   ;; HID tests

   (make-exprtest :input "foo.bar"
                  :expect '(:vl-hid-dot nil (hid "foo") (hid "bar")))

   (make-exprtest :input "foo.bar.baz"
                  :expect '(:vl-hid-dot nil (hid "foo")
                                        (:vl-hid-dot nil (hid "bar")
                                                     (hid "baz"))))

   (make-exprtest
    :input "foo[1].bar.baz"
    :expect '(:vl-hid-dot nil
                          (:vl-index nil (hid "foo") 1)
                          (:vl-hid-dot nil (hid "bar") (hid "baz"))))

   (make-exprtest
    :input "foo[1].bar[2].baz"
    :expect '(:vl-hid-dot
              nil
              (:vl-index nil (hid "foo") 1)
              (:vl-hid-dot nil
                           (:vl-index nil (hid "bar") 2)
                           (hid "baz"))))

   (make-exprtest :input "{3}"
                  :expect '(:vl-concat nil 3))

   (make-exprtest :input "{3, 4, 5}"
                  :expect '(:vl-concat nil 3 4 5))

   (make-exprtest :input "{3 4}"
                  :successp nil)

   (make-exprtest :input "{0,}"
                  :successp nil)

   (make-exprtest :input "{3 {}}" :successp nil)

   (make-exprtest :input "{3 {4}}"
                  :expect '(:vl-multiconcat nil 3 (:vl-concat nil 4)))

   (make-exprtest :input "{3 {4, 5}}"
                  :expect '(:vl-multiconcat nil 3 (:vl-concat nil 4 5)))

   (make-exprtest :input "{3 {4 {5}}"
                  :successp nil)


   (make-exprtest
    :input "foo ()" ;; not an acceptable function call, since no args.
    :expect '(id "foo")
    :remainder "( )")

   (make-exprtest :input "foo(1)"
                  :expect '(:vl-funcall nil (fun "foo") 1))

   (make-exprtest :input "foo(1, 2)"
                  :expect '(:vl-funcall nil (fun "foo") 1 2))

   (make-exprtest :input "\\foo+bar (1, 2)"
                  :expect '(:vl-funcall nil (fun "foo+bar") 1 2))

   (make-exprtest :input "foo.bar(1, 2)"
                  :expect '(:vl-funcall nil (:vl-hid-dot nil
                                                         (hid "foo")
                                                         (hid "bar"))
                                        1 2))

   (make-exprtest
    :input "foo (* bar = 1, baz, boop *) (* baz = 2*) (3, 4, 5)"
    :expect '(:vl-funcall (("bar" <- 1) "boop" ("baz" <- 2))
                          (fun "foo")
                          3 4 5)
    :warnings '(:vl-warn-shadowed-atts))

   (make-exprtest
    :input "foo[1].bar[2].baz(3)"
    :expect '(:vl-funcall nil
                          (:vl-hid-dot nil
                                       (:vl-index nil (hid "foo") 1)
                                       (:vl-hid-dot nil
                                                    (:vl-index nil (hid "bar") 2)
                                                    (hid "baz")))
                          3))

   (make-exprtest
    :input "$foo"
    :expect '(:vl-syscall nil (sys "$foo")))

   (make-exprtest :input "$foo(1, 2)"
                  :expect '(:vl-syscall nil (sys "$foo") 1 2))

   (make-exprtest :input "$foo()"
                  :successp nil)


   ))

(defconst *basic-precedence-tests*
  (list

;               Table 5-4 --- Precedence rules for operators
;
;   Highest Precedence      +  -  !  ~  &  ~&  |  ~|  ^  ~^  ^~    (unary)
;                           **
;                           *  /  %
;                           +  -               (binary)
;                           <<  >>  <<<  >>>
;                           <   <=  >    >=
;                           ==  !=  ===  !==
;                           &                  (binary)
;                           ^  ^~  ~^          (binary)
;                           |                  (binary)
;                           &&
;                           ||
;                           ?:                 (conditional operator)
;   Lowest Precedence       {} {{}}            (concatenations)

   (make-exprtest :input "& (* cool *) x"
                  :expect '(:vl-unary-bitand ("cool") (id "x")))


   ;; Basic associativity tests.

   (make-exprtest :input "1 || 2 || 3"   :expect '(:vl-binary-logor nil (:vl-binary-logor nil 1 2) 3))
   (make-exprtest :input "1 && 2 && 3"   :expect '(:vl-binary-logand nil (:vl-binary-logand nil 1 2) 3))
   (make-exprtest :input "1 | 2 | 3"     :expect '(:vl-binary-bitor nil (:vl-binary-bitor nil 1 2) 3))
   (make-exprtest :input "1 ^ 2 ^ 3"     :expect '(:vl-binary-xor nil (:vl-binary-xor nil 1 2) 3))
   (make-exprtest :input "1 ^~ 2 ^ 3"    :expect '(:vl-binary-xor nil (:vl-binary-xnor nil 1 2) 3))
   (make-exprtest :input "1 ^~ 2 ~^ 3"   :expect '(:vl-binary-xnor nil (:vl-binary-xnor nil 1 2) 3))
   (make-exprtest :input "1 & 2 & 3"     :expect '(:vl-binary-bitand nil (:vl-binary-bitand nil 1 2) 3))
   (make-exprtest :input "1 == 2 == 3"   :expect '(:vl-binary-eq nil (:vl-binary-eq nil 1 2) 3))
   (make-exprtest :input "1 != 2 == 3"   :expect '(:vl-binary-eq nil (:vl-binary-neq nil 1 2) 3))
   (make-exprtest :input "1 !== 2 == 3"  :expect '(:vl-binary-eq nil (:vl-binary-cne nil 1 2) 3))
   (make-exprtest :input "1 === 2 == 3"  :expect '(:vl-binary-eq nil (:vl-binary-ceq nil 1 2) 3))
   (make-exprtest :input "1 < 2 < 3"     :expect '(:vl-binary-lt nil (:vl-binary-lt nil 1 2) 3))
   (make-exprtest :input "1 <= 2 <= 3"   :expect '(:vl-binary-lte nil (:vl-binary-lte nil 1 2) 3))
   (make-exprtest :input "1 << 2 >> 3"   :expect '(:vl-binary-shr nil (:vl-binary-shl nil 1 2) 3))
   (make-exprtest :input "1 << 2 >>> 3"  :expect '(:vl-binary-ashr nil (:vl-binary-shl nil 1 2) 3))
   (make-exprtest :input "1 <<< 2 >>> 3" :expect '(:vl-binary-ashr nil (:vl-binary-ashl nil 1 2) 3))
   (make-exprtest :input "1 - 2 + 3"     :expect '(:vl-binary-plus nil (:vl-binary-minus nil 1 2) 3))
   (make-exprtest :input "1 - 2 - 3"     :expect '(:vl-binary-minus nil (:vl-binary-minus nil 1 2) 3))
   (make-exprtest :input "1 * 2 / 3"     :expect '(:vl-binary-div nil (:vl-binary-times nil 1 2) 3))
   (make-exprtest :input "1 % 2 % 3"     :expect '(:vl-binary-rem nil (:vl-binary-rem nil 1 2) 3))
   (make-exprtest :input "1 ** 2 ** 3"   :expect '(:vl-binary-power nil (:vl-binary-power nil 1 2) 3))

   (make-exprtest :input "1 ? 2 : 3 ? 4 : 5"
                  :expect '(:vl-qmark nil 1 2 (:vl-qmark nil 3 4 5)))

   (make-exprtest :input "1 ? 2 ? 3 : 4 : 5"
                  :expect '(:vl-qmark nil 1 (:vl-qmark nil 2 3 4) 5))

   (make-exprtest :input "1 ? 2 ? 3 ? 4 : 5 : 6 : 7"
                  :expect '(:vl-qmark nil 1
                                      (:vl-qmark nil 2
                                                 (:vl-qmark nil 3 4 5)
                                                 6)
                                      7))

   (make-exprtest :input "1 ? 2 : 3 ? 4 ? 5 : 6 : 7"
                  :expect '(:vl-qmark nil 1 2
                                      (:vl-qmark nil 3
                                                 (:vl-qmark nil 4 5 6)
                                                 7)))

   (make-exprtest :input "1 ? 2 : 3 ? 4 ? 5 : 6 + 6.5 : 7 + 8"
                  :expect '(:vl-qmark nil 1 2
                                      (:vl-qmark nil 3
                                                 (:vl-qmark nil 4 5 (:vl-binary-plus nil 6 (real "6.5")))
                                                 (:vl-binary-plus nil 7 8))))


   ;; Basic precedence tests.  In the tests below, 1 op 2 should always bind more
   ;; tightly.

   (make-exprtest :input "1 || 2 ? 3 : 4"
                  :expect '(:vl-qmark nil (:vl-binary-logor nil 1 2) 3 4))

   (make-exprtest :input "1 && 2 || 3" :expect '(:vl-binary-logor nil (:vl-binary-logand nil 1 2) 3))
   (make-exprtest :input "3 || 1 && 2" :expect '(:vl-binary-logor nil 3 (:vl-binary-logand nil 1 2)))
   (make-exprtest :input "1 | 2 && 3"  :expect '(:vl-binary-logand nil (:vl-binary-bitor nil 1 2) 3))
   (make-exprtest :input "3 && 1 | 2"  :expect '(:vl-binary-logand nil 3 (:vl-binary-bitor nil 1 2)))
   (make-exprtest :input "1 ^ 2 | 3"   :expect '(:vl-binary-bitor nil (:vl-binary-xor nil 1 2) 3))
   (make-exprtest :input "3 | 1 ^ 2"   :expect '(:vl-binary-bitor nil 3 (:vl-binary-xor nil 1 2)))
   (make-exprtest :input "1 ^~ 2 | 3"  :expect '(:vl-binary-bitor nil (:vl-binary-xnor nil 1 2) 3))
   (make-exprtest :input "3 | 1 ^~ 2"  :expect '(:vl-binary-bitor nil 3 (:vl-binary-xnor nil 1 2)))
   (make-exprtest :input "1 ~^ 2 | 3"  :expect '(:vl-binary-bitor nil (:vl-binary-xnor nil 1 2) 3))
   (make-exprtest :input "3 | 1 ~^ 2"  :expect '(:vl-binary-bitor nil 3 (:vl-binary-xnor nil 1 2)))
   (make-exprtest :input "1 & 2 ^ 3"   :expect '(:vl-binary-xor nil (:vl-binary-bitand nil 1 2) 3))
   (make-exprtest :input "3 ^ 1 & 2"   :expect '(:vl-binary-xor nil 3 (:vl-binary-bitand nil 1 2)))
   (make-exprtest :input "1 == 2 & 3"  :expect '(:vl-binary-bitand nil (:vl-binary-eq nil 1 2) 3))
   (make-exprtest :input "3 & 1 == 2"  :expect '(:vl-binary-bitand nil 3 (:vl-binary-eq nil 1 2)))
   (make-exprtest :input "1 < 2 == 3"  :expect '(:vl-binary-eq nil (:vl-binary-lt nil 1 2) 3))
   (make-exprtest :input "3 == 1 < 2"  :expect '(:vl-binary-eq nil 3 (:vl-binary-lt nil 1 2)))
   (make-exprtest :input "1 << 2 < 3"  :expect '(:vl-binary-lt nil (:vl-binary-shl nil 1 2) 3))
   (make-exprtest :input "3 < 1 << 2"  :expect '(:vl-binary-lt nil 3 (:vl-binary-shl nil 1 2)))
   (make-exprtest :input "1 + 2 << 3"  :expect '(:vl-binary-shl nil (:vl-binary-plus nil 1 2) 3))
   (make-exprtest :input "3 << 1 + 2"  :expect '(:vl-binary-shl nil 3 (:vl-binary-plus nil 1 2)))
   (make-exprtest :input "1 * 2 + 3"   :expect '(:vl-binary-plus nil (:vl-binary-times nil 1 2) 3))
   (make-exprtest :input "3 + 1 * 2"   :expect '(:vl-binary-plus nil 3 (:vl-binary-times nil 1 2)))
   (make-exprtest :input "1 ** 2 * 3"  :expect '(:vl-binary-times nil (:vl-binary-power nil 1 2) 3))
   (make-exprtest :input "3 * 1 ** 2"  :expect '(:vl-binary-times nil 3 (:vl-binary-power nil 1 2)))

   (make-exprtest :input "-1 ** +2"
                  :expect '(:vl-binary-power nil (:vl-unary-minus nil 1) (:vl-unary-plus nil 2)))



   (make-exprtest :input "3 < (1 << 2)"
                  :expect '(:vl-binary-lt nil 3 (:vl-binary-shl ("VL_EXPLICIT_PARENS") 1 2)))
   (make-exprtest :input "(1 + 2 << 3)"
                  :expect '(:vl-binary-shl ("VL_EXPLICIT_PARENS") (:vl-binary-plus nil 1 2) 3))
   (make-exprtest :input "(3 << 1) + 2"
                  :expect '(:vl-binary-plus nil (:vl-binary-shl ("VL_EXPLICIT_PARENS") 3 1) 2))

   ))

(defconst *basic-precedence-tests-2005*
  (list 
   ;; BOZO wtf ?? can this be right?
   (make-exprtest :input "1--2"
                  :expect '(:vl-binary-minus nil 1 (:vl-unary-minus nil 2)))

   (make-exprtest :input "1++2"
                  :expect '(:vl-binary-plus nil 1 (:vl-unary-plus nil 2)))))

(defconst *basic-precedence-tests-2012*
  (list 
   (make-exprtest :input "1--2" :expect 1
                  :remainder "-- 2")

   (make-exprtest :input "1++2" :expect 1
                  :remainder "++ 2")))


(defconst *basic-atts-tests*
  (list

   (make-exprtest :input "1 + (* foo *) 2"
                  :expect '(:vl-binary-plus ("foo") 1 2))

   (make-exprtest :input "1 + (* foo *) (* bar *) 2"
                  :expect '(:vl-binary-plus ("foo" "bar") 1 2))

   (make-exprtest :input "1 + (* foo, bar *) 2"
                  :expect '(:vl-binary-plus ("foo" "bar") 1 2))

   (make-exprtest :input "1 + (* foo, bar , foo *) 2"
                  ;; The order of attributes here is arguably weird, but seems
                  ;; basically reasonable.  We implement "later attributes win"
                  ;; by just deleting earlier attributes.
                  :expect '(:vl-binary-plus ("bar" "foo") 1 2)
                  :warnings '(:vl-warn-shadowed-atts))

   (make-exprtest :input "1 + (* foo *) (* bar , foo *) 2"
                  :expect '(:vl-binary-plus ("bar" "foo") 1 2)
                  :warnings '(:vl-warn-shadowed-atts))

   (make-exprtest :input "1 + (* foo *) (* bar *) (* foo *) 2"
                  :expect '(:vl-binary-plus ("bar" "foo") 1 2)
                  :warnings '(:vl-warn-shadowed-atts))

   (make-exprtest :input "1 + (* foo = 1, bar , foo = 2 *) 2"
                  :expect '(:vl-binary-plus ("bar" ("foo" <- 2)) 1 2)
                  :warnings '(:vl-warn-shadowed-atts))

   (make-exprtest :input "1 + (* foo = 1, bar = 3, foo = 2 *) 2"
                  :expect '(:vl-binary-plus (("bar" <- 3) ("foo" <- 2)) 1 2)
                  :warnings '(:vl-warn-shadowed-atts))

   (make-exprtest :input "1 + (* foo = 1 *) (* bar = 3, foo = 2 *) 2"
                  :expect '(:vl-binary-plus (("bar" <- 3) ("foo" <- 2)) 1 2)
                  :warnings '(:vl-warn-shadowed-atts))

   (make-exprtest :input "1 + (* foo = 1, bar = 3 *) (* foo = 2 *) 2"
                  :expect '(:vl-binary-plus (("bar" <- 3) ("foo" <- 2)) 1 2)
                  :warnings '(:vl-warn-shadowed-atts))

   ;; Make sure nested attributes are properly prohibited

   (make-exprtest :input "1 + (* foo = 3 *) 2"
                  :expect '(:vl-binary-plus (("foo" <- 3)) 1 2))

   (make-exprtest :input "1 + (* foo = 3 + 4 *) 2"
                  :expect '(:vl-binary-plus
                            (("foo" <- (:vl-binary-plus nil 3 4)))
                            1 2))

   (make-exprtest :input "1 + (* foo = 3 + (* bar *) 4 *) 2"
                  :successp nil)

   (make-exprtest :input "1 + (* foo = 3 + (* bar = 1 *) 4 *) 2"
                  :successp nil)

   ))


(defconst *all-basic-tests*
  ; Tests that should work on every configuration, Verilog-2005 and
  ; SystemVerilog-2005.
  (append *basic-ad-hoc-tests*
          *basic-precedence-tests*
          *basic-atts-tests*))

(make-event
 (progn$
  (run-exprtests *all-basic-tests*
                 :config (make-vl-loadconfig :edition :verilog-2005
                                             :strictp nil))
  (run-exprtests *all-basic-tests*
                 :config (make-vl-loadconfig :edition :verilog-2005
                                             :strictp t))
  (run-exprtests *all-basic-tests*
                 :config (make-vl-loadconfig :edition :system-verilog-2012
                                             :strictp nil))
  (run-exprtests *all-basic-tests*
                 :config (make-vl-loadconfig :edition :system-verilog-2012
                                             :strictp t))
  (run-exprtests *basic-precedence-tests-2005*
                 :config (make-vl-loadconfig :edition :verilog-2005 :strictp t))
  (run-exprtests *basic-precedence-tests-2005*
                 :config (make-vl-loadconfig :edition :verilog-2005 :strictp nil))
  (run-exprtests *basic-precedence-tests-2012*
                 :config (make-vl-loadconfig :edition :system-verilog-2012 :strictp t))
  (run-exprtests *basic-precedence-tests-2012*
                 :config (make-vl-loadconfig :edition :system-verilog-2012 :strictp nil))
  '(value-triple :success)))



; DIFF TESTS.
;
; These are special test cases which may be validly parsed in different ways on
; SystemVerilog-2012 versus Verilog-2005.

(progn

 (defconst *sysv-diff-tests* ;; The expected results for SystemVerilog-2012.
   (list

    (make-exprtest :input "3ns"
                   :expect '(time "3ns"))

    (make-exprtest :input "3.0s"
                   :expect '(time "3.0s"))

    (make-exprtest :input "3.0123ps"
                   :expect '(time "3.0123ps"))

    (make-exprtest :input "123.45us"
                   :expect '(time "123.45us"))

    (make-exprtest :input "123.0ms"
                   :expect '(time "123.0ms"))

    (make-exprtest :input "0fs"
                   :expect '(time "0fs"))

    (make-exprtest
     :input "null"
     :expect '(key :vl-null))

    (make-exprtest
     :input "this"
     :expect '(key :vl-this))

    (make-exprtest
     :input "$root.foo"
     :expect '(:vl-hid-dot nil
                           (key :vl-$root)
                           (hid "foo")))

    (make-exprtest
     :input "$root[2]"
     :successp nil)

    (make-exprtest
     :input "$root.foo.bar"
     :expect '(:vl-hid-dot nil
                           (key :vl-$root)
                           (:vl-hid-dot nil
                                        (hid "foo")
                                        (hid "bar"))))

    (make-exprtest
     :input "$root.foo[1].bar"
     :expect '(:vl-hid-dot nil
                           (key :vl-$root)
                           (:vl-hid-dot nil
                                        (:vl-index nil (hid "foo") 1)
                                        (hid "bar"))))

    (make-exprtest
     :input "$root.foo[1][2].bar"
     :expect '(:vl-hid-dot nil
                           (key :vl-$root)
                           (:vl-hid-dot nil
                                        (:vl-index nil
                                                   (:vl-index nil (hid "foo") 1)
                                                   2)
                                        (hid "bar"))))

    (make-exprtest
     :input "$root.foo[1][2].bar[3]"
     :expect
     '(:vl-index nil
                 (:vl-hid-dot nil
                              (key :vl-$root)
                              (:vl-hid-dot nil
                                           (:vl-index nil
                                                      (:vl-index nil (hid "foo") 1)
                                                      2)
                                           (hid "bar")))
                 3))

    (make-exprtest
     :input "$root.foo[1][2].bar[3:4]"
     :expect
     '(:vl-select-colon
       nil
       (:vl-hid-dot nil
                    (key :vl-$root)
                    (:vl-hid-dot nil
                                 (:vl-index nil
                                            (:vl-index nil (hid "foo") 1)
                                            2)
                                 (hid "bar")))
       3 4))

    (make-exprtest
     :input "foo[1][2].bar[3:4]"
     :expect
     '(:vl-select-colon
       nil
       (:vl-hid-dot nil
                    (:vl-index nil
                               (:vl-index nil (hid "foo") 1)
                               2)
                    (hid "bar"))
       3 4))

    (make-exprtest
     :input "baz.foo[1][2].bar[3:4]"
     :expect
     '(:vl-select-colon
       nil
       (:vl-hid-dot nil
                    (hid "baz")
                    (:vl-hid-dot nil
                                 (:vl-index nil
                                            (:vl-index nil (hid "foo") 1)
                                            2)
                                 (hid "bar")))
       3 4))


    ;; Basic precedence/associativity for arrows/equivs

    (make-exprtest :input "1 + 2 -> 3"
                   :expect '(:vl-implies nil (:vl-binary-plus nil 1 2) 3))

    (make-exprtest :input "1 -> 2 -> 3"
                   :expect '(:vl-implies nil 1 (:vl-implies nil 2 3)))

    (make-exprtest :input "1 -> 2 -> 3 -> 4"
                   :expect '(:vl-implies nil 1 (:vl-implies nil 2 (:vl-implies nil 3 4))))

    (make-exprtest :input "1 -> 2 <-> 3 -> 4"
                   :expect '(:vl-implies nil 1 (:vl-equiv nil 2 (:vl-implies nil 3 4))))

    (make-exprtest :input "1 -> 2 <-> 3 <-> 4"
                   :expect '(:vl-implies nil 1 (:vl-equiv nil 2 (:vl-equiv nil 3 4))))

    (make-exprtest :input "1 <-> 2 <-> 3 <-> 4"
                   :expect '(:vl-equiv nil 1 (:vl-equiv nil 2 (:vl-equiv nil 3 4))))

    (make-exprtest :input "1 <-> 2 -> 3 <-> 4"
                   :expect '(:vl-equiv nil 1 (:vl-implies nil 2 (:vl-equiv nil 3 4))))


    ;; Arrows versus ?: is subtle

    (make-exprtest :input "1 ? 2 : 3 -> 4"
                   :expect '(:vl-implies nil (:vl-qmark nil 1 2 3) 4))

    (make-exprtest :input "1 -> 2 ? 3 : 4"
                   :expect '(:vl-implies nil 1 (:vl-qmark nil 2 3 4)))

    (make-exprtest :input "1 ? 2->3 : 4"
                   :expect '(:vl-qmark nil 1 (:vl-implies nil 2 3) 4))

    (make-exprtest :input "1 -> 2 ? 3 : 4 -> 5"
                   ;; The arrows have lowest priority, so (2 ? 3 : 4) should bind
                   ;; most tightly.  The arrows are right associative, so we should
                   ;; have 1 -> ( 2?3:4 -> 5 )
                   :expect '(:vl-implies nil 1
                                         (:vl-implies nil
                                                      (:vl-qmark nil 2 3 4)
                                                      5)))

    (make-exprtest
     :input "1 -> 2 ? 3 -> 4 : 5 -> 6"
     :expect '(:vl-implies nil 1
                           (:vl-implies nil
                                        (:vl-qmark nil 2 (:vl-implies nil 3 4) 5)
                                        6)))

    (make-exprtest :input "1 ? 2 : 3 <-> 4"
                   :expect '(:vl-equiv nil (:vl-qmark nil 1 2 3) 4))

    (make-exprtest :input "1 <-> 2 ? 3 : 4"
                   :expect '(:vl-equiv nil 1 (:vl-qmark nil 2 3 4)))

    (make-exprtest :input "1 ? 2<->3 : 4"
                   :expect '(:vl-qmark nil 1 (:vl-equiv nil 2 3) 4))


    ;; tagged union types

    (make-exprtest :input "tagged"
                   :successp nil)

    (make-exprtest :input "tagged foo"
                   :expect '(:vl-tagged nil (tag "foo")))

    (make-exprtest :input "tagged foo 3"
                   :expect '(:vl-tagged nil (tag "foo") 3))

    (make-exprtest :input "tagged foo 3 + 4"
                   ;; The precedence here seems to be ambiguous.  Until we
                   ;; understand what it is supposed to be, this should just
                   ;; fail.
                   :successp nil)

    (make-exprtest :input "tagged foo (3 + 4)"
                   :expect '(:vl-tagged nil (tag "foo")
                                        (:vl-binary-plus
                                         ("VL_EXPLICIT_PARENS") 3 4)))

    (make-exprtest :input "tagged foo {3,4}"
                   ;; This is too bad.  It would be nice for this to work.
                   ;; Maybe eventually extend vl-parse-expression with a notion
                   ;; of unambiguous operators for tagged expressions.
                   :successp nil)

    (make-exprtest :input "tagged foo ({3,4})"
                   :expect '(:vl-tagged nil (tag "foo")
                                        (:vl-concat
                                         ("VL_EXPLICIT_PARENS") 3 4)))


    ))

 (defconst *verilog-diff-tests* ;; The expected results for Verilog-2005.
   (list
    (make-exprtest :input "3ns"
                   :expect 3
                   :remainder "ns")

    (make-exprtest :input "3.0s"
                   :expect '(real "3.0")
                   :remainder "s")

    (make-exprtest :input "3.0123ps"
                   :expect '(real "3.0123")
                   :remainder "ps")

    (make-exprtest :input "123.45us"
                   :expect '(real "123.45")
                   :remainder "us")

    (make-exprtest :input "123.0ms"
                   :expect '(real "123.0")
                   :remainder "ms")

    (make-exprtest :input "0fs"
                   :expect 0
                   :remainder "fs")

    (make-exprtest
     :input "null"
     :expect '(id "null"))

    (make-exprtest
     :input "this"
     :expect '(id "this"))

    (make-exprtest
     :input "$root.foo"
     :expect '(:vl-syscall nil (sys "$root"))
     :remainder ". foo")

    (make-exprtest
     :input "$root[2]"
     :expect '(:vl-syscall nil (sys "$root"))
     :remainder "[ 2 ]")

    (make-exprtest
     :input "$root.foo.bar"
     :expect '(:vl-syscall nil (sys "$root"))
     :remainder ". foo . bar")

    (make-exprtest
     :input "$root.foo[1].bar"
     :expect '(:vl-syscall nil (sys "$root"))
     :remainder ". foo [ 1 ] . bar")

    (make-exprtest
     :input "$root.foo[1][2].bar"
     :expect '(:vl-syscall nil (sys "$root"))
     :remainder ". foo [ 1 ] [ 2 ] . bar")


    (make-exprtest
     :input "foo[1].bar[2][3].bar"
     :expect '(:vl-index nil (:vl-index nil (:vl-hid-dot
                                             nil
                                             (:vl-index nil (hid "foo") 1)
                                             (hid "bar"))
                                        2)
                         3)
     :remainder ". bar")

    ;; No implies/equiv operators in Verilog-2005, so these will fail, but
    ;; they'll at least consume the input until the arrow/equiv.

    (make-exprtest :input "1 + 2 -> 3"
                   :expect '(:vl-binary-plus nil 1 2)
                   :remainder "-> 3")

    (make-exprtest :input "1 ? 2 : 3 -> 4"
                   :expect '(:vl-qmark nil 1 2 3)
                   :remainder "-> 4")

    (make-exprtest :input "1 + 2 -> 3"
                   :expect '(:vl-binary-plus nil 1 2)
                   :remainder "-> 3")

    (make-exprtest :input "1 ? 2 : 3 -> 4"
                   :expect '(:vl-qmark nil 1 2 3)
                   :remainder "-> 4")

    (make-exprtest :input "1 -> 2 -> 3"
                   :expect '1
                   :remainder "-> 2 -> 3")

    (make-exprtest :input "1 <-> 2 <-> 3 <-> 4"
                   ;; I originally expected this to return 1.  But that's not
                   ;; right.  Verilog-2005 has no <-> operator so the input
                   ;; above is really : 1 < -> 2 ...  And if we see a 1 <, it's
                   ;; we are going to look for another expression, e.g., we're
                   ;; expecting to see something like 1 < 2.  It seems
                   ;; completely fine to fail in this way, since this isn't
                   ;; good syntax.
                   :successp nil)


    ;; Tagged union types aren't in Verilog-2005, so these should all just
    ;; basically think "tagged" is the first expression.

    (make-exprtest :input "tagged"
                   :expect '(id "tagged"))

    (make-exprtest :input "tagged foo"
                   :expect '(id "tagged")
                   :remainder "foo")

    (make-exprtest :input "tagged foo 3"
                   :expect '(id "tagged")
                   :remainder "foo 3")

    (make-exprtest :input "tagged foo 3 + 4"
                   :expect '(id "tagged")
                   :remainder "foo 3 + 4")

    (make-exprtest :input "tagged foo (3 + 4)"
                   :expect '(id "tagged")
                   :remainder "foo ( 3 + 4 )")


    ))

 (make-event
  (progn$

   (run-exprtests *sysv-diff-tests*
                  :config (make-vl-loadconfig :edition :system-verilog-2012
                                              :strictp nil))
   (run-exprtests *sysv-diff-tests*
                  :config (make-vl-loadconfig :edition :system-verilog-2012
                                              :strictp t))
   (run-exprtests *verilog-diff-tests*
                  :config (make-vl-loadconfig :edition :verilog-2005
                                              :strictp nil))
   (run-exprtests *verilog-diff-tests*
                  :config (make-vl-loadconfig :edition :verilog-2005
                                              :strictp t))
   '(value-triple :success))))


(progn

 (defconst *sysv-only-tests*
  ;; These are tests that work with SystemVerilog, but that are just malformed
  ;; for Verilog-2005.
  (list

   ;; extended literals, invalid in verilog-2005
   (make-exprtest :input "'0"
                  :expect '(ext :vl-0val))

   (make-exprtest :input "'1"
                  :expect '(ext :vl-1val))

   (make-exprtest :input "'x"
                  :expect '(ext :vl-xval))

   (make-exprtest :input "'z"
                  :expect '(ext :vl-zval))

   (make-exprtest :input "'02" ;; BOZO can this be right?
                  :expect '(ext :vl-0val)
                  :remainder "2")

   ;; lone $ signs, invalid in verilog-2005
   (make-exprtest :input "$"
                  :expect '(key :vl-$))

   ;; empty queue, invalid in verilog-2005
   (make-exprtest :input "{}"
                  :expect '(key :vl-emptyqueue))


   ;; streaming concatenations, invalid in verilog-2005
   (make-exprtest :input "{<<{}}"
                  :successp nil)

   (make-exprtest :input "{<<}"
                  :successp nil)

   (make-exprtest :input "{<<"
                  :successp nil)

   (make-exprtest :input "{<<{1}"
                  :successp nil)

   (make-exprtest :input "{<<{1}}"
                  :expect '(:vl-stream-left nil 1))

   (make-exprtest :input "{<<{1,2}}"
                  :expect '(:vl-stream-left nil 1 2))

   (make-exprtest :input "{<<{1,2,3+4}}"
                  :expect '(:vl-stream-left nil 1 2 (:vl-binary-plus nil 3 4)))

   (make-exprtest :input "{<<{1 with [2]}}"
                  :expect '(:vl-stream-left nil
                                            (:vl-with-index nil 1 2)))

   (make-exprtest :input "{<<{1 with [(2)]}}"
                  :expect '(:vl-stream-left nil
                                            (:vl-with-index nil 1 2)))

   (make-exprtest :input "{<<{1 with [2 + 3]}}"
                  :expect '(:vl-stream-left
                            nil
                            (:vl-with-index nil 1
                                            (:vl-binary-plus nil 2 3))))

   (make-exprtest :input "{<<{1 with [2:3]}}"
                  :expect '(:vl-stream-left nil
                                            (:vl-with-colon nil 1 2 3)))

   (make-exprtest :input "{<<{1 with [2+:3]}}"
                  :expect '(:vl-stream-left nil
                                            (:vl-with-pluscolon nil 1 2 3)))

   (make-exprtest :input "{<<{1 with [2-:3]}}"
                  :expect '(:vl-stream-left nil
                                            (:vl-with-minuscolon nil 1 2 3)))

   (make-exprtest :input "{<<{1 with [2}}"
                  :successp nil)

   (make-exprtest :input "{<<{1 with 2}}"
                  :successp nil)

   (make-exprtest :input "{<<{1 with [2-:}}"
                  :successp nil)

   (make-exprtest :input "{<<{1 with 2:3}}"
                  :successp nil)

   (make-exprtest :input "{<<{1with[2]}}"
                  ;; BOZO can this be right?  Well, maybe
                  :expect '(:vl-stream-left nil
                                            (:vl-with-index nil 1 2)))


   (make-exprtest :input "{>>{}}"
                  :successp nil)

   (make-exprtest :input "{>>}"
                  :successp nil)

   (make-exprtest :input "{>>"
                  :successp nil)

   (make-exprtest :input "{>>{1}"
                  :successp nil)

   (make-exprtest :input "{>>{1}}"
                  :expect '(:vl-stream-right nil 1))

   (make-exprtest :input "{>>{1,2}}"
                  :expect '(:vl-stream-right nil 1 2))

   (make-exprtest :input "{>>{1,2,3+4}}"
                  :expect '(:vl-stream-right nil 1 2 (:vl-binary-plus nil 3 4)))

   (make-exprtest :input "{>>{1 with [2]}}"
                  :expect '(:vl-stream-right nil
                                             (:vl-with-index nil 1 2)))

   (make-exprtest :input "{>>{1 with [(2)]}}"
                  :expect '(:vl-stream-right nil
                                             (:vl-with-index nil 1 2)))

   (make-exprtest :input "{>>{1 with [2 + 3]}}"
                  :expect '(:vl-stream-right
                            nil
                            (:vl-with-index nil 1
                                            (:vl-binary-plus nil 2 3))))

   (make-exprtest :input "{>>{1 with [2:3]}}"
                  :expect '(:vl-stream-right nil
                                             (:vl-with-colon nil 1 2 3)))

   (make-exprtest :input "{>>{1 with [2+:3]}}"
                  :expect '(:vl-stream-right nil
                                             (:vl-with-pluscolon nil 1 2 3)))

   (make-exprtest :input "{>>{1 with [2-:3]}}"
                  :expect '(:vl-stream-right nil
                                             (:vl-with-minuscolon nil 1 2 3)))

   (make-exprtest :input "{>>{1 with [2}}"
                  :successp nil)

   (make-exprtest :input "{>>{1 with 2}}"
                  :successp nil)

   (make-exprtest :input "{>>{1 with [2-:}}"
                  :successp nil)

   (make-exprtest :input "{>>{1 with 2:3}}"
                  :successp nil)

   (make-exprtest :input "{>>{1with[2]}}"
                  ;; BOZO can this be right?  Well, maybe
                  :expect '(:vl-stream-right nil
                                             (:vl-with-index nil 1 2)))

   ;; Sized streaming concatenations
   (make-exprtest :input "{<<byte{a,b}}"
                  :expect '(:vl-stream-left-sized nil
                                                  (basic :vl-byte)
                                                  (id "a")
                                                  (id "b")))

   (make-exprtest :input "{<<shortint{a,b}}"
                  :expect '(:vl-stream-left-sized nil
                                                  (basic :vl-shortint)
                                                  (id "a")
                                                  (id "b")))

   (make-exprtest :input "{<< int {a,b}}"
                  :expect '(:vl-stream-left-sized nil
                                                  (basic :vl-int)
                                                  (id "a")
                                                  (id "b")))

   (make-exprtest :input "{<< longint{a,b}}"
                  :expect '(:vl-stream-left-sized nil
                                                  (basic :vl-longint)
                                                  (id "a")
                                                  (id "b")))

   (make-exprtest :input "{<<integer {a,b}}"
                  :expect '(:vl-stream-left-sized nil
                                                  (basic :vl-integer)
                                                  (id "a")
                                                  (id "b")))

   (make-exprtest :input "{<<time {a,b}}"
                  :expect '(:vl-stream-left-sized nil
                                                  (basic :vl-time)
                                                  (id "a")
                                                  (id "b")))

   (make-exprtest :input "{<<bit {a,b}}"
                  :expect '(:vl-stream-left-sized nil
                                                  (basic :vl-bit)
                                                  (id "a")
                                                  (id "b")))

   (make-exprtest :input "{<< reg {a,b}}"
                  :expect '(:vl-stream-left-sized nil
                                                  (basic :vl-reg)
                                                  (id "a")
                                                  (id "b")))

   (make-exprtest :input "{<< logic {a,b}}"
                  :expect '(:vl-stream-left-sized nil
                                                  (basic :vl-logic)
                                                  (id "a")
                                                  (id "b")))

   (make-exprtest :input "{<< shortreal{a,b}}"
                  :expect '(:vl-stream-left-sized nil
                                                  (basic :vl-shortreal)
                                                  (id "a")
                                                  (id "b")))

   (make-exprtest :input "{<< real {a,b}}"
                  :expect '(:vl-stream-left-sized nil
                                                  (basic :vl-real)
                                                  (id "a")
                                                  (id "b")))

   (make-exprtest :input "{<<realtime {a,b}}"
                  :expect '(:vl-stream-left-sized nil
                                                  (basic :vl-realtime)
                                                  (id "a")
                                                  (id "b")))

   (make-exprtest :input "{<< 8 {a,b}}"
                  :expect '(:vl-stream-left-sized nil
                                                  8
                                                  (id "a")
                                                  (id "b")))

   (make-exprtest :input "{<< size {a,b}}"
                  :expect '(:vl-stream-left-sized nil
                                                  (id "size")
                                                  (id "a")
                                                  (id "b")))

   (make-exprtest :input "{<< local::opcode {a,b}}"
                  :expect '(:vl-stream-left-sized
                            nil
                            (:vl-scope nil
                                       (key :vl-local)
                                       (hid "opcode"))
                            (id "a")
                            (id "b")))

   (make-exprtest :input "{<< foo::bar {a,b}}"
                  :expect '(:vl-stream-left-sized
                            nil
                            (:vl-scope nil
                                       (hid "foo")
                                       (hid "bar"))
                            (id "a")
                            (id "b")))

   (make-exprtest :input "{<< $unit::bar {a,b}}"
                  :expect '(:vl-stream-left-sized
                            nil
                            (:vl-scope nil
                                       (key :vl-$unit)
                                       (hid "bar"))
                            (id "a")
                            (id "b")))

   (make-exprtest :input "{<< foo::bar::baz {a,b}}"
                  :expect '(:vl-stream-left-sized
                            nil
                            (:vl-scope nil
                                       (hid "foo")
                                       (:vl-scope nil
                                                  (hid "bar")
                                                  (hid "baz")))
                            (id "a")
                            (id "b")))

   (make-exprtest :input "{<< foo::bar:: {a,b}}"
                  :successp nil)

   (make-exprtest :input "{<< foo #(.width(6))::bar::baz {a,b}}"
                  ;; Eventually this should be allowed, but we don't have any
                  ;; support for PVAs inside expressions right now.  This unit
                  ;; test is to remind me, if we ever do add such support,
                  ;; that we should have some unit tests for it.
                  :successp nil)


   ;; Associativity tests for new operators

   (make-exprtest :input "1 !=? 2 !=? 3" :expect '(:vl-binary-wildneq nil (:vl-binary-wildneq nil 1 2) 3))
   (make-exprtest :input "1 ==? 2 ==? 3" :expect '(:vl-binary-wildeq  nil (:vl-binary-wildeq nil 1 2) 3))
   (make-exprtest :input "1 !=? 2 == 3"  :expect '(:vl-binary-eq      nil (:vl-binary-wildneq nil 1 2) 3))
   (make-exprtest :input "1 !=? 2 !== 3" :expect '(:vl-binary-cne     nil (:vl-binary-wildneq nil 1 2) 3))


   ;; Basic precedence tests for the new operators.  In the tests below, 1 op 2
   ;; should always bind more tightly.

   (make-exprtest :input "1 + 2 ==? 3" :expect '(:vl-binary-wildeq nil (:vl-binary-plus nil 1 2) 3))
   (make-exprtest :input "1 < 2 ==? 3" :expect '(:vl-binary-wildeq nil (:vl-binary-lt nil 1 2) 3))
   (make-exprtest :input "1 ==? 2 & 3" :expect '(:vl-binary-bitand nil (:vl-binary-wildeq nil 1 2) 3))
   (make-exprtest :input "1 ==? 2 | 3" :expect '(:vl-binary-bitor nil (:vl-binary-wildeq nil 1 2) 3))
   (make-exprtest :input "1 * 2 !=? 3" :expect '(:vl-binary-wildneq nil (:vl-binary-times nil 1 2) 3))
   (make-exprtest :input "1 > 2 !=? 3" :expect '(:vl-binary-wildneq nil (:vl-binary-gt nil 1 2) 3))
   (make-exprtest :input "1 !=? 2 & 3" :expect '(:vl-binary-bitand nil (:vl-binary-wildneq nil 1 2) 3))
   (make-exprtest :input "1 !=? 2 | 3" :expect '(:vl-binary-bitor nil (:vl-binary-wildneq nil 1 2) 3))


   ;; casting tests

   (make-exprtest :input "unsigned'(3)" :expect '(:vl-binary-cast nil (basic :vl-unsigned) 3))
   (make-exprtest :input "signed'(3+4)" :expect '(:vl-binary-cast nil (basic :vl-signed) (:vl-binary-plus nil 3 4)))
   (make-exprtest :input "const'(3+4)" :expect '(:vl-binary-cast nil (basic :vl-const) (:vl-binary-plus nil 3 4)))
   (make-exprtest :input "string'(3+4)" :expect '(:vl-binary-cast nil (basic :vl-string) (:vl-binary-plus nil 3 4)))

   (make-exprtest :input "logic'(3+4)" :expect '(:vl-binary-cast nil (basic :vl-logic) (:vl-binary-plus nil 3 4)))
   (make-exprtest :input "myfoo'(3+4)" :expect '(:vl-binary-cast nil (id "myfoo") (:vl-binary-plus nil 3 4)))

   (make-exprtest :input "12'(3+4)" :expect '(:vl-binary-cast nil 12 (:vl-binary-plus nil 3 4)))

   ;; weird but legal, 1 + 2 is a valid expr, is a mintypmax expr, so (1 + 2) is a primary.
   (make-exprtest :input "(1+2)'(3+4)" :expect '(:vl-binary-cast nil (:vl-binary-plus ("VL_EXPLICIT_PARENS") 1 2)
                                                                     (:vl-binary-plus nil 3 4)))

   (make-exprtest :input "1+2'(3)" :expect '(:vl-binary-plus nil 1 (:vl-binary-cast nil 2 3)))

   ))

 (make-event
 (progn$
  (run-exprtests *sysv-only-tests*
                 :config (make-vl-loadconfig :edition :system-verilog-2012
                                             :strictp nil))

  (run-exprtests *sysv-only-tests*
                 :config (make-vl-loadconfig :edition :system-verilog-2012
                                             :strictp t))

  (run-exprtests (make-exprtests-fail *sysv-only-tests*)
                 :config (make-vl-loadconfig :edition :verilog-2005
                                             :strictp nil))

  (run-exprtests (make-exprtests-fail *sysv-only-tests*)
                 :config (make-vl-loadconfig :edition :verilog-2005
                                             :strictp t))
  '(value-triple :success))))
<|MERGE_RESOLUTION|>--- conflicted
+++ resolved
@@ -140,16 +140,6 @@
 (defmacro trace-parser (fn)
   `(trace! (,fn
             :entry (list ',fn
-<<<<<<< HEAD
-                         :tokens (vl-tokenlist->string-with-spaces
-                                  (vl-tokstream->tokens))
-                         :warnings (len warnings))
-            :exit (list :errmsg (first values)
-                        :val (second values)
-                        :remainder (vl-tokenlist->string-with-spaces
-                                    (vl-tokstream->tokens))
-                        :warnings (vl-parsestate->warning (vl-tokstream->pstate))))))
-=======
                          :tokens (take 5 (vl-tokenlist->string-with-spaces
                                           (vl-tokstream->tokens))))
             :exit (list ',fn
@@ -157,7 +147,6 @@
                         :val (second values)
                         :remainder (take 5 (vl-tokenlist->string-with-spaces
                                             (vl-tokstream->tokens)))))))
->>>>>>> d504b6c2
 
 (trace-parser vl-parse-stream-concatenation-fn)
 (trace-parser vl-parse-stream-expression-fn)
