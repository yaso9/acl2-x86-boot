--- conflicted
+++ resolved
@@ -435,8 +435,6 @@
                  rhs: ~a4~%~%"
           :args (list ctx ew lw lvalue expr))))
 
-<<<<<<< HEAD
-       
 #||
 
 (trace$
@@ -450,9 +448,6 @@
                      res))))
 
 ||#
-
-=======
->>>>>>> b6c4f127
 (def-vl-exprsize vl-assign
   :body
   (b* (((vl-assign x) x)
