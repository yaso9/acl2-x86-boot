; VL Verilog Toolkit
; Copyright (C) 2008-2014 Centaur Technology
;
; Contact:
;   Centaur Technology Formal Verification Group
;   7600-C N. Capital of Texas Highway, Suite 300, Austin, TX 78731, USA.
;   http://www.centtech.com/
;
; License: (An MIT/X11-style license)
;
;   Permission is hereby granted, free of charge, to any person obtaining a
;   copy of this software and associated documentation files (the "Software"),
;   to deal in the Software without restriction, including without limitation
;   the rights to use, copy, modify, merge, publish, distribute, sublicense,
;   and/or sell copies of the Software, and to permit persons to whom the
;   Software is furnished to do so, subject to the following conditions:
;
;   The above copyright notice and this permission notice shall be included in
;   all copies or substantial portions of the Software.
;
;   THE SOFTWARE IS PROVIDED "AS IS", WITHOUT WARRANTY OF ANY KIND, EXPRESS OR
;   IMPLIED, INCLUDING BUT NOT LIMITED TO THE WARRANTIES OF MERCHANTABILITY,
;   FITNESS FOR A PARTICULAR PURPOSE AND NONINFRINGEMENT. IN NO EVENT SHALL THE
;   AUTHORS OR COPYRIGHT HOLDERS BE LIABLE FOR ANY CLAIM, DAMAGES OR OTHER
;   LIABILITY, WHETHER IN AN ACTION OF CONTRACT, TORT OR OTHERWISE, ARISING
;   FROM, OUT OF OR IN CONNECTION WITH THE SOFTWARE OR THE USE OR OTHER
;   DEALINGS IN THE SOFTWARE.
;
; Original author: Jared Davis <jared@centtech.com>
;                  Sol Swords <sswords@centtech.com>

(in-package "VL")
(include-book "lineup")
(include-book "override")
(include-book "centaur/svex/vl-elaborate" :dir :system)
;; (include-book "scopesubst")
(include-book "../../mlib/blocks")
(include-book "../../mlib/writer") ;; for generating the new module names...
(local (include-book "../../util/default-hints"))
(local (std::add-default-post-define-hook :fix))
(local (in-theory (disable (tau-system))))

(defxdoc unparameterization
  :parents (transforms)
  :short "Expand away modules with parameters; similar to the idea of
<i>elaboration</i> of the design."

  :long "<p>Unparameterization is a Verilog transformation which, given a set
of Verilog modules, is supposed to produce an equivalent, parameter-free set of
modules.</p>


<h3>Background on Parameters</h3>

<p>See @(see vl-paramtype) and @(see vl-paramdecl) for background on our
representation of parameter declarations.  Parameters can be declared as either
ordinary @('parameter')s or as @('localparam')s.  Parameters may have default
values, and their defaults can refer to other parameters in the module.  Some
simple examples of parameters are:</p>

@({
    module m (a, b, c) ;
      ...
      parameter size = 4 ;
      localparam twosize = 2 * size ;
      ...
    endmodule
})

<p>Such a module can be instantiated in various ways, e.g.,:</p>

@({
    module uses_m (x y z) ;
      ...
      m #(6)        m_instance_1 (.a(x), .b(y), .c(z)) ; // size 6
      m #(.size(6)) m_instance_2 (.a(x), .b(y), .c(z)) ; // size 6
      m             m_instance_3 (.a(x), .b(y), .c(z)) ; // size 4
      ...
    endmodule
})

<p>Local parameters are just like parameters except that they cannot be
assigned to from outside the module.  They seem like about the cleanest way to
introduce named constants, as unlike @('`define') they don't pollute the global
namespace.</p>

<p>Parameters can also be given values via the @('defparam') statement, but
this construct is being deprecated (see SystemVerilog-2012 section C.4.1) and
may be removed from future versions of the language.  We generally think that
using @('defparam') is bad form.  VL does not support @('defparam'), so we do
not consider it here.</p>


<h3>Unparameterization</h3>

<p>The basic idea behind unparameterization is pretty simple.</p>

<p>Suppose we are dealing with a parameterized module called @('plus'), which
takes a single parameter called @('size').  There may be several modules, say
@('m1'), @('m2'), and @('m3'), which contain instances of @('plus') with
different sizes, say @('8'), @('16'), and @('32').</p>

<p>Our general goal is to eliminate @('plus') from our module list by replacing
it with three new modules, @('plus$size=8'), @('plus$size=16'), and
@('plus$size=32'), which are copies of @('plus') except that @('size') has been
replaced everywhere with @('8'), @('16'), or @('32') as suggested by their
names.</p>

<p>At the same time, we need to change the instances of @('plus') throughout
@('m1'), @('m2'), and @('m3') with appropriate instances of the new modules.
Finally, once all of the instances of the generic @('plus') have been done away
with, we can safely remove @('plus') from our module list.</p>")

(local (xdoc::set-default-parents unparameterization))

(define vl-paramdecl-set-default ((x vl-paramdecl-p)
                                  (val vl-maybe-paramvalue-p))
  :returns (mv ok
               (new-x vl-paramdecl-p))
  :guard-debug t
  (b* (((vl-paramdecl x))
       (val (vl-maybe-paramvalue-fix val))
       ((mv ok type)
        (vl-paramtype-case x.type
          :vl-typeparam
          (if (or (not val) (vl-paramvalue-case val :type))
              (mv t (change-vl-typeparam x.type :default
                                         (and val (vl-paramvalue-type->type val))))
            (mv nil (change-vl-typeparam x.type :default nil)))
          :vl-implicitvalueparam
          (if (or (not val) (vl-paramvalue-case val :expr))
              (mv t (change-vl-implicitvalueparam x.type :default
                                                  (and val (vl-paramvalue-expr->expr val))))
            (mv nil (change-vl-implicitvalueparam x.type :default nil)))
          :vl-explicitvalueparam
          (if (or (not val) (vl-paramvalue-case val :expr))
              (mv t (change-vl-explicitvalueparam x.type :default
                                                  (and val (vl-paramvalue-expr->expr val))))
            (mv nil (change-vl-explicitvalueparam x.type :default nil))))))
    (mv ok
        (change-vl-paramdecl x :type type))))

(define vl-paramdecl-remove-default ((x vl-paramdecl-p))
  :returns (new-x vl-paramdecl-p)
  (b* (((mv ?ok ans) (vl-paramdecl-set-default x nil)))
    ans))

(define vl-paramdecllist-remove-defaults ((x vl-paramdecllist-p))
  :returns (new-x vl-paramdecllist-p)
  (if (atom x)
      nil
    (cons (vl-paramdecl-remove-default (car x))
          (vl-paramdecllist-remove-defaults (cdr x)))))


;; (define vl-paramdecl-resolve-indices-top ((x vl-paramdecl-p)
;;                                           (ss vl-scopestack-p))
;;   :returns (mv (warnings vl-warninglist-p)
;;                (new-x vl-paramdecl-p))
;;   (b* ((prefs (vl-paramdecl-parameter-refs x ss))
;;        (fns   (vl-paramdecl-functions-called x))
;;        ((mv warnings fntable) (vl-funnames-svex-compile fns ss 1000))
;;        ((wmv warnings paramtable) (vl-paramrefs-svex-compile prefs 1000))
;;        ((wmv warnings ?changedp new-x)
;;         (vl-paramdecl-resolve-indices
;;          x (make-vl-svexconf :ss ss :fns fntable :params paramtable))))
;;     (mv warnings new-x)))
       

      


(define vl-scopeinfo-resolve-params ((x vl-paramdecloverridelist-p)
                                     (scopeinfo vl-scopeinfo-p)
                                     (inner-conf vl-svexconf-p
                                                 "Svexconf in the module whose
                                                  params we're overriding, only
                                                  without the scope pushed on
                                                  it.")
                                     (outer-conf vl-svexconf-p
                                                 "Svexconf for the overrides -- read-only")
                                     (final-params-acc vl-paramdecllist-p)
                                     (warnings vl-warninglist-p))
  :prepwork ((local (in-theory (e/d (vl-paramdecloverridelist-fix)
                                    (append
                                     acl2::append-when-not-consp)))))
  :returns (mv (successp)
               (warnings vl-warninglist-p)
               (final-params vl-paramdecllist-p)
               (new-inner-conf vl-svexconf-p
                               "final svexconf with the full inner scope"))
  ;; :hooks ((:fix :hints (("Goal" :induct (vl-scopeinfo-resolve-params
  ;;                                        x scopeinfo ss final-params-acc warnings ctx)
  ;;                        :expand ((:free (scopeinfo ss final-params-acc warnings ctx)
  ;;                                  (vl-scopeinfo-resolve-params
  ;;                                   x scopeinfo ss final-params-acc warnings ctx))
  ;;                                 (:free (a b scopeinfo ss final-params-acc warnings ctx)
  ;;                                  (vl-scopeinfo-resolve-params
  ;;                                   (cons a b)
  ;;                                   scopeinfo ss final-params-acc warnings ctx)))
  ;;                        :in-theory (e/d (vl-paramdecloverridelist-fix)
  ;;                                        ((:d vl-scopeinfo-resolve-params)))))))

  (b* ((current-conf (change-vl-svexconf
                      inner-conf
                      :ss (vl-scopestack-push (vl-scopeinfo-fix scopeinfo)
                                              (vl-svexconf->ss inner-conf))))
       ((when (atom x))
        (mv t (ok)
            (revappend-without-guard
             (vl-paramdecllist-fix final-params-acc) nil)
            current-conf))
       ((vl-paramdecloverride x1) (car x))
       (warnings (ok))


       ((mv ok warnings final-paramdecl current-conf)
        (vl-override-parameter x1.decl current-conf x1.override outer-conf warnings))
       ((unless ok)
        (mv nil warnings nil current-conf))

       ((vl-scopeinfo scopeinfo))
       (new-scopeinfo (change-vl-scopeinfo
                       scopeinfo
                       :locals (hons-acons (vl-paramdecl->name final-paramdecl)
                                           final-paramdecl
                                           scopeinfo.locals)))
       (inner-conf (change-vl-svexconf current-conf :ss (vl-svexconf->ss inner-conf))))
    (vl-scopeinfo-resolve-params (cdr x) new-scopeinfo inner-conf outer-conf
                                 (cons final-paramdecl
                                       final-params-acc)
                                 warnings)))


#|
(trace$ #!vl (vl-scope-finalize-params
              :entry (list 'vl-scope-finalize-params
                           (if (eq (tag x) :vl-module)
                               (with-local-ps (vl-pp-module x nil))
                             (tag x))
                           (with-local-ps (vl-pp-paramdecllist formals)))
              :exit (list 'vl-scope-finalize-params
                          (with-local-ps (vl-pp-paramdecllist (nth 3 values))))))
|#
                          


(define vl-scope-finalize-params ((x vl-scope-p)
                                  (formals vl-paramdecllist-p)
                                  (actuals vl-paramargs-p)
                                  (warnings vl-warninglist-p)
                                  (mod-ss vl-scopestack-p
                                      "ss where the instantiated module was found
                                       (presumably the design level), without the
                                       module itself")
                                  (outer-conf vl-svexconf-p
                                              "svexconf for the instantiating context"))
  :returns (mv (successp)
               (warnings vl-warninglist-p)
               (inner-conf vl-svexconf-p
                       "svexconf for x, but modified
                        with the overridden parameter values")
               (final-paramdecls vl-paramdecllist-p))
  (b* (((mv ok warnings overrides)
        (vl-make-paramdecloverrides formals actuals warnings))
       (inner-conf (make-vl-svexconf :ss mod-ss))
       ((unless ok)
        (mv nil warnings inner-conf nil))
       (scopeinfo (vl-scope->scopeinfo x (vl-scopestack->design mod-ss)))
       (scopeinfo-with-empty-params
        (change-vl-scopeinfo
         scopeinfo
         ;; Trick: remove the defaults from the parameters as bound in the
         ;; locals, since they don't yet have finalized values.
         :locals (make-fast-alist
                  (vl-paramdecllist-alist
                   (vl-paramdecllist-remove-defaults formals)
                   (vl-scopeinfo->locals scopeinfo)))))
       ((mv ok warnings final-paramdecls inner-conf)
        (vl-scopeinfo-resolve-params
         overrides scopeinfo-with-empty-params inner-conf outer-conf nil warnings)))
    (mv ok warnings inner-conf
        final-paramdecls)))








(defprod vl-unparam-signature
  ((modname stringp)
   (newname stringp)
   (final-params vl-paramdecllist-p)) 
  :layout :tree)

(fty::deflist vl-unparam-signaturelist :elt-type vl-unparam-signature
  :elementp-of-nil nil)

(fty::defalist vl-unparam-sigalist :key-type vl-unparam-signature
  :val-type vl-svexconf-p)

(define vl-unparam-newname-exprstring ((x vl-maybe-expr-p))
  :returns (str stringp :rule-classes :type-prescription)
  :hooks ((:fix :hints(("Goal" :in-theory (enable (tau-system))))))
  (if x
      (if (and (vl-expr-resolved-p x)
               (b* (((mv & size) (vl-expr-selfsize x nil nil))
                    ((mv & type) (vl-expr-typedecide x nil nil)))
                 (and (eql size 32) (eq type :vl-signed))))
          ;; Special case to avoid things like size=32'sd5.
          (str::natstr (vl-resolved->val x))
        (acl2::substitute #\_ #\Space (vl-pps-expr x)))
    "NULL"))

(define vl-unparam-newname-aux ((x vl-paramdecllist-p)
                                &key (ps 'ps))
  :parents (vl-unparam-newname)
  (b* (((when (atom x)) ps)
       ((vl-paramdecl x1) (car x))
       ((when x1.localp)
        ;; we think localparams are always determined by the nonlocal params,
        ;; so we don't need to include them in the name.
        (vl-unparam-newname-aux (cdr x)))
       ((the string name-part)
        (acl2::substitute #\_ #\Space x1.name))
       ((the string type-expr-part)
        (vl-paramtype-case x1.type
          :vl-implicitvalueparam (vl-unparam-newname-exprstring x1.type.default)
          :vl-explicitvalueparam (vl-unparam-newname-exprstring x1.type.default)
          :vl-typeparam (if x1.type.default
                            (with-local-ps (vl-pp-datatype x1.type.default))
                          "NULL"))))
    (vl-ps-seq (vl-print "$")
               (vl-print-str name-part)
               (vl-print "=")
               (vl-print-str type-expr-part)
               (vl-unparam-newname-aux (cdr x)))))



(define vl-unparam-newname
  :short "Generate a new name for an unparameterized module."
  ((origname stringp              "Original name of the module, e.g., @('my_adder').")
   (paramdecls vl-paramdecllist-p "Final, overridden paramdecls for the module."))
  :returns (new-name stringp :rule-classes :type-prescription
                     "New, mangled name, e.g., @('my_adder$size=5').")
  :long "<p>This is a dumb but probably sufficient way to generate new names.
Note that we explicitly check (later on) that no name conflicts are
introduced.</p>"
  (hons-copy (with-local-ps (vl-ps-seq (vl-print-str origname)
                                       (vl-unparam-newname-aux paramdecls)))))


(define vl-unparam-inst
  :parents (unparameterization)
  :short "Compute the final parameter values for a single module instance."
  ((inst     vl-modinst-p
             "Instance of some module.  The module being instantiated may or
              may not have parameters.")
   (conf     vl-svexconf-p   "Svexconf where the module is instantiated")
   (warnings vl-warninglist-p
             "Warnings accumulator for the submodule."))

  :returns
  (mv (successp booleanp :rule-classes :type-prescription)
      (warnings vl-warninglist-p)
      (inst     vl-modinst-p
                "Updated module instance, perhaps instantiating a new module
                 like @('my_adder$width=5') instead of @('my_adder').")
      (needed-sig (iff (vl-unparam-signature-p needed-sig) needed-sig)
                  "An unparam-signature for the instantiated module, if needed.")
      (mod-conf   (implies needed-sig (vl-svexconf-p mod-conf))
                  "Svexconf for the signature"))

  :prepwork ((local (defthm vl-scope-p-when-vl-module-p-strong
                      (implies (vl-module-p x)
                               (vl-scope-p x))))
             (local (defthm vl-scope-p-when-vl-interface-p-strong
                      (implies (vl-interface-p x)
                               (vl-scope-p x)))))

  (b* (((vl-modinst inst) (vl-modinst-fix inst))
       ((vl-svexconf conf) (vl-svexconf-fix conf))
       (ss conf.ss)
       ((mv mod mod-ss) (vl-scopestack-find-definition/ss inst.modname ss))
       ((unless (and mod
                     (or (eq (tag mod) :vl-module)
                         (eq (tag mod) :vl-interface))))
        (vl-unparam-debug "~a0: can't find module ~a1.~%" inst inst.modname)
        (mv nil
            (fatal :type :vl-bad-instance
                   :msg "~a0: trying to instantiate undefined module ~s1."
                   :args (list inst inst.modname))
            inst nil nil))

       (mod.paramdecls (if (eq (tag mod) :vl-module)
                           (vl-module->paramdecls mod)
                         (vl-interface->paramdecls mod)))

       ((when (atom mod.paramdecls))
        ;; Optimization.  In the common case there are no parameter
        ;; declarations for the submodule.  In this case, all we need to do is
        ;; make sure the instance is also parameter-free.
        (if (vl-paramargs-empty-p inst.paramargs)
            (mv t (ok) inst
<<<<<<< HEAD
                (make-vl-unparam-signature :modname inst.modname)
=======
                (make-vl-unparam-signature :modname inst.modname :newname inst.modname)
>>>>>>> 603d429d
                (make-vl-svexconf
                 :ss
                 (vl-scopestack-push mod mod-ss)))
          (mv nil
              (fatal :type :vl-bad-instance
                     :msg "~a0: parameter arguments given to ~s1, but ~s1 ~
                           does not take any parameters."
                     :args (list inst inst.modname))
              inst nil nil)))

       ((mv ok warnings mod-conf final-paramdecls)
        (vl-scope-finalize-params mod
                                  mod.paramdecls
                                  inst.paramargs
                                  warnings
                                  mod-ss
                                  conf))
       ((unless ok)
        ;; already warned
        (vl-unparam-debug "~a0: failed to finalize params~%" inst)
        (mv nil warnings inst nil nil))


       (new-modname      (vl-unparam-newname inst.modname final-paramdecls))

       (new-inst (change-vl-modinst inst
                                    :modname new-modname
                                    :paramargs (make-vl-paramargs-named)))

       (unparam-signature (make-vl-unparam-signature
                           :modname inst.modname
                           :newname new-modname
                           :final-params final-paramdecls)))

    (vl-unparam-debug "~a0: success, new instance is ~a1.~%" inst new-inst)
    (mv t warnings new-inst unparam-signature mod-conf)))

(define vl-unparam-instlist ((x vl-modinstlist-p)
                             (conf     vl-svexconf-p
                                       "Svexconf where the instances occur.")
                             (warnings vl-warninglist-p
                                       "Warnings accumulator for the submodule.")
                             (siglist  vl-unparam-sigalist-p "Accumulator"))
  :returns (mv (successp booleanp :rule-classes :type-prescription)
               (warnings vl-warninglist-p)
               (insts    vl-modinstlist-p
                         "Updated module instances")
               (siglist vl-unparam-sigalist-p "Needed signatures"))
  ;; :hooks ((:fix :hints(("Goal" :in-theory (disable (:d vl-unparam-instlist))
  ;;                       :induct (vl-unparam-instlist x ss warnings modname sigalist)
  ;;                       :expand ((:free (ss warnings modname sigalist)
  ;;                                 (vl-unparam-instlist x ss warnings modname sigalist))
  ;;                                (:free (ss warnings modname sigalist)
  ;;                                 (vl-unparam-instlist
  ;;                                  (vl-modinstlist-fix x)
  ;;                                  ss warnings modname sigalist)))))))
  (b* (((when (atom x)) (mv t (ok) nil (vl-unparam-sigalist-fix siglist)))
       ((mv ok1 warnings inst1 sig sig-conf) (vl-unparam-inst (car x) conf warnings))
       (siglist (if sig (cons (cons sig sig-conf) siglist) siglist))
       ((mv ok2 warnings insts2 siglist)
        (vl-unparam-instlist (cdr x) conf warnings siglist)))
    (mv (and ok1 ok2) warnings (cons inst1 insts2) siglist)))


(define vl-gencase-match ((x vl-expr-p)
                          (y vl-expr-p)
                          (conf vl-svexconf-p)
                          (warnings vl-warninglist-p))
  :returns (mv (ok)
               (warnings vl-warninglist-p)
               (equalp))
  (b* ((eq-expr (make-vl-binary :op :vl-binary-ceq
                                :left x :right y))
       (warnings (ok))
       ((wmv warnings res) (vl-consteval eq-expr conf))
       ((mv ok result)
        (vl-expr-case res
          :vl-value (vl-value-case res.val
                      :vl-constint (mv t (not (eql 0 res.val.value)))
                      :otherwise (mv nil nil))
          :otherwise (mv nil nil))))
    (if ok
        (mv t warnings result)
      (mv nil
          (fatal :type :vl-generate-resolve-fail
                 :msg "Couldn't determine whether test expression ~a0 matched ~
                     case expression ~a1."
                 :args (list (vl-expr-fix x) (vl-expr-fix y)))
          nil))))

(define vl-gencase-some-match ((x vl-expr-p)
                               (y vl-exprlist-p)
                               (conf vl-svexconf-p)
                               (warnings vl-warninglist-p))
  :returns (mv (ok)
               (warnings vl-warninglist-p)
               (equalp))
  (b* (((when (atom y)) (mv t (ok) nil))
       ((mv ok warnings first) (vl-gencase-match x (car y) conf warnings))
       ((unless ok) (mv nil warnings nil))
       ((when first) (mv ok warnings first)))
    (vl-gencase-some-match x (cdr y) conf warnings)))


#|
(trace$ #!vl (vl-genblob-resolve-aux
              :entry (list 'vl-genblob-resolve-aux
                           (with-local-ps (vl-pp-genblob x nil)))
              :exit (list 'vl-genblob-resolve-aux
                          (with-local-ps (vl-pp-genblob (nth 3 values) nil)))))
|#
                                                



(with-output :off (event)
  :evisc (:gag-mode (evisc-tuple 3 4 nil nil ))
  ;; Elaborates, resolves generates.  Collects signatures required for modinsts.
  (defines vl-generate-resolve
    :prepwork ((local (include-book "centaur/misc/arith-equivs" :dir :system))
               (local (in-theory (disable
                                  cons-equal
                                  vl-genelement-p-by-tag-when-vl-scopeitem-p
                                  vl-genelement-p-by-tag-when-vl-ctxelement-p
                                  vl-genelement-p-when-member-equal-of-vl-genelementlist-p
                                  append
                                  acl2::append-when-not-consp
                                  acl2::true-listp-append
                                  member-equal
                                  default-car default-cdr
                                  vl-warninglist-p-when-not-consp
                                  vl-gencaselist-p-when-not-consp
                                  vl-genelementlist-p-when-not-consp
                                  vl-genblob-p-by-tag-when-vl-scope-p
                                  vl-warninglist-p-when-subsetp-equal
                                  acl2::loghead
                                  ifix nfix)))
               (local (defthm vl-genelement-fix-under-iff
                        (vl-genelement-fix x)
                        :hints(("Goal" :in-theory (enable (tau-system))))))
               (local (defthm elemlist-count-of-body-lt-loop-count
                        (implies (equal (vl-genelement-kind x) :vl-genloop)
                                 (< (vl-genelementlist-count (list (vl-genloop->body x)))
                                    (vl-genelement-count x)))
                        :hints(("Goal" :in-theory (enable vl-genelement-count
                                                          vl-genelementlist-count)))))
               (local (defthm vl-genblob-count-of-change-all-but-generates
                        (equal (vl-genblob-count
                                (vl-genblob portdecls assigns aliases
                                            vardecls paramdecls fundecls taskdecls
                                            modinsts gateinsts alwayses initials
                                            typedefs imports fwdtypedefs modports
                                            genvars
                                            (vl-genblob->generates x) ports scopetype name))
                               (vl-genblob-count x))
                        :hints (("goal" :expand ((:free (x) (vl-genblob-count x))))))))
    (define vl-genblob-resolve-aux ((x vl-genblob-p)
                                    (conf vl-svexconf-p
                                          "including the genblob's own scope")
                                    (warnings vl-warninglist-p))
      :returns (mv (ok)
                   (warnings1 vl-warninglist-p)
                   (siglist vl-unparam-sigalist-p)
                   (new-x vl-genblob-p)
                   (new-conf vl-svexconf-p))
      :measure (two-nats-measure (vl-genblob-count x) 0)
      (b* (((vl-genblob x) (vl-genblob-fix x))
           ;; ((mv ok warnings x-ss ?final-paramdecls)
           ;;  ;; BOZO figure out a real context
           ;;  (vl-scope-finalize-params x x.paramdecls
           ;;                            (make-vl-paramargs-named)
           ;;                            warnings ss ss 'fake-context-for-unparam))
           ;; ((unless ok) (mv nil warnings (vl-genblob-fix x)))
           ;; (x (change-vl-genblob x :paramdecls final-paramdecls))
           ((wmv ?ok warnings new-x conf)
            (vl-genblob-elaborate x conf))
           
           ((mv ok warnings siglist1 new-generates)
            ;; Not new-x.generates (complicates termination)
            (vl-generatelist-resolve x.generates conf warnings))
           
           ((vl-genblob new-x))
           ((mv ok2 warnings new-insts siglist)
            (vl-unparam-instlist new-x.modinsts conf warnings nil)))
        (mv (and ok ok2)
            warnings (append-without-guard siglist1 siglist)
            (change-vl-genblob new-x :generates new-generates
                               :modinsts new-insts)
            conf)))
        

    (define vl-genblob-resolve ((x vl-genblob-p)
                                (conf vl-svexconf-p
                                    "without the genblob's scope")
                                (warnings vl-warninglist-p))
      :returns (mv (ok)
                   (warnings1 vl-warninglist-p)
                   (siglist vl-unparam-sigalist-p)
                   (new-x vl-genblob-p))
      :measure (two-nats-measure (vl-genblob-count x) 5)
      ;; wrapper around vl-genblob-elaborate that finalizes the params.
      (b* (((vl-genblob x) (vl-genblob-fix x))
           ((vl-svexconf conf))
           ((mv ok warnings blobconf paramdecls)
            (vl-scope-finalize-params x x.paramdecls
                                      (make-vl-paramargs-named)
                                      warnings conf.ss conf))
           ((unless ok)
            (mv nil warnings nil x))
           (x1 (change-vl-genblob x :paramdecls paramdecls))
           ((mv ok warnings siglist new-x blobconf)
            (vl-genblob-resolve-aux x1 blobconf warnings)))
        (vl-svexconf-free blobconf)
        (mv ok warnings siglist new-x)))


    ;; For consistency with svex, we need to be very careful about exactly when
    ;; we push frames onto the scopestack.  The svex scheme is that any
    ;; generate construct produces a nested module, and loops/arrays produce a
    ;; module for the whole loop/array plus modules inside it for each
    ;; repetition.  So we need to take care to follow the same discipline.

    (define vl-generate-resolve
      ((x vl-genelement-p "The generate block to resolve")
       (conf vl-svexconf-p "Current scopestack with resolved params")
       (warnings vl-warninglist-p))
      :returns (mv (ok)
                   (warnings1 vl-warninglist-p)
                   (siglist vl-unparam-sigalist-p)
                   (new-x vl-genelement-p))
      :measure (two-nats-measure (vl-genblob-generate-count x) 0)
      :verify-guards nil
      (b* ((x (vl-genelement-fix x)))
        (vl-genelement-case x
          :vl-genbase (b* ((xlist (list x))
                           (blob (vl-sort-genelements xlist))
                           ((mv ok warnings siglist new-blob)
                            (vl-genblob-resolve blob conf warnings))
                           ((unless ok) (mv nil warnings siglist (vl-genelement-fix x))))
                        (mv t warnings siglist
                            (make-vl-genblock
                             :elems (vl-genblob->elems new-blob xlist)
                             :loc (vl-modelement->loc x.item))))

          :vl-genblock
          (b* ((blob (vl-sort-genelements x.elems
                                          :scopetype :vl-genblock
                                          :name x.name))
               ((mv ok warnings siglist new-blob)
                (vl-genblob-resolve blob conf warnings))
               ((unless ok)
                (mv nil warnings siglist (vl-genelement-fix x))))
            (mv t warnings siglist
                (change-vl-genblock x :elems (vl-genblob->elems new-blob x.elems))))
            

          ;; Didn't expect to see these resolved forms yet; leave them.
          
          :vl-genarray
          (mv t (warn :type :vl-already-resolved-generate
                      :msg "~a0: Didn't expect to see an already-resolved genarray."
                      :args (list x))
              nil x)

          :vl-genif
          (b* (((wmv warnings testval) (vl-consteval x.test conf))
               ((unless (vl-expr-resolved-p testval))
                (mv nil (fatal :type :vl-generate-resolve-fail
                               :msg "~a0: Failed to evaluate the test expression ~a1."
                               :args (list x x.test))
                    nil x))
               (testval (vl-resolved->val testval))
               (subelem (if (eql 0 testval) x.else x.then)))
            (vl-generate-resolve subelem conf warnings))

          :vl-gencase
          ;; BOZO the sizing on this may be wrong
          (b* (((mv ok warnings siglist elem)
                (vl-gencaselist-resolve x.cases x.test x conf warnings))
               ((when elem) (mv ok warnings siglist elem)))
            (vl-generate-resolve x.default conf warnings))

          :vl-genloop
          (b* (((wmv warnings initval) (vl-consteval x.initval conf))
               ((unless (vl-expr-resolved-p initval))
                (mv nil (fatal :type :vl-generate-resolve-fail
                               :msg "~a0: Failed to evaluate the initial value expression ~a1."
                               :args (list x x.initval))
                    nil x))
               (body.name (and (eql (vl-genelement-kind x.body) :vl-genblock)
                               (vl-genblock->name x.body)))
               ;; ((mv body.name body.elems)
               ;;  (if (eql (vl-genelement-kind x.body) :vl-genblock)
               ;;      (mv (vl-genblock->name x.body) (vl-genblock->elems x.body))
               ;;    (mv nil (list x.body))))
               ;; (blob (vl-sort-genelements body.elems
               ;;                            :scopetype :vl-genarrayblock
               ;;                            :name nil))
               ((mv ok warnings siglist arrayblocks)
                (vl-genloop-resolve 100000 ;; recursion limit
                                    x.body
                                    x.var (vl-resolved->val initval)
                                    x.nextval x.continue
                                    x conf warnings)))
            (mv ok warnings siglist
                (make-vl-genarray :name body.name :var x.var :blocks arrayblocks
                                  :loc x.loc))))))


    (define vl-generatelist-resolve ((x vl-genelementlist-p)
                                     (conf vl-svexconf-p)
                                     (warnings vl-warninglist-p))
      :returns (mv (ok)
                   (warnings1 vl-warninglist-p)
                   (siglist vl-unparam-sigalist-p)
                   (new-elems vl-genelementlist-p))
      :measure (two-nats-measure (vl-genblob-generates-count x) 0)
      (b* (((when (atom x)) (mv t (ok) nil nil))
           ((mv ok1 warnings siglist1 first)
            (vl-generate-resolve (car x) conf warnings))
           ((mv ok2 warnings siglist2 rest)
            (vl-generatelist-resolve (cdr x) conf warnings)))
        (mv (and ok1 ok2) warnings
            (append-without-guard siglist1 siglist2)
            (cons first rest))))



    (define vl-gencaselist-resolve ((x vl-gencaselist-p)
                                    (test vl-expr-p)
                                    (orig-x vl-genelement-p)
                                    (conf vl-svexconf-p)
                                    (warnings vl-warninglist-p))
      :guard (eq (vl-genelement-kind orig-x) :vl-gencase)
      :returns (mv (ok)
                   (warnings1 vl-warninglist-p)
                   (siglist vl-unparam-sigalist-p)
                   (new-elem (iff (vl-genelement-p new-elem) new-elem)))
      :measure (two-nats-measure (vl-genblob-gencaselist-count x) 0)
      (b* ((x (vl-gencaselist-fix x))
           ((when (atom x)) (mv t (ok) nil nil))

           ((cons exprs1 block1) (car x))

           ((mv ok warnings matchp) (vl-gencase-some-match test exprs1 conf warnings))
           ((unless ok)
            (mv nil warnings nil (vl-genelement-fix orig-x)))
           ((unless matchp)
            (vl-gencaselist-resolve (cdr x) test orig-x conf warnings)))
        (vl-generate-resolve block1 conf warnings)))

    (define vl-genloop-resolve ((clk natp "recursion limit")
                                (body vl-genelement-p)
                                (var   stringp)
                                (current-val integerp)
                                (nextval vl-expr-p)
                                (continue vl-expr-p)
                                (orig-x vl-genelement-p)
                                (conf vl-svexconf-p)
                                (warnings vl-warninglist-p))
      :returns (mv (ok)
                   (warnings1 vl-warninglist-p)
                   (siglist vl-unparam-sigalist-p)
                   (new-blocks vl-genarrayblocklist-p))
      :measure (two-nats-measure (vl-genblob-generate-count body) clk)
      (b* (((when (zp clk))
            (mv nil
                (fatal :type :vl-generate-resolve-fail
                       :msg "~a0: Iteration limit ran out in for loop."
                       :args (list (vl-genelement-fix orig-x)))
                nil nil))
           (var-param (make-vl-paramdecl
                       :name var
                       :type (make-vl-explicitvalueparam
                              :type *vl-plain-old-integer-type*
                              :default (vl-make-index (acl2::loghead 32 current-val)))
                       :loc *vl-fakeloc*))

           ;; Make a fake scope containing just the index paramThis seems dicey wrt svex consitency, but the key thing is
           ;; that we push 2 frames onto the ss total.  This first one only
           ;; contains the loop iterator, which won't be referenced in svex
           ;; since it'll resolve to a constant.
           
           ((vl-svexconf conf))
           (idx-ss (vl-scopestack-push
                    (make-vl-scopeinfo :locals (hons-acons var var-param nil))
                    conf.ss))

           ;; ((mv ok warnings idx-ss ?final-paramdecls)
           ;;  (vl-scope-finalize-params (make-vl-genblob)
           ;;                            (list var-param)
           ;;                            (make-vl-paramargs-named)
           ;;                            warnings ss ss 'fake-context-for-unparam)) ;; bozo make real context

           ;; ((unless ok)
           ;;  (mv nil warnings nil))

           ;; Check whether we continue.
           (idx-conf (make-vl-svexconf :ss idx-ss))
           ((wmv ok warnings continue-val ?svex idx-conf)
            (vl-expr-resolve-to-constant continue idx-conf))
           ((unless (and ok (vl-expr-resolved-p continue-val)))
            (vl-svexconf-free idx-conf)
            (mv nil
                (fatal :type :vl-generate-resolve-fail
                       :msg "~a0: Failed to evaluate the loop termination expression ~a1"
                       :args (list (vl-genelement-fix orig-x) (vl-expr-fix continue)))
                nil nil))
 
           ((when (eql (vl-resolved->val continue-val) 0))
            (vl-svexconf-free idx-conf)
            (mv t (ok) nil nil))


           ((mv ok warnings siglist1 new-body)
            (vl-generate-resolve body idx-conf warnings))

           ((unless ok)
            (vl-svexconf-free idx-conf)
            (mv nil warnings nil nil))

           (param-genelt (make-vl-genbase :item var-param))
           (block1 (make-vl-genarrayblock :index current-val
                                          :elems (vl-genelement-case new-body
                                                   :vl-genblock (cons param-genelt new-body.elems)
                                                   :otherwise
                                                   (cons param-genelt (list new-body)))))

           ((wmv ok warnings next-value ?svex idx-conf)
            (vl-expr-resolve-to-constant nextval idx-conf))

           (- (vl-svexconf-free idx-conf))

           ((unless (and ok (vl-expr-resolved-p next-value)))
            (mv nil
                (fatal :type :vl-generate-resolve-fail
                       :msg "~a0: Failed to evaluate the loop increment expression ~a1"
                       :args (list (vl-genelement-fix orig-x) (vl-expr-fix nextval)))
                nil nil))

           ((mv ok warnings siglist2 rest-blocks)
            (vl-genloop-resolve (1- clk) body var
                                (vl-resolved->val next-value)
                                nextval continue
                                orig-x conf warnings)))
        (mv ok warnings
            (append-without-guard siglist1 siglist2)
            (cons block1 rest-blocks))))
    ///
    (local (in-theory (disable vl-genblob-resolve (:t vl-genblob-resolve)
                               vl-generate-resolve (:t vl-generate-resolve)
                               vl-generatelist-resolve (:t vl-generatelist-resolve)
                               ;; vl-generateblock-resolve (:t vl-generateblock-resolve)
                               vl-gencaselist-resolve (:t vl-gencaselist-resolve)
                               vl-genloop-resolve (:t vl-genloop-resolve)
                               acl2::mv-nth-cons-meta)))

    (verify-guards vl-generate-resolve
      :hints (("goal" :expand ((vl-gencaselist-p x))))
      :guard-debug t)

    (deffixequiv-mutual vl-generate-resolve)))







;; (def-genblob-transform vl-genblob-collect-modinst-paramsigs
;;   ((ss vl-scopestack-p)
;;    (warnings vl-warninglist-p)
;;    (modname stringp)
;;    (sigalist vl-unparam-sigalist-p))
;;   :parents (xf-unparameterize)
;;   :short "Collect parameterization signatures needed for module instances of a given module."
;;   :long "<p>Expects that the module is fully unparameterized, with parameter values
;;          substituted in everywhere.  Accumulates an unparameterization signature
;;          alist of instances that require unparameterization.</p>"

;;   :returns ((successp)
;;             (warnings vl-warninglist-p)
;;             (sigalist vl-unparam-sigalist-p))

;;   (b* (((vl-genblob x) (vl-genblob-fix x))
;;        (ss (vl-scopestack-push x ss))
;;        ((mv ok1 warnings insts sigalist)
;;         (vl-unparam-instlist x.modinsts ss warnings modname sigalist))

;;        ((mv ok2 warnings sigalist generates)
;;         (vl-generates-collect-modinst-paramsigs
;;          x.generates ss warnings modname sigalist)))
;;     (mv (and ok1 ok2) warnings sigalist
;;         (change-vl-genblob x :modinsts insts :generates generates)))

;;   :apply-to-generates vl-generates-collect-modinst-paramsigs
;;   :combine-bindings ((successp (and successp1 successp2)))
;;   :empty-list-bindings ((successp t))
;;   :prepwork ((local (in-theory (disable cons-equal
;;                                         vl-genelement-p-by-tag-when-vl-scopeitem-p
;;                                         acl2::subsetp-when-atom-right
;;                                         default-car default-cdr)))))




;; (trace$ #!vl (vl-create-unparameterized-module
;;               :entry (list* 'vl-create-unparameterized-module
;;                            (vl-module->name x)
;;                            (with-local-ps (vl-pp-paramdecllist final-paramdecls))
;;                            (b* (((vl-svexconf conf)))
;;                              (list :typeov (strip-cars conf.typeov)
;;                                    :params (strip-cars conf.params)
;;                                    :fns (strip-cars conf.fns))))))

(define vl-create-unparameterized-module
  ((x vl-module-p)
   (name stringp "New name including parameter disambiguation")
   (final-paramdecls vl-paramdecllist-p)
   (conf vl-svexconf-p "svexconf with the module's scopeinfo and final parameters,
                        from vl-scope-finalize-params"))

  :returns (mv (okp)
               (new-mod vl-module-p)
               (siglist vl-unparam-sigalist-p
                         "signatures for this module"))
<<<<<<< HEAD
  (b* ((origname (vl-module->name x))
       (name (vl-unparam-newname origname final-paramdecls))
=======
  (b* ((name (string-fix name))
>>>>>>> 603d429d
       (x (change-vl-module x :name name
                            :paramdecls final-paramdecls))
       ((vl-module x))
       (warnings x.warnings)
       
       (blob (vl-module->genblob x))
       ((wmv ok warnings siglist new-blob conf
             :ctx name)
        (vl-genblob-resolve-aux blob conf nil))
       (- (vl-svexconf-free conf))
       (mod (vl-genblob->module new-blob x))
       (mod (change-vl-module mod :warnings warnings))
       ((unless ok)
        ;; (cw "not ok~%")
        (mv nil mod nil)))
    (mv ok mod siglist)))


(define vl-create-unparameterized-interface
  ((x vl-interface-p)
<<<<<<< HEAD
=======
   (name stringp "New name including parameter disambiguation")
>>>>>>> 603d429d
   (final-paramdecls vl-paramdecllist-p)
   (conf vl-svexconf-p "svexconf with the interface's scopeinfo and final parameters,
                        from vl-scope-finalize-params"))

  :returns (mv (okp)
               (new-mod vl-interface-p))
<<<<<<< HEAD
  (b* ((name (vl-unparam-newname (vl-interface->name x) final-paramdecls))
=======
  (b* ((name (string-fix name))
>>>>>>> 603d429d
       (x (change-vl-interface x :name name
                            :paramdecls final-paramdecls))
       ((vl-interface x))
       (warnings x.warnings)
       
       (blob (vl-interface->genblob x))
       ((wmv ok warnings ?siglist new-blob conf
             :ctx name) (vl-genblob-resolve-aux blob conf nil))
       (- (vl-svexconf-free conf))
       (mod (vl-genblob->interface new-blob x))
       (mod (change-vl-interface mod :warnings warnings))
       ((unless ok)
        ;; (cw "not ok~%")
        (mv nil mod)))
    (mv ok mod)))




(defines vl-unparameterize-main
  :prepwork ((local (defthm vl-scope-p-when-vl-module-p-strong
                      (implies (vl-module-p x)
                               (vl-scope-p x))))
             (local (defthm len-equal-0
                      (equal (equal (len x) 0)
                             (not (consp x))))))
  (define vl-unparameterize-main
    ((sig vl-unparam-signature-p "a single signature to expand")
     (sig-conf vl-svexconf-p "the svexconf for this signature")
     (donelist "fast alist of previously-seen signatures")
     (depthlimit natp "termination counter"))
    :measure (two-nats-measure depthlimit 0)
    :verify-guards nil
    :returns (mv (successp booleanp :rule-classes :type-prescription)
                 (warnings vl-warninglist-p)
                 (new-mods vl-modulelist-p
                           "All of the modules (not seen before) that you need
                            to meet this signature, including instantiated
                            ones")
                 (new-interfaces vl-interfacelist-p
                           "All of the interfaces (not seen before) that you need
                            to meet this signature, including instantiated
                            ones")
                 (donelist))
    (b* ((sig (vl-unparam-signature-fix sig))
         ((vl-svexconf conf) sig-conf)
         ((when (hons-get sig donelist)) (mv t nil nil nil donelist))
         (warnings nil)
         ((when (zp depthlimit))
          (mv nil
              (fatal :type :vl-unparameterize-loop
                     :msg "Recursion depth ran out in unparameterize -- loop ~
                           in the hierarchy?")
              nil nil donelist))

         (donelist (hons-acons sig t donelist))

         ((vl-unparam-signature sig))
         (mod (vl-scopestack-find-definition sig.modname conf.ss))
         ((unless (and mod (or (eq (tag mod) :vl-module)
                               (eq (tag mod) :vl-interface))))
          (mv nil
              (fatal :type :vl-unparameterize-programming-error
                     :msg "Couldn't find module ~s0"
                     :args (list sig.modname))
              nil nil donelist))

         ((when (eq (tag mod) :vl-interface))
          (b* (((mv ok new-iface)
<<<<<<< HEAD
                (vl-create-unparameterized-interface mod sig.final-params sig-conf)))
=======
                (vl-create-unparameterized-interface mod sig.newname sig.final-params sig-conf)))
>>>>>>> 603d429d
            (mv (and ok t)
                warnings nil (list new-iface) donelist)))

         ((mv mod-ok new-mod sigalist)
<<<<<<< HEAD
          (vl-create-unparameterized-module mod sig.final-params sig-conf))
=======
          (vl-create-unparameterized-module mod sig.newname sig.final-params sig-conf))
>>>>>>> 603d429d

         ((mv unparams-ok warnings new-mods new-ifaces donelist)
          (vl-unparameterize-main-list sigalist donelist (1- depthlimit))))
      (mv (and mod-ok unparams-ok)
          warnings (cons new-mod new-mods) new-ifaces donelist)))

  (define vl-unparameterize-main-list ((sigs vl-unparam-sigalist-p)
                                       (donelist)
                                       (depthlimit natp))
    :measure (two-nats-measure depthlimit (len (vl-unparam-sigalist-fix sigs)))
    :returns (mv (successp booleanp :rule-classes :type-prescription)
                 (warnings vl-warninglist-p)
                 (new-mods vl-modulelist-p)
                 (new-ifaces vl-interfacelist-p)
                 (donelist))
    (b* ((sigs (vl-unparam-sigalist-fix sigs))
         ((when (atom sigs)) (mv t nil nil nil donelist))
         ((mv ok1 warnings1 new-mods1 new-ifaces1 donelist)
          (vl-unparameterize-main (caar sigs) (cdar sigs) donelist depthlimit))
         ((mv ok2 warnings2 new-mods2 new-ifaces2 donelist)
          (vl-unparameterize-main-list (cdr sigs) donelist depthlimit)))
      (mv (and ok1 ok2)
          (append warnings1 warnings2)
          (append new-mods1 new-mods2)
          (append new-ifaces1 new-ifaces2)
          donelist)))
  ///
  (local (in-theory (disable vl-unparameterize-main
                             vl-unparameterize-main-list)))
  (defthm-vl-unparameterize-main-flag
    (defthm true-listp-of-vl-unparameterize-main-warnings
      (true-listp (mv-nth 1 (vl-unparameterize-main sig sig-conf donelist depthlimit)))
      :hints ('(:expand ((vl-unparameterize-main sig sig-conf donelist depthlimit))))
      :rule-classes :type-prescription
      :flag vl-unparameterize-main)
    (defthm true-listp-of-vl-unparameterize-main-list-warnings
      (true-listp (mv-nth 1 (vl-unparameterize-main-list sigs donelist depthlimit)))
      :hints ('(:expand ((vl-unparameterize-main-list sigs donelist depthlimit))))
      :rule-classes :type-prescription
      :flag vl-unparameterize-main-list))

  (defthm-vl-unparameterize-main-flag
    (defthm true-listp-of-vl-unparameterize-main-mods
      (true-listp (mv-nth 2 (vl-unparameterize-main sig sig-conf donelist depthlimit)))
      :hints ('(:expand ((vl-unparameterize-main sig sig-conf donelist depthlimit))))
      :rule-classes :type-prescription
      :flag vl-unparameterize-main)
    (defthm true-listp-of-vl-unparameterize-main-list-mods
      (true-listp (mv-nth 2 (vl-unparameterize-main-list sigs donelist depthlimit)))
      :hints ('(:expand ((vl-unparameterize-main-list sigs donelist depthlimit))))
      :rule-classes :type-prescription
      :flag vl-unparameterize-main-list))

  (defthm-vl-unparameterize-main-flag
    (defthm true-listp-of-vl-unparameterize-main-ifaces
      (true-listp (mv-nth 3 (vl-unparameterize-main sig sig-conf donelist depthlimit)))
      :hints ('(:expand ((vl-unparameterize-main sig sig-conf donelist depthlimit))))
      :rule-classes :type-prescription
      :flag vl-unparameterize-main)
    (defthm true-listp-of-vl-unparameterize-main-list-ifaces
      (true-listp (mv-nth 3 (vl-unparameterize-main-list sigs donelist depthlimit)))
      :hints ('(:expand ((vl-unparameterize-main-list sigs donelist depthlimit))))
      :rule-classes :type-prescription
      :flag vl-unparameterize-main-list))

  (verify-guards vl-unparameterize-main)

  (deffixequiv-mutual vl-unparameterize-main
    :hints ((and stable-under-simplificationp
                 (flag::expand-calls-computed-hint
                  clause '(vl-unparameterize-main
                           vl-unparameterize-main-list))))))




(define vl-module-default-signature ((modname stringp)
                                     (conf     vl-svexconf-p "design level")
                                     (warnings vl-warninglist-p))
  :returns (mv (sig (iff (vl-unparam-signature-p sig) sig)
                    "Indicates success")
               (sig-conf (implies sig (vl-svexconf-p sig-conf)))
               (warnings vl-warninglist-p))
  :prepwork ((local (defthm vl-scope-p-when-vl-module-p-strong
                      (implies (vl-module-p x)
                               (vl-scope-p x)))))
  (b* ((modname (string-fix modname))
       ((vl-svexconf conf))
       (x (vl-scopestack-find-definition modname conf.ss))
       ((unless (and x (eq (tag x) :vl-module)))
        (mv nil nil 
            (fatal :type :vl-unparam-fail
                   :msg "Programming error: top-level module ~s0 not found"
                   :args (list modname))))

       ((mv ok warnings mod-conf final-paramdecls)
        (vl-scope-finalize-params x
                                  (vl-module->paramdecls x)
                                  (make-vl-paramargs-named)
                                  warnings
                                  conf.ss conf))
       ((unless ok) (mv nil nil warnings)))
<<<<<<< HEAD
    (mv (make-vl-unparam-signature :modname modname :final-params final-paramdecls)
=======
    (mv (make-vl-unparam-signature :modname modname
                                   :newname modname
                                   :final-params final-paramdecls)
>>>>>>> 603d429d
        mod-conf warnings)))


(define vl-modulelist-default-signatures ((names string-listp)
                                          (conf vl-svexconf-p "design level")
                                          (warnings vl-warninglist-p))
  :returns (mv (sigs vl-unparam-sigalist-p)
               (warnings vl-warninglist-p))
  (if (atom names)
      (mv nil (vl-warninglist-fix warnings))
    (b* (((mv sig sig-conf warnings) (vl-module-default-signature (car names) conf warnings))
         ((mv sigs warnings) (vl-modulelist-default-signatures (cdr names) conf warnings)))
      (mv (if sig
              (cons (cons sig sig-conf) sigs)
            sigs)
          warnings))))



(define vl-package-elaborate ((x        vl-package-p)
                              (conf     vl-svexconf-p
                                        "design level")
                              (warnings vl-warninglist-p))
  :prepwork ((local (in-theory (enable (vl-context-p) vl-context-p))))
  :short "Resolve parameters in packages."
  :long "<p>Assumption: packages reference each other only in reverse parse
order, i.e., later-defined packages can reference parameters inside
earlier-defined packages.  This gets around some horrible complications in
implementation.  We still have to do some convoluted stuff with
scopestacks.</p>"

  :returns (mv (ok)
               (warnings1 vl-warninglist-p)
               (new-x     vl-package-p))

  (b* (((vl-package x) (vl-package-fix x))
       ((vl-svexconf conf))
       ((mv ok warnings pkg-conf new-params)
        (vl-scope-finalize-params x x.paramdecls
                                  (make-vl-paramargs-named)
                                  warnings
                                  conf.ss conf))
       (new-x (change-vl-package x :paramdecls new-params))
       ((unless ok)
        (mv nil warnings x))
       ((wmv ok warnings new-x pkg-conf)
        (vl-package-elaborate-aux new-x pkg-conf)))
    (vl-svexconf-free pkg-conf)
    (mv ok warnings new-x)))

(define vl-packagelist-elaborate ((x vl-packagelist-p)
                                  (conf vl-svexconf-p "design level")
                                  (warnings vl-warninglist-p))
  :returns (mv (ok)
               (warnings1 vl-warninglist-p)
               (new-x     vl-packagelist-p))
  (b* (((when (atom x)) (mv t (ok) nil))
       ((mv ok1 warnings pkg1) (vl-package-elaborate (car x) conf warnings))
       ((mv ok2 warnings pkgs) (vl-packagelist-elaborate (cdr x) conf warnings)))
    (mv (and ok1 ok2) warnings (cons pkg1 pkgs))))
  
       

;; (define vl-packages-finalize-params ((packages vl-packagelist-p)
;;                                      (design vl-design-p)
;;                                      (warnings vl-warninglist-p))
;;   :prepwork ((local (in-theory (enable (vl-context-p) vl-context-p))))
;;   :short "Resolve parameters in packages."
;;   :long "<p>Assumption: packages reference each other only in reverse parse
;; order, i.e., later-defined packages can reference parameters inside
;; earlier-defined packages.  This gets around some horrible complications in
;; implementation.  We still have to do some convoluted stuff with
;; scopestacks.</p>"

;;   :returns (mv (ok)
;;                (warnings1 vl-warninglist-p)
;;                (packages1 vl-packagelist-p))

;;   (b* (((when (atom packages))
;;         (mv t (ok) nil))
;;        ((vl-package pkg1) (vl-package-fix (car packages)))
;;        ((vl-design design))
;;        (ss (vl-scopestack-init design))
;;        ((mv ok warnings & pkg1-params)
;;         (vl-scope-finalize-params pkg1
;;                                   pkg1.paramdecls
;;                                   (make-vl-paramargs-named)
;;                                   warnings
;;                                   ss ss
;;                                   pkg1))
;;        (- (vl-scopestacks-free))
;;        (new-pkg1 (change-vl-package pkg1 :paramdecls pkg1-params))
;;        ((unless ok)
;;         (mv nil warnings nil))
;;        (design1 (change-vl-design design :packages (cons new-pkg1 design.packages)))

;;        ((mv ok warnings rest-packages)
;;         (vl-packages-finalize-params (cdr packages) design1 warnings))
;;        ((unless ok) (mv nil warnings nil)))
;;     (mv t warnings (cons pkg1 rest-packages))))
    
       


(define vl-design-elaborate
  :short "Top-level @(see unparameterization) transform."
  ((x vl-design-p))
  :returns (new-x vl-design-p)
  (b* (;; Throw out modules that have problems with shadowed parameters.
       ;; We won't need this.
       ;; ((vl-design x) (vl-design-unparam-check x))
       ((vl-design x) (vl-design-fix x))
       (ss  (vl-scopestack-init x))
       (conf1 (make-vl-svexconf :ss ss))
       ((mv ?ok warnings conf params)
        (vl-scope-finalize-params x
                                  x.paramdecls
                                  (make-vl-paramargs-named)
                                  x.warnings
                                  ss conf1)) ;; conf1 won't actually be used
       (new-x (change-vl-design x :paramdecls params))
       ((wmv ?ok1 warnings new-x conf)
        (vl-design-elaborate-aux new-x conf))

       ((mv ?ok warnings new-packages)
        (vl-packagelist-elaborate x.packages conf warnings))

       (new-x (change-vl-design new-x :packages new-packages))

       (topmods (vl-modulelist-toplevel x.mods))

       ;; This is something Sol wanted for Samev.  The idea is to instance
       ;; every top-level module with its default parameters, so that we don't
       ;; just throw away the whole design if someone is trying to check a
       ;; parameterized module.
       ((mv top-sigs warnings) (vl-modulelist-default-signatures topmods conf warnings))
       (- (vl-svexconf-free conf))

       ((wmv ?ok warnings new-mods new-ifaces donelist)
        (vl-unparameterize-main-list top-sigs nil 1000)))
    (fast-alist-free donelist)
    (vl-scopestacks-free)
    (change-vl-design new-x :warnings warnings :mods new-mods :interfaces new-ifaces)))<|MERGE_RESOLUTION|>--- conflicted
+++ resolved
@@ -405,11 +405,7 @@
         ;; make sure the instance is also parameter-free.
         (if (vl-paramargs-empty-p inst.paramargs)
             (mv t (ok) inst
-<<<<<<< HEAD
-                (make-vl-unparam-signature :modname inst.modname)
-=======
                 (make-vl-unparam-signature :modname inst.modname :newname inst.modname)
->>>>>>> 603d429d
                 (make-vl-svexconf
                  :ss
                  (vl-scopestack-push mod mod-ss)))
@@ -936,12 +932,7 @@
                (new-mod vl-module-p)
                (siglist vl-unparam-sigalist-p
                          "signatures for this module"))
-<<<<<<< HEAD
-  (b* ((origname (vl-module->name x))
-       (name (vl-unparam-newname origname final-paramdecls))
-=======
   (b* ((name (string-fix name))
->>>>>>> 603d429d
        (x (change-vl-module x :name name
                             :paramdecls final-paramdecls))
        ((vl-module x))
@@ -962,21 +953,14 @@
 
 (define vl-create-unparameterized-interface
   ((x vl-interface-p)
-<<<<<<< HEAD
-=======
    (name stringp "New name including parameter disambiguation")
->>>>>>> 603d429d
    (final-paramdecls vl-paramdecllist-p)
    (conf vl-svexconf-p "svexconf with the interface's scopeinfo and final parameters,
                         from vl-scope-finalize-params"))
 
   :returns (mv (okp)
                (new-mod vl-interface-p))
-<<<<<<< HEAD
-  (b* ((name (vl-unparam-newname (vl-interface->name x) final-paramdecls))
-=======
   (b* ((name (string-fix name))
->>>>>>> 603d429d
        (x (change-vl-interface x :name name
                             :paramdecls final-paramdecls))
        ((vl-interface x))
@@ -1046,20 +1030,12 @@
 
          ((when (eq (tag mod) :vl-interface))
           (b* (((mv ok new-iface)
-<<<<<<< HEAD
-                (vl-create-unparameterized-interface mod sig.final-params sig-conf)))
-=======
                 (vl-create-unparameterized-interface mod sig.newname sig.final-params sig-conf)))
->>>>>>> 603d429d
             (mv (and ok t)
                 warnings nil (list new-iface) donelist)))
 
          ((mv mod-ok new-mod sigalist)
-<<<<<<< HEAD
-          (vl-create-unparameterized-module mod sig.final-params sig-conf))
-=======
           (vl-create-unparameterized-module mod sig.newname sig.final-params sig-conf))
->>>>>>> 603d429d
 
          ((mv unparams-ok warnings new-mods new-ifaces donelist)
           (vl-unparameterize-main-list sigalist donelist (1- depthlimit))))
@@ -1162,13 +1138,9 @@
                                   warnings
                                   conf.ss conf))
        ((unless ok) (mv nil nil warnings)))
-<<<<<<< HEAD
-    (mv (make-vl-unparam-signature :modname modname :final-params final-paramdecls)
-=======
     (mv (make-vl-unparam-signature :modname modname
                                    :newname modname
                                    :final-params final-paramdecls)
->>>>>>> 603d429d
         mod-conf warnings)))
 
 
