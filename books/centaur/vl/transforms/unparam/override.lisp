--- conflicted
+++ resolved
@@ -413,20 +413,12 @@
                        (fatal :type :vl-bad-instance
                               :msg "Can't instantiate without assignment ~
                                     for type parameter ~a1."
-<<<<<<< HEAD
-; Matt K. mod: avoid duplicate :msg, so I'm guessing :args just below.
-=======
->>>>>>> 2ad93173
                               :args (list nil decl))
                        decl decl-conf))
                   ((unless (vl-datatype-resolved-p decl.type.default))
                    (mv nil
                        (fatal :type :vl-bad-instance
                               :msg "Default type for parameter ~a1 not resolved."
-<<<<<<< HEAD
-; Matt K. mod: avoid duplicate :msg, so I'm guessing :args just below.
-=======
->>>>>>> 2ad93173
                               :args (list nil decl))
                        decl decl-conf)))
                (mv t (ok) (change-vl-paramdecl decl :type decl.type) decl-conf)))
@@ -434,10 +426,6 @@
              (mv nil
                  (fatal :type :vl-bad-instance
                         :msg "Overriding type parameter ~a1 with expression ~a2."
-<<<<<<< HEAD
-; Matt K. mod: avoid duplicate :msg, so I'm guessing :args just below.
-=======
->>>>>>> 2ad93173
                         :args (list nil decl (vl-paramvalue-expr->expr override)))
                  decl decl-conf))
             (type (vl-paramvalue-type->type override))
@@ -445,10 +433,6 @@
              (mv nil
                  (fatal :type :vl-bad-instance
                         :msg "Override type ~a1 for parameter ~a2 not resolved."
-<<<<<<< HEAD
-; Matt K. mod: avoid duplicate :msg, so I'm guessing :args just below.
-=======
->>>>>>> 2ad93173
                         :args (list nil type decl))
                  decl decl-conf)))
          (mv t warnings (change-vl-paramdecl
