--- conflicted
+++ resolved
@@ -233,21 +233,13 @@
                                    (put-assoc-equal var nil alst-C)
                                    incoming)))
 
-<<<<<<< HEAD
-       ((mget-hyp-var hyp t) ;(mget :const x) hack: give record types preference
-        (b* ((var (mget-hyp-var hyp t)))
-          (build-vdependency-graph (cdr hyp-lst)
-                                   (remove-entry var alst)
-                                   (put-assoc-equal var (cdr (assoc-equal var alst)) alst-C)
-                                   incoming)))
-=======
        ;; ((mget-hyp-var hyp t) ;(mget :const x) hack: give record types preference
        ;;  (b* ((var (mget-hyp-var hyp t)))
        ;;    (build-vdependency-graph (cdr hyp-lst)
        ;;                             (remove-entry var alst)
        ;;                             (put-assoc-equal var (cdr (assoc-equal var alst)) alst-C)
        ;;                             incoming)))
->>>>>>> b49b5bbb
+
        
        ((or (atom hyp) ;variable symbols or atomic constants
             (and (equal (len hyp) 2) (equal (len (get-free-vars1 (cadr hyp) nil)) 1))) ;monadic term
@@ -406,8 +398,6 @@
            (max-var-depth-in-terms ans terms -1))
         (pick-sink-with-max-depth (cdr sinks) terms (car sinks))
       (pick-sink-with-max-depth (cdr sinks) terms ans))))
-<<<<<<< HEAD
-=======
 
 (defun filter-combinator-type-sinks (sinks vt-alist wrld)
 ;collect all sinks that are of type record, map, list, alist
@@ -435,7 +425,6 @@
     (if (consp c-sinks)
         (pick-sink-with-max-depth (cdr c-sinks) terms (car c-sinks))
       (pick-sink-with-max-depth sinks terms ans))))
->>>>>>> b49b5bbb
   
     
 (defun pick-constant-hyp-var (terms)
@@ -471,18 +460,10 @@
        (G (build-variable-dependency-graph terms vars))
 ;TODO: among the variables of a component, we should vary
 ;the order of selection of variables!!
-<<<<<<< HEAD
-       (var1 (car (last (approximate-topological-sort G debug))))
-       (sinks (dumb-get-all-sinks G))
-       (terms/binary-or-more (filter-terms-with-arity-> terms 1)) ;ignore monadic terms
-       (var (pick-sink-with-max-depth sinks terms/binary-or-more var1))
-       (- (cw? (or t debug) "~|DPLL: Select var: ~x0~%" var)))
-=======
        (var1 (car (last (approximate-topological-sort G (debug-flag vl)))))
        (sinks (dumb-get-all-sinks G))
        (terms/binary-or-more (filter-terms-with-arity-> terms 1)) ;ignore monadic terms
        (dumb-type-alist (dumb-type-alist-infer terms vars vl wrld))
        (var (pick-sink-heuristic sinks terms/binary-or-more dumb-type-alist wrld var1))
        (- (cw? (verbose-stats-flag vl) "~| Cgen/Incremental-search: Select var: ~x0~%" var)))
->>>>>>> b49b5bbb
    var))