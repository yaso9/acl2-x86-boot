; ACL2 Version 8.5 -- A Computational Logic for Applicative Common Lisp
; Copyright (C) 2022, Regents of the University of Texas

; This version of ACL2 is a descendent of ACL2 Version 1.9, Copyright
; (C) 1997 Computational Logic, Inc.  See the documentation topic NOTE-2-0.

; This program is free software; you can redistribute it and/or modify
; it under the terms of the LICENSE file distributed with ACL2.

; This program is distributed in the hope that it will be useful,
; but WITHOUT ANY WARRANTY; without even the implied warranty of
; MERCHANTABILITY or FITNESS FOR A PARTICULAR PURPOSE.  See the
; LICENSE for more details.

; Written by:  Matt Kaufmann               and J Strother Moore
; email:       Kaufmann@cs.utexas.edu      and Moore@cs.utexas.edu
; Department of Computer Science
; University of Texas at Austin
; Austin, TX 78712 U.S.A.

(in-package "ACL2")

; This file, interface-raw.lisp, contains parts of ACL2 which we
; cannot code in ACL2 because they require constructs not in ACL2, such
; as calling the compiler.

; We start with a section that was originally in acl2-fns.lisp, but was moved
; here when sharp-atsign-read started using several functions defined in the
; sources, to avoid compiler warnings.

;;;;;;;;;;;;;;;;;;;;;;;;;;;;;;;;;;;;;;;;;;;;;;;;;;;;;;;;;;;;;;;;;;;;;;
;                            SUPPORT FOR #@
;;;;;;;;;;;;;;;;;;;;;;;;;;;;;;;;;;;;;;;;;;;;;;;;;;;;;;;;;;;;;;;;;;;;;;

(defmacro sharp-atsign-read-er (str &rest format-args)
  `(progn (loop (when (null (read-char-no-hang stream nil nil t))
                  (return)))
          (error (concatenate 'string ,str ".  See :DOC set-iprint.")
                 ,@format-args)))

(defun sharp-atsign-read (stream char n &aux (state *the-live-state*))
  (declare (ignore char n))
  (let (ch
        bad-ch
        (zero-code (char-code #\0))
        (index 0)
        (iprint-last-index (iprint-last-index state)))
    (loop
     (when (eql (setq ch (read-char stream t nil t))
                #\#)
       (return))
     (let ((digit (- (char-code ch) zero-code)))
       (cond ((or (< digit 0)
                  (> digit 9))
              (when (not bad-ch)
                (setq bad-ch ch))
              (return))
             (t
              (setq index (+ digit (* 10 index)))))))
    (cond
     (bad-ch
      (sharp-atsign-read-er
       "Non-digit character ~s following #@~s"
       bad-ch index))
     ((f-get-global 'certify-book-info state)
      (sharp-atsign-read-er
       "Illegal use of #@ reader macro during certify-book, #@~s#"
       index))
     ((iprint-ar-illegal-index index state)
      (sharp-atsign-read-er
       "Out-of-bounds index in #@~s#"
       index))
     (t
      (let ((old-read-state ; bind special
             *iprint-read-state*))
        (cond
         ((eq old-read-state nil)
          (iprint-ar-aref1 index state))
         (t
          (let ((new-read-state-order (if (<= index iprint-last-index)
                                          '<=
                                        '>)))
            (cond
             ((eq old-read-state t)
              (setq *iprint-read-state*
                    (cons index new-read-state-order))
              (iprint-ar-aref1 index state))
             ((eq (cdr old-read-state)
                  new-read-state-order) ; both > or both <=
              (iprint-ar-aref1 index state))
             (t
              (multiple-value-bind
               (index-before index-after)
               (cond
                ((eq (cdr old-read-state) '<=)
                 (values index (car old-read-state)))
                (t ; (eq (cdr old-read-state) '>)
                 (values (car old-read-state) index)))
               (sharp-atsign-read-er
                "Attempt to read a form containing both an index~%~
                 created before the most recent rollover (#@~s#) and~%~
                 an index created after that rollover (#@~s#)"
                index-before index-after))))))))))))

(defun define-sharp-atsign ()
  (set-new-dispatch-macro-character
   #\#
   #\@
   #'sharp-atsign-read))

(eval-when

; Note: CMUCL build breaks without the check below for a compiled function.

 #-cltl2
 (load eval)
 #+cltl2
 (:load-toplevel :execute)
 (when (compiled-function-p! 'sharp-atsign-read)
   (let ((*readtable* *acl2-readtable*))
     (define-sharp-atsign))))

;;;;;;;;;;;;;;;;;;;;;;;;;;;;;;;;;;;;;;;;;;;;;;;;;;;;;;;;;;;;;;;;;;;;;;

;          EVALUATION

; Essay on Evaluation in ACL2

; This essay is structured as follows.  Terminology is explained below.

; A. Introduction
; B. Specification of the problem
; C. Sketch of correctness proof
; D. Why safe mode is necessary
; E. The template for oneification of function definitions
; F. Remarks

; Let us begin.

; A. Introduction

; Evaluation in ACL2, which takes place in the ACL2 loop and during theorem
; proving, is based on the way evaluation was done in Nqthm.  The idea is to
; "oneify" the body of a definition by replacing functions by their so-called
; "executable counterparts," sometimes called "*1* functions."  Also see :doc
; evaluation.  The primitives have *1* functions that reflect their logical
; definitions, so that for example (*1*car x), or more precisely
; (acl2_*1*_lisp::car x), returns nil when x is an atom -- except that an error
; occurs if we are checking guards (or are in so-called safe mode, as explained
; below).  Defined functions have *1* function counterparts that are defined,
; roughly speaking, by replacing each function call in their bodies by a call
; of the corresponding *1* function.

; The evaluation mechanism in ACL2 changed radically in v1-8, when guards were
; removed from the logic.  It has changed again in Version_2.6, due to a hole
; in the existing mechanism, as we explain in Part D of this Essay, below.

; B. Specification of the problem

; Our specification begins with the introduction of three notions of evaluation
; and three notions of macroexpansion.  Evaluation is relative to an (implicit)
; environment, which binds variables to ACL2 values, and operates on ACL2 terms
; that are free of macro calls.  If we want to discuss evaluation of terms that
; involve macro calls, we will compose macroexpansion and evaluation.  This
; composition represents the way that both Common Lisp and the ACL2 loop
; evaluate forms.  We also assume that there is no distinction between
; evaluation of compiled and interpreted code.  Finally, we assume that for all
; of these sorts of evaluation and expansion, macros are expanded before
; function and macro bodies are stored; this is how things are done in the ACL2
; logic and with *1* functions, and it had better be equivalent to how a Common
; Lisp does its evaluation and expansion.

; We extend classes of function symbols to classes of terms in the obvious way:
; a :logic mode term is one whose function symbols are all :logic mode function
; symbols, and similarly for the notion of :common-lisp-compliant.

; Here then are the notions promised above.

;   ACL2 logical evaluation: This procedure is an interpreter that computes
;   using definitions in the logic and obvious properties of primitives (e.g.,
;   (stringp "abc") returns t).

;   ACL2 loop evaluation: This is the procedure used in the ACL2 loop, using
;   so-called *1* functions (and higher-level routines such as raw-ev-fncall).

;   Common Lisp evaluation: As the name implies, this procedure is the one used
;   by Common Lisp.

;   ACL2 logical macroexpansion: This is any procedure that carries out the
;   usual macroexpansion algorithm (outside-in), but entirely using ACL2
;   definitions, including those of :program mode functions.  We assume that
;   macros have already been similarly expanded in function bodies, before
;   evaluation begins.  Macro bodies are evaluated using ACL2 logical
;   evaluation.  This procedure is embodied in the ACL2 definition of the
;   function translate.

;   ACL2 loop macroexpansion: This is the procedure that ACL2 actually applies
;   in order to create terms from user input.  Ideally this procedure returns
;   the same results as does ACL2 logical macroexpansion; the distinction here
;   is between what an appropriate interpreter would return (ACL2 logical
;   macroexpansion) and how ACL2 actually translates a term (ACL2 loop
;   macroexpansion).  ACL2 loop macroexpansion always takes place in safe mode.

;   Common Lisp macroexpansion: This is how Common Lisp (actually, an arbitrary
;   but fixed implementation) macroexpands forms.

; As an aside, we note the following fact that is useful in establishing the
; guarantees below, but whose proof we omit here.

;   (*) If a :common-lisp-compliant function is applied to arguments that
;   satisfy its guard (using Common Lisp evaluation), without error, then the
;   result agrees with that produced by ACL2 logical evaluation.

; Now our top-level guarantees about evaluation and macroexpansion are as
; follows, where for brevity, "evaluation" of a given type is the composition
; of macroexpansion and evaluation for that type.

;   (1) If ACL2 evaluates a :logic mode form without error, then the value
;   returned equals the result of ACL2 logical (macroexpansion and) evaluation
;   of that form.

;   (2) If furthermore that evaluation in done with guard-checking on and the
;   result of ACL2 logical macroexpansion is a :common-lisp-compliant term,
;   then any non-erroneous Common Lisp evaluation returns that same value.

; C. Sketch of correctness proof

; We now outline a proof of these guarantees by breaking them into the
; following sequence of claims.  We write "weakly implements" to mean that two
; procedures give equivalent results on given inputs when they both return
; without error, and we write "implements" if the condition can be weakened to
; assume only that the first procedure returns without error.  That is, proc1
; implements proc2 iff proc1 weakly implements proc2 and whenever proc1 returns
; without error, then so does proc2.  Above, "equivalent" means identical
; except as explained otherwise below.  Implicit in this notion is that the
; input is appropriate for the procedures; for example, our notions of
; evaluation assume that all function symbols in the input are either ACL2
; primitive functions or have been defined as functions (not macros) in ACL2.

; A more rigorous argument would proceed by induction on the length of
; histories, showing that the properties in question hold when one extends the
; history with new function and macro definitions.

;   (1a) ACL2 loop evaluation implements ACL2 logical evaluation on :logic mode
;   terms and, provided safe mode is used, on arbitrary terms.

;   (1b) ACL2 loop macroexpansion implements ACL2 logical macroexpansion.

;   (2a) ACL2 loop evaluation in safe mode weakly implements Common Lisp
;   evaluation.  The same claim holds if the assumption of safe mode is
;   replaced by the assumption that guard-checking is on, provided that the
;   input form expands to a :common-lisp-compliant term.

;   (2b) ACL2 loop macroexpansion weakly implements Common Lisp macroexpansion,
;   where results r1 (from ACL2 loop macroexpansion) and r2 (from Common Lisp
;   macroexpansion) are considered equivalent if for any environment, the ACL2
;   loop evaluation of r1 with guard-checking on returns the same result as the
;   Common Lisp evaluation of r2, provided both evaluations return without
;   error.

; Sketch of proof that guarantees hold.  Clearly (1) follows from (1a) and
; (1b), while (2) follows from (1b) and (2b).  (1a) follows by inspection of
; the template presented below, using (*) above.  (1b) follows from (1a) by
; computational induction on the macroexpansion, because ACL2 loop
; macroexpansion and ACL2 logical macroexpansion differ only in the use of loop
; or logical evaluation of macro bodies.  The first part of (2a) is argued
; similarly to (1a), while the second part is actually quite trivial by
; inspection of the template below.  Finally, (2b) follows from (2a) by a
; computational induction just as (1b) follows from (1a), with a bit of
; complication.  When we encounter a call of a macro first introduced in ACL2
; (either during the boot-strap or by a user), then we evaluate the same macro
; body for ACL2 loop evaluation as for Common Lisp evaluation, except that this
; body has first been macroexpanded using ACL2 loop macroexpansion and Common
; Lisp macroexpansion, respectively.  But these may be viewed as equivalent by
; the inductive hypothesis (where for purposes of this proof we pretend that
; macroexpansion of the body takes place as part of the process).  In the other
; case, the macro already has a Common Lisp definition (as a function or
; macro), and we have arranged that (2) holds.  For example, the ACL2 loop
; macroexpansion of (append x y z) is (binary-append x (binary-append y z)),
; and Common Lisp evaluation of the former clearly agrees with ACL2 loop
; evaluation of the latter.  Q.E.D.

; D. Why safe mode is necessary

; The soundness of ACL2 potentially rests on the principle of not calling raw
; Lisp counterparts of functions with arguments outside their intended domains,
; as specified by their guards.  Here we give three examples illustrating why
; we introduced safe mode in Version_2.6.  The third one is a proof of nil!

; Example 1.  In our first example below, the defun of bar should fail.  It
; does indeed fail starting with Version_2.6, but not in Version_2.5 or (we
; believe) several versions before that.  We discuss below how this can lead
; to unsoundness.

; (defmacro foo (x) (car x))
; (set-guard-checking nil)
; (defun bar (y)
;   (declare (xargs :verify-guards t))
;   (cons (foo y) y))
; :q
; (trace bar)
; (lp)

; Now, the result of evaluating (bar 3) looks as shown below.  Notice that the
; Common Lisp function bar is called.  If the Common Lisp evaluation of the
; form (car 'y) had returned 1 or 2 (say) instead of breaking, then the Common
; Lisp evaluation of (bar 3) would have returned (cons 1 3) or (cons 2 3),
; respectively.  This evaluation could be reflected in theorems (equal (bar 3)
; i) [i=1,2] proved in books certified in two different Common Lisp
; implementations of ACL2.  We could then prove nil by including both books
; into the same session.  Lest one think that one needs different Lisp
; implementations to expose unsoundness, imagine a single Lisp in which (car
; 'y) sometimes returns 1 and sometimes returns 2.

; ACL2 >(bar 3)
;   1> (ACL2_*1*_ACL2::BAR 3)>
;     2> (BAR 3)>
;
; Error: Y is not of type LIST.
; Fast links are on: do (si::use-fast-links nil) for debugging
; Error signalled by CAR.
; Broken at COND.  Type :H for Help.
; ACL2>>

; Here is what ACL2 Version_2.6 prints in an attempt to define function bar,
; above, with guard-checking off.

; ACL2 >(defun bar (y) (foo y))
;
;
; ACL2 Error in ( DEFUN BAR ...):  The guard for the function symbol
; CAR, which is (OR (CONSP X) (EQUAL X NIL)), is violated by the arguments
; in the call (CAR 'Y).  The guard is being checked because this function
; is a primitive and a "safe" mode is being used, perhaps for macroexpansion.
;
;
;
; ACL2 Error in ( DEFUN BAR ...):  In the attempt to macroexpand the
; form (FOO Y), evaluation of the macro body caused an error.
;
;
; Summary
; Form:  ( DEFUN BAR ...)
; Rules: NIL
; Warnings:  None
; Time:  0.00 seconds (prove: 0.00, print: 0.00, other: 0.00)
;
; ******** FAILED ********  See :DOC failure  ******** FAILED ********
; ACL2 >

; Example 2.  Unlike the previous example, this one causes problems even when
; guard-checking is on.  (Thanks to Pete Manolios for helping to construct this
; example, which is simpler than an earlier one we had.)

; (defun my-endp-0 ()
;   (declare (xargs :mode :program))
;   (endp 0))
; (defmacro bad-macro ()
;   (my-endp-0))
; :q
; (trace my-endp-0 endp)
; (lp)
; (thm (equal (bad-macro) 1))

; Now look at the following Version_2.5 trace.  It highlights a behavior of
; Version_2.5: when a :program mode function (here, my-endp-0) is
; called on arguments satisfying its guard (here, implicitly t), the
; corresponding raw Lisp function is invoked.  Thus guards are not checked on
; its subroutines (here, endp).  In this example, endp is being called on an
; argument not satisfying its guard.  In the abstract, this is problematic
; because we use guards to restrict primitives to arguments for which the
; result is implementation independent.  If the result of (endp 0) can depend
; on the implementation, we could prove nil as described in the preceding
; example.

; ACL2 !>(thm (equal (bad-macro) 1))
;   1> (ACL2_*1*_ACL2::MY-ENDP-0)>
;     2> (MY-ENDP-0)>
;       3> (ENDP 0)>
;
; Error: 0 is not of type LIST.
; Fast links are on: do (si::use-fast-links nil) for debugging
; Error signalled by SYSTEM::TRACE-CALL.
; Broken at COND.  Type :H for Help.
; ACL2>>

; The example above may seem contrived (because it is!).  However, our foray
; into this territory began on a rather similar but real example.  In Allegro
; 6.0, the character (code-char (+ 128 65)) is upper case; in particular it is
; not equal to the result of applying char-downcase to it.  However, this is
; not the case for Allegro 5.0.1.  Since the result is
; implementation-dependent, it is natural to restrict the application of
; code-char to standard characters, using ACL2's guard mechanism.  But the
; example above show that we can bypass such restrictions by using macros.

; Example 3.  We can prove nil in Version_2.5 by certifying the following two
; books. The only cheats are that the first book needs to be certified after
; executing the following in the ACL2 loop:

; (set-guard-checking nil)

; First book, call it "ex":

;   (in-package "ACL2")
;
;   (defun my-eq (x y)
;     (declare (xargs :guard t ; "bad" guard
;                     :mode :program))
;     (eq x y))
;
;   (defmacro bad-macro ()
;     (my-eq '(a b) '(a b)))
;
;   (set-verify-guards-eagerness 0)
;
;   (local (verify-termination my-eq))
;
;   (defun bad-fn ()
;     (bad-macro))
;
;   (defthm bad-thm
;     (bad-fn)
;     :rule-classes nil)

; Second book, which includes the one above::

;   (in-package "ACL2")
;
;   (local (include-book "ex"))
;
;   (defthm very-bad
;     nil
;     :hints (("Goal" :use bad-thm))
;     :rule-classes nil)

; In Version_2.6 we get an error when we try to certify the first book above
; ("ex"):

;   ACL2 Error in ( DEFUN BAD-FN ...):  The guard for the function symbol
;   EQ, which is (IF (SYMBOLP X) T (SYMBOLP Y)), is violated by the arguments
;   in the call (EQ '(A B) '(A B)).  The guard is being checked because
;   this function is a primitive and a "safe" mode is being used, perhaps
;   for macroexpansion.
;
;
;
;   ACL2 Error in ( DEFUN BAD-FN ...):  In the attempt to macroexpand the
;   form (BAD-MACRO), evaluation of the macro body caused an error.

; As the first message just above suggests, in Version_2.6 we prevent the bad
; behavior illustrated by the examples above by introducing a "safe mode" for
; use during macroexpansion, in which guards are checked on built-in functions.

; Finally, note that we do not attempt to fix the following "problem."  That
; is, the behavior for the example below is unchanged from Version_2.5 to
; Version_2.6.  The point is that for macroexpansion to behave properly, we
; really need only guarantee consistency between the logic and Common Lisp; it
; is acceptable if in some modes we get errors even when errors are not
; necessary.

; (defun mac-fn (x) (declare (xargs :guard (consp x))) x)
; (defmacro mac (x) (mac-fn x))
; (defun bar (x) (mac x)) ; fails
; :set-guard-checking nil
; (defun bar (x) (mac x)) ; succeeds

; E. The template for oneification of function definitions

; Before we present this template, we give a bit of history and show an
; example.

; The following example shows how *1* functions are handled in Version_2.5 and
; before. The ACL2 definition is:

; (defun foo (x)
;   (declare (xargs :mode :logic :guard (true-listp x)))
;   (if (endp x) 3 (+ 1 (foo (cdr x)))))

; Here is the executable-counterpart in Version_2.5, in gcl:

; ACL2>(symbol-function 'ACL2_*1*_ACL2::FOO) ; in gcl, ACL2 Version_2.5
; (LISP:LAMBDA-BLOCK ACL2_*1*_ACL2::FOO (X)
;   (LABELS ((ACL2_*1*_ACL2::FOO (X)
;                (IF (ACL2_*1*_LISP::ENDP X) '3
;                    (ACL2_*1*_ACL2::BINARY-+ '1
;                        (ACL2_*1*_ACL2::FOO (ACL2_*1*_LISP::CDR X))))))
;     (LET ((ACL2_*1*_ACL2::FOO (SYMBOL-CLASS 'FOO (W *THE-LIVE-STATE*)))
;           (GUARD-CHECKING-ON
;               (F-GET-GLOBAL 'GUARD-CHECKING-ON *THE-LIVE-STATE*)))
;       (COND
;         ((LET ((*HARD-ERROR-RETURNS-NILP*
;                    (OR *HARD-ERROR-RETURNS-NILP*
;                        (NOT GUARD-CHECKING-ON))))
;            (IF (EQ ACL2_*1*_ACL2::FOO :IDEAL)
;                (ACL2_*1*_ACL2::TRUE-LISTP X) (TRUE-LISTP X)))
;          (IF (EQ ACL2_*1*_ACL2::FOO :IDEAL) (ACL2_*1*_ACL2::FOO X)
;              (FOO X)))
;         (GUARD-CHECKING-ON
;             (THROW-RAW-EV-FNCALL
;                 (LIST 'EV-FNCALL-GUARD-ER 'FOO (LIST X) '(TRUE-LISTP X)
;                       '(NIL))))
;         (T (ACL2_*1*_ACL2::FOO X))))))

; Notice the inefficiency of needlessly checking guards in Version_2.5 in the
; :ideal case when guard-checking is off.  We fix that problem in Version_2.6,
; but more importantly, we implement a "safe mode" to be used during
; macroexpansion, so that we can trust that ACL2 and Common Lisp agree when
; they are supposed to, thus avoiding the sort of problem illustrated above
; (function bar and macro mac).  We make this idea precise in our discussion of
; "Guarantees", above.

; ACL2>(symbol-function 'ACL2_*1*_ACL2::FOO) ; in gcl, ACL2 Version_2.6
; (LISP:LAMBDA-BLOCK ACL2_*1*_ACL2::FOO (X)
;   (LABELS ((ACL2_*1*_ACL2::FOO (X)
;                (IF (ACL2_*1*_LISP::ENDP X) '3
;                    (ACL2_*1*_ACL2::BINARY-+ '1
;                        (ACL2_*1*_ACL2::FOO (ACL2_*1*_LISP::CDR X))))))
;     (COND
;       ((TRUE-LISTP X) (RETURN-FROM ACL2_*1*_ACL2::FOO (FOO X)))
;       ((F-GET-GLOBAL 'GUARD-CHECKING-ON *THE-LIVE-STATE*)
;        (RETURN-FROM ACL2_*1*_ACL2::FOO
;          (THROW-RAW-EV-FNCALL
;              (LIST 'EV-FNCALL-GUARD-ER 'FOO (LIST X) '(TRUE-LISTP X)
;                    '(NIL))))))
;     (ACL2_*1*_ACL2::FOO X)))

; Next, we present a basic template (outline, really) for defining executable
; counterparts.  Note that as in the code for Version_2.5, we may optimize away
; consideration of the guard when the guard is t (either implicitly or
; explicitly).  Furthermore, we do some optimization when the symbol-class of
; the function is :common-lisp-compliant, as we do in Version_2.5 for :program
; vs. :logic mode.

; The template below uses some abbreviations <...>, which are defined below the
; template.  See also oneify-cltl-code for more details, special cases, and
; optimizations.  There we also handle the guarded-primitive-p case, which
; pertains to built-in defined functions that need to be responsible for
; checking their guards in safe-mode.  That does not however deal with true
; primitives, which are not defined.  For those, safe-mode is handled with
; calls of gv in their defun-*1* definitions.

; Finally, this template is only approximate and not necessarily up-to-date.
; It is intended to give a sense of how oneify-cltl-code works; see the code
; for up-to-date comments.  You may be better off simply by tracing
; oneify-cltl-code with hiding of the wrld argument, for example with

; (trace! (oneify-cltl-code :entry t :native t))

; -- and then executing each of the following test cases.  Follow each of these
; with (trace$ foo) to see oneification for allowing tracing of recursive calls
; when guard-checking is :none.  Then execute :u before the next defun.  Oh,
; and try guard violations too.

; (defun foo (x)
;   (declare (xargs :guard t))
;   (if (natp x) (if (zp x) 0 (* x (foo (1- x)))) 0))
; (defun foo (x)
;   (declare (xargs :guard t :verify-guards nil))
;   (if (natp x) (if (zp x) 0 (* x (foo (1- x)))) 0))
; (defun foo (x)
;   (declare (xargs :guard t :mode :program))
;   (if (natp x) (if (zp x) 0 (* x (foo (1- x)))) 0))
;
; (defun foo (x)
;   (declare (xargs :guard (natp x)))
;   (if (zp x) 0 (* x (foo (1- x)))))
; (defun foo (x)
;   (declare (xargs :guard (natp x) :mode :program))
;   (if (zp x) 0 (* x (foo (1- x)))))
; (defun foo (x)
;   (declare (xargs :guard (natp x) :verify-guards nil))
;   (if (zp x) 0 (* x (foo (1- x)))))
;
; ; This one reports a guard violation with guard-checking set to :all but not
; ; when it is set to t.
; (defun foo (x)
;   (declare (xargs :guard (evenp x) :verify-guards nil))
;   (if (zp x) 0 (* x (foo (1- x)))))
;
; (defun foo (x)
;   (if (zp x) 0 (* x (foo (1- x)))))


; (defun <*1*fn> <formals>
;   <wormhole-test-for-functions-with-user-stobjs>
;   (let ((<class> (symbol-class '<fn> (w *the-live-state*))))
;     (cond ((eq <class> :common-lisp-compliant)
;            (cond
;             ((or (equal <guard> *t*)
;                  (not (eq <guard-checking-on> :none))
;                  (acl2-system-namep name wrld))
;              (cond (<guard> ; avoid <*1*guard> since guard is known compliant
;                     (cond (<live-stobjp-test> ; test can often be omitted
;                            (return-from <*1*fn> (<fn> . <formals>)))))
;                    (<guard-checking-on> <fail_guard>))
;
; ; Otherwise fall through to final call of *1* function.
;
;            )
;
; ; The next case is not needed for our guarantees.  Rather, it ensures that
; ; evaluation with guard checking on really does check guards at each function
; ; call.
;
;           ((and <guard-checking-on>
;                 (not <*1*guard>))
;            <fail_guard>)
;           ((or (eq <guard-checking-on> :all)
;                (and <safe>
;                     (eq <class> :program)))
;            (return-from <*1*fn> *1*body))
;           ((eq <class> :program)
;            (return-from <*1*fn> (<fn> . <formals>)))
;
; ; If we fall through to here, then we compute in the logic, avoiding further
; ; guard checks in recursive calls (where a "special" declaration will take
; ; care of this if we are in a mutual-recursion nest).
;
;           (maybe-warn-for-guard <fn>)))
;
; ; In the case (eq <class> :program), we conclude by laying down the call (<fn>
; ; . <formals>).  Otherwise, we lay down the following code.
;
;   (labels
;
; ; The following local definition of <*1*fn> executes calls of <fn> in the
; ; logic, without guard-checking (except for primitives under safe-mode; see
; ; below).  Note that it is always legitimate for this local function to cause
; ; an error, so if we want to save space we can fail here, in particular for
; ; :program mode functions encountered during the boot-strap, at least outside
; ; (say) axioms.lisp -- although that would presumably eliminate the ability to
; ; call those functions in macro definitions.
;
;    ((<*1*fn>
;      <formals>
;
; ; Certain functions can take the live state as an argument, and yet do
; ; not ``properly'' handle it in their logic code.  Consider for
; ; example (princ$ '(a b) *standard-co* state).  With guard-checking
; ; off, and a live state, this form used to cause a hard error.  The
; ; problem was that the logical body of princ$ (actually, its
; ; oneification) was being executed.  Consider calling a function such
; ; as open-output-channels, which is really a call of nth, on a live
; ; state!  We believe that our problem is solved by disallowing calls
; ; of certain built-in functions on a live state argument, when passing
; ; to their oneified bodies.  These functions are those in
; ; *super-defun-wart-stobjs-in-alist*, since these are the ones that
; ; pass the state on as though it were a legitimate state object, i.e.,
; ; to functions that take non-state values as arguments.
;
; ; Other functions, such as those defined under defstobj, may have a stobj
; ; name as an argument but do not have an appropriate 'stobjs-in
; ; setting in the world, because we have not yet declared that the
; ; stobj name is a stobj.  These latter functions are characterized by
; ; having a non-nil stobj-flag, said flag being the stobj name.  We
; ; compute here the appropriate stobjs-in.
;
;      <fail_if_live_stobj> ; laid down only in cases as described above
;      *1*body))
;    (*1*fn . formals)))))
;
; WHERE:
;
; <*1*guard>
;  =
; oneification of guard
;
; <formals>
;  =
; list of formals, e.g., (x1 ... xn)
;
; <guard-checking-on>
;  =
; (f-get-global 'guard-checking-on *the-live-state*)
;
; <guard>
;  =
; [guard of the function being defined]
;
; <fail_guard>
;  =
; (throw-raw-ev-fncall
;  (list 'ev-fncall-guard-er '<fn> (list x) '<guard> '(nil) nil))
;
; <fail_safe>
;  =
; (throw-raw-ev-fncall
;  (list 'ev-fncall-guard-er '<fn> (list x) '<guard> '(nil) t))
;
; <class>
;  =
; <*1*fn>
;
; <*1*fn>
;  =
; (*1*-symbol <fn>)
;
; <fn>
;  =
; [function symbol being defined]
;
; <safe>
;  =
; (f-get-global 'safe-mode *the-live-state*)
;
; <fail_if_live_stobj>
;  =
; code for protecting against executing <*1*body> on live stobjs
;
; <live-stobjp-test>
;  =
; test that all of the stobj parameters to the function are indeed the "live"
; stobjs.  This is required because the Common Lisp code for stobj access and
; update functions assumes, starting in v2-8, that user-defined stobj parameters
; are live, a restriction enforced by the corresponding *1* functions before
; passing to Common Lisp.
;
; <wormhole-test-for-functions-with-user-stobjs>
;   =
; a test that is generated to check if one is evaluating a function with
; user-defined stobjs in a wormhole (no wormhole test is performed if the
; function does not take user-defined stobjs as arguments).  Only proper updates
; on state are allowed inside wormholes since the wormhole can properly "undo"
; these side effects upon completion.  No such mechanism exists for user-defined
; stobjs and thus the test.  Before v2-8, this wormhole test was performed in the
; stobj update primitives directly, but it is now performed in the *1* function
; as a matter of efficiency.  The exclusion of read access of user-defined stobjs
; in wormholes simplifies the code to generate the *1* body and while technically
; unnecessary, does not seem to be a relevant over-restriction in practice.

; F. Remarks

; Remark 1.  Notice that safe mode does not by itself force guard-checking in
; all cases, nor does soundness of safe mode require guard-checking as long as
; we do check guards when evaluating calls of functions that are built into
; Common Lisp.  We ensure this in the macro gv, which is changed in Version_2.6
; to cause an error when in safe mode.

; Remark 2.  Consider, in the body of *1*fn, the case that <guard-checking-on>
; holds.  If we were to replace it with (or guard-checking-on program) then we
; would always check guards when in program mode, which would give backward
; compatibility: this scheme would behave exactly as the scheme from
; Version_2.5 for and before did when the new scheme is used in other than safe
; mode.  But we have decided that starting with Version_2.6, we will no longer
; check guards for :program mode functions when 'guard-checking-on has value
; nil (though starting with Version_3.0 you can get this effect when
; 'guard-checking-on has value :none).  After all, even with guard-checking on
; in Version_2.5 you can get nasty Lisp breaks, since we slip directly into
; Common Lisp when a guard holds even though guards cannot be verified for
; :program mode functions.

; End of Essay on Evaluation in ACL2

;          ONEIFICATION

; Here are the *1* functions.  They should be kept in sync with
; *primitive-formals-and-guards*.  We could probably get by with avoiding
; defining those in the list *oneify-primitives*, for example since want to
; avoid calling "slow" functions, e.g., *1*cons instead of cons.  But we prefer
; to follow the simple rule that every function has a *1* counterpart, which is
; easy to remember.  Moreover, in the case of IF we really do want to define
; *1*if to cause an error, because we insist that the oneification of if remain
; lazy.

; WARNING: Any hand-coded *1* definitions for other than the primitives, such
; as the one for mv-list (see below), must be handled in add-trip and
; compile-uncompiled-*1*-defuns (see the handling there of mv-list).

(defmacro gv (fn args val)
  (sublis `((funny-fn . ,fn)
            (funny-args . ,args))
          `(let ((gc-on (not (gc-off *the-live-state*))))
             (if (or gc-on
                     (f-get-global 'safe-mode *the-live-state*))
                 (throw-raw-ev-fncall
                  (list 'ev-fncall-guard-er
                        'funny-fn
                        ,(cons 'list 'funny-args)
                        (guard-raw 'funny-fn (w *the-live-state*))
                        (stobjs-in 'funny-fn (w *the-live-state*))
                        (not gc-on)))
               ,val))))

; We must hand-code the *1* functions for mv-list and return-last, because
; otherwise they will simply call mv-list and return-last (resp.), which can be
; wrong: in the case of return-last, we need the first argument to be a quotep
; for the raw-Lisp macro return-last to do more than lay down a progn.

(defun-*1* mv-list (input-arity x)
  (declare (ignore input-arity))
  x)

(defun-*1* return-last (fn x y)
  (cond ((and (equal fn 'mbe1-raw)
              (f-get-global 'safe-mode *the-live-state*))

; Since return-last is a special form, we can decide how we want to view it
; with respect to guards.  We have decided to check its guard only when in safe
; mode, which is the minimal case needed in order to fix a soundness bug
; related to mbe; see note-4-3.  The following log shows what happened in a
; preliminary implementation of that bug fix, in which oneify laid down a
; *1*return-last call unconditionally; note the unfortunate call of the :exec
; function, f2.  Of course, that call is not the fault of the old version of
; *1*return-last, which is a function called after its arguments are already
; evaluated; there are other places (ev-rec and oneify) where we avoid even
; calling *1*return-last.  But if we do get to this call, for example by way of
; expand-abbreviations calling ev-fncall, at least we can limit the equality
; check here to the case of safe-mode (which is presumably nil, for example,
; under expand-abbreviations).

;   ACL2 !>(defn f1 (x) x)
;    [[... output omitted ...]]
;    F1
;   ACL2 !>(defn f2 (x) x)
;    [[... output omitted ...]];
;    F2
;   ACL2 !>(defun f (x) (mbe :logic (f1 x) :exec (f2 x)))
;    [[... output omitted ...]]
;    F
;   ACL2 !>(trace$ f f1 f2)
;    ((F) (F1) (F2))
;   ACL2 !>(f 3)
;   1> (ACL2_*1*_ACL2::F 3)
;     2> (ACL2_*1*_ACL2::F2 3)
;       3> (F2 3)
;       <3 (F2 3)
;     <2 (ACL2_*1*_ACL2::F2 3)
;     2> (ACL2_*1*_ACL2::F1 3)
;       3> (F1 3)
;       <3 (F1 3)
;     <2 (ACL2_*1*_ACL2::F1 3)
;   <1 (ACL2_*1*_ACL2::F 3)
;   3
;   ACL2 !>

         (if (equal x y)
             y
           (gv return-last (fn x y)
               y)))
        (t y)))

; We must hand-code the *1* function for wormhole-eval because if it were
; automatically generated it would look like this:

; (defun ACL2_*1*_ACL2::WORMHOLE-EVAL (qname qlambda free-vars)
;    (wormhole-eval qname qlambda free-vars))

; (To see where this code would be generated, find the comment beginning
; "Optimization in a common case" in oneify-cltl-code.)

; But the body of the *1* defun above violates the requirement that the
; wormhole-eval macro always be applied to a quoted name and lambda expression.
; In particular, if the default optimized code above is generated and then
; given to raw lisp, a hard error results when the wormhole-eval macro tries to
; cadr into qname.  So what should be here?  Intuitively we ought to lay down
; code that checks that qlambda is a well-formed and appropriate lambda
; expression and then apply it to the wormhole status of the wormhole with the
; name qname.  But in fact this *1* function should never be called except from
; within the theorem prover when we are evaluating wormhole-eval on quoted
; constants.  Thus, we just return nil, it's logical value, without attempting
; to do any of the wormhole stuff.

(defun-*1* wormhole-eval (qname qlambda free-vars)
  (declare (ignore qname qlambda free-vars))
  nil)

; Keep the rest of these in sync with the completion-of-* axioms in
; axioms.lisp.

(defun-*1* acl2-numberp (x)
  (numberp x))

(defun-*1* binary-* (x y)
  (the number
       (if (numberp x)
           (if (numberp y)
               (* x y)
             (gv binary-* (x y) 0))
         (gv binary-* (x y) 0))))

(defun-*1* binary-+ (x y)
  (the number
       (if (numberp x)
           (if (numberp y)
               (+ (the number x) (the number y))
             (gv binary-+ (x y) x))
         (gv binary-+ (x y)
             (if (numberp y)
                 y
               0)))))

(defun-*1* unary-- (x)
  (the number
       (if (numberp x)
           (- x)
         (gv unary-- (x) 0))))

(defun-*1* unary-/ (x)
  (the number
       (if (and (numberp x) (not (= x 0)))
           (/ x)
         (gv unary-/ (x) 0))))

(defun-*1* < (x y)

; If one regards (gv op args val) simply as val, then we can prove that
; the body below is equivalent to the let-expression used for val.  Put
; another way, if we use << as the "familiar" less-than on the rationals
; then this definition of < is equivalent to
; (< x y) = (let ((x1 (if (acl2-numberp x) x 0))
;                 (y1 (if (acl2-numberp y) y 0)))
;            (or (<< (realpart x1) (realpart y1))
;                (and (= (realpart x1) (realpart y1))
;                     (<< (imagpart x1) (imagpart y1)))))
; The consideration of the case where both x and y are rational is just
; an optimization.

  (if (and (rationalp x)
           (rationalp y))
      (< (the rational x) (the rational y))
    (gv < (x y)
        (let ((x1 (if (numberp x) x 0))
              (y1 (if (numberp y) y 0)))
          (or (< (realpart x1) (realpart y1))
              (and (= (realpart x1) (realpart y1))
                   (< (imagpart x1) (imagpart y1))))))))


(defun-*1* apply (x y)
  (error "We have called apply on ~s and ~s, but we thought we were rid of apply."
         x y))

(defun-*1* bad-atom<= (x y)
  (cond ((and (bad-atom x) (bad-atom y))

; The following should never happen.

         (error "We have called (the executable-counterpart of) bad-atom<= on ~
                 ~s and ~s, but bad-atom<= has no Common Lisp definition."
                x y))
        (t (gv bad-atom<= (x y) nil))))

(defun-*1* car (x)
  (cond
   ((consp x)
    (car x))
   ((null x)
    nil)
   (t (gv car (x) nil))))

(defun-*1* cdr (x)
  (cond
   ((consp x)
    (cdr x))
   ((null x)
    nil)
   (t (gv cdr (x) nil))))

(defun-*1* char-code (x)
  (if (characterp x)
      (char-code x)
    (gv char-code (x) 0)))

(defun-*1* characterp (x)
  (characterp x))

(defun-*1* code-char (x)
  (if (and (integerp x)
           (>= x 0)
           (< x 256))
      (code-char x)
    (gv code-char (x) (code-char 0))))

(defun-*1* complex (x y)
  (complex (the rational (if (rationalp x) x (gv complex (x y) 0)))
           (the rational (if (rationalp y) y (gv complex (x y) 0)))))

(defun-*1* complex-rationalp (x)
  (complexp x))

;; Historical Comment from Ruben Gamboa:
;; I added this function to recognize the complex numbers.

#+:non-standard-analysis
(defun-*1* complexp (x)
  (complexp x))

(defun-*1* coerce (x y)
  (cond
   ((equal y 'list)
    (if (stringp x)
        (coerce x 'list)
      (gv coerce (x y) nil)))
   ((character-listp x)
    (if (equal y 'string)
        (coerce x 'string)
      (gv coerce (x y) (coerce x 'string))))
   (t
    (gv coerce (x y)
        (coerce (make-character-list x) 'string)))))

(defun-*1* cons (x y)
  (cons x y))

(defun-*1* consp (x)
  (consp x))

(defun-*1* denominator (x)
  (if (rationalp x)
      (denominator x)
    (gv denominator (x) 1)))

(defun-*1* equal (x y)
  (equal x y))

#+:non-standard-analysis
(defun-*1* floor1 (x)

;; Historical Comment from Ruben Gamboa:
;; I added this function to evaluate the special floor1
;; function, which computes floor with a modulus of 1.

  (if (rationalp x)
      (floor x 1)
    (gv floor1 (x) 0)))

(defun-*1* if (x y z)
  (error "We just can't stand having a non-lazy IF around.  But we attempted ~%~
          to call the executable-counterpart of IF on argument list ~s."
         (list x y z)))

(defun-*1* imagpart (x)
  (if (numberp x)
      (imagpart x)
    (gv imagpart (x) 0)))

(defun-*1* integerp (x)
  (integerp x))

(defun-*1* intern-in-package-of-symbol (x y)
  (if (and (stringp x)
           (symbolp y))
      (intern-in-package-of-symbol x y)
    (gv intern-in-package-of-symbol (x y) nil)))

(defun-*1* pkg-imports (pkg)
  (if (stringp pkg)
      (pkg-imports pkg)
    (gv pkg-imports (pkg) nil)))

(defun-*1* pkg-witness (pkg)
  (if (stringp pkg)
      (pkg-witness pkg)
    (gv pkg-witness (pkg) (intern *pkg-witness-name* "ACL2"))))

(defun-*1* numerator (x)
  (if (rationalp x)
      (numerator x)
    (gv numerator (x) 0)))

(defun-*1* rationalp (x)
  (rationalp x))

;; Historical Comment from Ruben Gamboa:
;; I added realp to recognize real numbers.

#+:non-standard-analysis
(defun-*1* realp (x)
  (realp x))

(defun-*1* realpart (x)
  (if (numberp x)
      (realpart x)
    (gv realpart (x) 0)))

(defun-*1* stringp (x)
  (stringp x))

(defun-*1* symbol-name (x)
  (if (symbolp x)
      (symbol-name x)
    (gv symbol-name (x) "")))

(defun-*1* symbol-package-name (x)
  (if (symbolp x)
      (progn (chk-bad-lisp-object x)
             (symbol-package-name x))
    (gv symbol-package-name (x) "")))

(defun-*1* symbolp (x)
  (symbolp x))

(defun-*1* apply$-lambda (fn args)
  (declare (ftype (function (t t) (values t))
                  ev$))
  (if (apply$-lambda-guard fn args) ; guard
      (apply$-lambda fn args)
    (gv apply$-lambda (fn args) (apply$-lambda-logical fn args))))

;; Historical Comment from Ruben Gamboa:
;; I added *1*-defns for the non-standard predicates.  Note,
;; however, that the non-standard predicates do NOT have an executable
;; counterpart.  (Actually, that's too hasty.  Standard-part could be
;; defined as "identity" and standardp could be "t".
;; Nothing can be done about i-large-integer, though.)  So, these
;; functions simply throw an error [added by Matt...: -- or, they did
;; at one time.  For efficiency it was useful to allow these to compute
;; on valid ACL2 objects (see bad-lisp-objectp); actually Ruben already
;; had made such changes].

#+:non-standard-analysis
(progn

(defun standardp (x)
  (declare (ignore x))
  t)

(defun-*1* standardp (x)
  (declare (ignore x))
  t)

(defun standard-part (x)
 x)

(defun-*1* standard-part (x)
  x)

(defun i-large-integer ()
  (throw-raw-ev-fncall '(ev-fncall-null-body-er nil i-large-integer)))

(defun-*1* i-large-integer ()
  (throw-raw-ev-fncall '(ev-fncall-null-body-er nil i-large-integer)))

)

(defun-one-output macroexpand1! (x)
  (mv-let (erp val state)
          (macroexpand1 x 'oneify *the-live-state*)
          (declare (ignore erp state))
          val))

(defun oneified-stobj-let-actuals (actuals creators fns w program-p)
  (cond
   ((endp actuals) nil)
   (t (cons (cond ((car creators) ; (tbl-get 'st parent (create-st))
                   (let ((actual (car actuals)))
                     (case-match actual
                       ((tbl-get ('quote st) parent (create-st))
                        `(or ,(oneify `(,tbl-get ',st ,parent nil)
                                      fns w program-p)
                             (,create-st)))
                       (& (er hard 'oneified-stobj-let-actuals
                              "Implementation error: unexpected stobj-let ~
                               actual, ~x0.  Please contact the ACL2 ~
                               implementors."
                              actual)))))
                  (t (oneify (car actuals) fns w program-p)))
            (oneified-stobj-let-actuals (cdr actuals) (cdr creators)
                                        fns w program-p)))))

(defun stobj-let-fn-oneify (x fns w program-p)

; Warning: Keep this in sync with stobj-let-fn (and see comments there) and
; stobj-let-fn-raw.

  (mv-let
    (msg bound-vars actuals creators stobj producer-vars producer updaters
         bindings consumer)
    (parse-stobj-let x)
    (declare (ignore bindings))
    (cond
     (msg (mv (er hard 'stobj-let "~@0" msg) nil nil nil nil))
     (t
      (let* ((oneified-producer
              (oneify producer fns w program-p))
             (oneified-consumer
              (oneify consumer fns w program-p))
             (oneified-updaters
              (oneify-lst updaters fns w program-p))
             (updated-oneified-consumer
              `(let* ,(pairlis-x1 stobj (pairlis$ oneified-updaters nil))
                 ,oneified-consumer))
             (oneified-actuals
              (oneified-stobj-let-actuals actuals creators fns w program-p))
             (form
              `(let (,@(pairlis$ bound-vars (pairlis$ oneified-actuals nil)))
                 (declare (ignorable ,@bound-vars))
                 ,(cond
                   ((cdr producer-vars)
                    `(mv-let ,producer-vars
                       ,oneified-producer
                       ,updated-oneified-consumer))
                   (t `(let ((,(car producer-vars) ,oneified-producer))
                         ,updated-oneified-consumer))))))
        (mv form bound-vars actuals creators producer-vars stobj w))))))

(mutual-recursion

(defun-one-output oneify-flet-bindings (alist fns w program-p)

; We throw away all type declarations.  If we were to keep a type declaration
; (satisfies fn), we would have to find it and convert it (at least in general)
; to (satisfies *1*fn).  By ignoring such declarations, we may allow a function
; to avoid a guard violation that we might have expected, for example:

; (flet ((foo (x) (declare (type integer x)) x)) 'a)

; This is however perfectly OK, provided we are clear that flet type
; declarations are only relevant for guard verification, not guard checking.

  (cond ((endp alist) nil)
        (t (cons (let* ((def (car alist))
                        (dcls (append-lst
                               (strip-cdrs (remove-strings (butlast (cddr def)
                                                                    1)))))
                        (ignore-vars (ignore-vars dcls))
                        (oneified-body
                         (oneify (car (last def)) fns w program-p)))
                   (list* (*1*-symbol (car def))
                          (cadr def)
                          (if ignore-vars
                              (list `(declare (ignore ,@ignore-vars))
                                    oneified-body)
                            (list oneified-body))))
                 (oneify-flet-bindings (cdr alist) fns w program-p)))))

(defun remove-type-dcls (dcls)

; Before we called this function in oneify, the following caused an error in
; some Lisps (specifically, we have seen it in ACL2 Version_6.5 built on SBCL
; Version 1.2.1).

;   (defun f (x)
;     (declare (xargs :guard (natp x)))
;     (let ((y (1+ x)))
;       (declare (type (integer 0 *) y))
;       y))
;   (set-guard-checking nil)
;   (f -3)

; Our fix is to leave some of the DECLAREs in place, in particular so that the
; compiler can see the IGNOREs, but to fold type declarations into the body as
; a THE wrapper.

  (let* ((alist nil)
         (new-dcls
          (loop for dcl in dcls
                as dcl2 =
                (assert$
                 (and (consp dcl)
                      (eq (car dcl) 'declare))
                 (cond ((assoc-eq 'type (cdr dcl)) ; optimization
                        (let ((dcl2-body
                               (loop for d in (cdr dcl)
                                     when
                                     (cond
                                      ((eq (car d) 'type)
                                       (let ((tp (cadr d)))
                                         (case-match tp
                                           (('or 't . &)

; See the-fn.  We excise this no-op type declaration in order to avoid an
; infinite loop in oneify.

                                            nil)
                                           (&
                                            (loop for v in (cddr d)
                                                  collect
                                                  (push `(,tp . ,v)
                                                        alist)))))
                                       nil)
                                      (t t))
                                     collect d)))
                          (and dcl2-body (cons 'declare dcl2-body))))
                       (t dcl)))
                when dcl2
                collect dcl2)))
    (values new-dcls alist)))

(defun alist-to-the-for-*1*-lst (type-to-var-alist)
  (cond ((endp type-to-var-alist)
         nil)
        (t (cons `(the-for-*1* ,(caar type-to-var-alist)
                               ,(cdar type-to-var-alist) )
                 (alist-to-the-for-*1*-lst (cdr type-to-var-alist))))))

(defun-one-output oneify (x fns w program-p)

; Keep this function in sync with translate11.  Errors have generally been
; removed here, since we know they can't occur.

; Fns is an alist.  Entries include (fn) for each flet-bound fn and (mac args
; body) for each macrolet-bound mac.  We use a single structure for both local
; function and macro definitions since that allows earlier entries to shadow
; those that are farther back.  We don't need to store local function
; definitions in that structure, and we don't need to deal with declare forms
; in macro definitions since translate will already have checked guards and
; types during expansion.  We don't need to distinguish between binding two
; macro names in the same macrolet vs. two different macrolets, because
; translate enforces the HyperSpec requirement that macro bodies don't
; reference locally-defined functions or macros.  (It isn't completely clear
; perhaps about the prohibition on locally-defined macros, but GCL seems to
; ignore them while CCL and SBCL, at least, do not; so ACL2 enforces that
; prohibition.)

; Program-p is true when we want an MBE to use its :exec version.  Thus, use
; program-p = t when attempting to approximate raw Lisp behavior.

  (cond
   ((atom x)
    (cond ((keywordp x)
           (kwote x))
          ((symbolp x)

; At one time we returned (defined-constant x w) here in the case that
; (legal-constantp1 x).  But when the constant is replaced by its value, we can
; wind up with slow array accesses, since the constant and the written-out
; value need not be EQ.

           x)
          ((atom x) (kwote x))
          (t x)))
   ((eq (car x) 'quote)
    (cond ((and ; (consp (cdr x)) ; always true
            (consp (cadr x))
            (eq (car (cadr x)) 'lambda))

; Just as we apply hons-copy when translating lambda objects in
; translate11-lambda-object, we hons-copy here as well, to support fast lookup
; by fetch-cl-cache-line.

           (hons-copy x))
          (t x)))
   ((eq (car x) 'lambda$)
    (mv-let (flg tx bindings)
      (translate11-lambda-object x
                                 t   ; stobjs-out
                                 nil ; bindings
                                 t   ; known-stobjs
                                 nil ; flet-alist
                                 x
                                 'oneify
                                 w
                                 *default-state-vars*
                                 nil)
      (declare (ignore bindings))
      (if flg
          (interface-er "Implementation error: Translate11-lambda-object in ~
                         oneify encountered an untranslatable LAMBDA$, ~x0, ~
                         even though it was supposedly translated ~
                         successfully earlier.  Please contact the ACL2 ~
                         implementors."
                        x)
        tx)))
   ((eq (car x) 'loop$)
    (mv-let (flg tx bindings)
      (translate11-loop$
       x
       t   ; stobjs-out
       nil ; bindings
       t   ; known-stobjs
       nil ; flet-alist
       x
       'oneify
       w
       *default-state-vars*)
      (declare (ignore bindings))
      (if flg
          `(interface-er "Implementation error: translate11-loop$ in oneify ~
                          encountered an untranslatable LOOP$, ~x0.  We ~
                          thought that this could only happen under a call of ~
                          non-exec, in which case we should never be ~
                          executing this code!  Please contact the ACL2 ~
                          implementors."
                         ',x)
        (let ((tmp (oneify tx fns w program-p))
              (stobjs-out (loop$-stobjs-out x tx)))
          (cond ((cdr stobjs-out) `(values-list ,tmp))
                (t tmp))))))
   ((not (symbolp (car x)))
    (oneify
     (list* 'let (listlis (cadr (car x))
                          (cdr x))
            (cddr (car x)))
     fns w program-p))
   ((let ((pair (assoc-eq (car x) fns)))
      (and (cdr pair) ; pair is (name args body), hence from macrolet
           (let* ((args (cadr pair))
                  (body (caddr pair))
                  (alist
                   (mv-let (erp alist)
                     (bind-macro-args args x w *default-state-vars*)
                     (cond (erp

; Macroexpansion succeeded during translate.  So it is unexpected for it to
; fail here.

                            (error "Implementation error: Unexpected error in ~
                                    oneify:~%x = ~s~%fns = ~s"
                                   x fns))
                           (t alist))))
                  (expansion

; The following use of eval may seem suspicious for two reasons, as follows.

; (1) Restrictions are being ignored that are imposed by the declare form (type
; restrictions, as of this writing, though :guard restrictions may be supported
; in the future).

; (2) Superior FLET and MACROLET bindings are being ignored.

; However, checks made at translate time need not be duplicated here, so (1) is
; not a concern.  (2) is not an issue because symbols bound by superior FLET
; and MACROLET forms are not allowed; see the handling of the state-vars field,
; in-macrolet-def, by translate.

                   (eval `(let ,(loop for pair in alist
                                      collect (list (car pair)
                                                    (kwote (cdr pair))))
                            ,body))))
             (oneify expansion fns w program-p)))))
   ((eq (car x) 'return-last)

; Warning: Keep this in sync with prog2$-call.

    (let* ((qfn (and (consp (cdr x))
                     (cadr x)))
           (return-last-fn (return-last-fn qfn))
           (fn (or return-last-fn 'progn))
           (arg2 (return-last-arg2 return-last-fn
                                   (oneify (caddr x) fns w program-p))))
      (cond ((eq fn 'ec-call1-raw)

; In the case of ec-call1-raw, we are already oneifying the last argument -- we
; don't want to call return-last on top of that, or we'll be attempting to take
; the *1*-symbol of the *1*-symbol!

             (cond
              ((not (eq program-p 'invariant-risk))
               (oneify (car (last x)) fns w program-p))
              (t

; In the case that program-p is 'invariant-risk, we are in the process of
; oneifying the body of a :program mode function with invariant-risk, for which
; any call of an invariant-risk function is to execute with its *1* function
; but other calls should use raw Lisp functions; see the final case in oneify.
; Here, though, we want to call the *1* function even if it does not have
; invariant-risk, because of the ec-call wrapper.

; We need to be careful in this case that ec-call really does invoke a *1*
; function here, and does so properly.  Consider the following example.

;   (defun f-log () (mbe :logic 'logic :exec 'exec))
;   (defstobj st (fld :type integer :initially 0))
;   (defun f-prog (st)
;     (declare (xargs :stobjs st :mode :program))
;     (let ((st (update-fld 3 st)))
;       (mv (f-log) st)))
;   (f-prog st) ; returns (MV EXEC <updated-state>)
;   (defun f-prog2 (st)
;     (declare (xargs :stobjs st :mode :program))
;     (let ((st (update-fld 3 st)))
;       (mv (ec-call (f-log)) st)))
;   (f-prog2 st) ; should return (MV LOGIC <updated-state>)

; If we use the oneify call above (from the case that (not (eq program-p
; 'invariant-risk))), then EXEC would returned as a first value by the call of
; f-prog2 just above, which is incorrect.  The EXEC return value would be OK if
; f-prog2 were defined with the ec-call wrapper removed, because f-log has no
; invariant-risk and hence we want it to execute fast using the :exec form from
; its mbe.  But the ec-call means that we really want to call *1*f-log -- we
; are no longer slipping into raw Lisp and hence we no longer want the special
; **1*-as-raw* handling, which is inappropriate here since it is intended to
; give the illusion that we are in raw Lisp.  Thus, we call *1*f-log and what's
; more, we bind **1*-as-raw* to nil, to signify that we intend to execute the
; function call in the logic.

               (let ((form (car (last x))))
                 `(let* ((args (list ,@(oneify-lst (cdr form) fns w program-p)))
                         (**1*-as-raw* nil))
                    (apply ',(if (function-symbolp (car form) w)
                                 (*1*-symbol (car form))

; Otherwise, translate11 guarantees that if (car form) is f, then it is an
; abbreviation for f$inline.

                               (assert$
                                (getpropc (car form) 'macro-body nil w)
                                (*1*-symbol (add-suffix (car form)
                                                        *inline-suffix*))))
                           args))))))
            ((eq fn 'mbe1-raw)

; Here we process macroexpansions of mbe calls.

; For :program mode functions (i.e., when program-p is non-nil), an mbe call
; always reduces to its :exec value, and moreover the :logic code is only
; called in safe-mode.  Before changing this behavior, consider the comment in
; put-invariant-risk.

; See the discussion in (defun-*1* return-last ...).  Here, we discuss only the
; special variable **1*-as-raw*.

; A practice important to some users (in particular, Jared Davis has emphasized
; this) is to wrap calls of functions with symbol-class :ideal (i.e., :logic
; mode but not guard-verified) inside calls of :program mode functions, and
; expect efficient behavior.  The following example illustrates that situation.
; When evaluating (pgm st), we would like the :exec form to be executed.  Note
; that this is exactly what happens if the evaluation is in raw Lisp; here in
; oneify, we arrange for that to happen for *1* evaluation as well.

;   (defstobj st (fld :type integer :initially 0))
;
;   (defun lgc (st)
;     (declare (xargs :mode :logic
;                     :stobjs st
;                     :verify-guards nil))
;     (mbe :logic (prog2$ (cw "@@@Hello@@@~%")
;                         (update-fld 3 st))
;          :exec (update-fld 3 st)))
;
;   (defun pgm (st)
;     (declare (xargs :mode :program
;                     :stobjs st))
;     (lgc st))
;
;   (pgm st) ; no "@@@" in output

; Note that we do not give similar treatment to our evaluator (in particular,
; in ev-rec-return-last), since at the top level, we are not inside a function
; body (so there is no issue of :program or :ideal mode).  If however ev-w or
; the like is called in a function body, it will behave as though at the top
; level, thus also not being sensitive to **1*-as-raw* for lexically
; apparent calls.  That's OK.

             (let* ((oneified-logic-body (oneify (cadddr x) fns w program-p))
                    (oneified-exec-body arg2)
                    (logic-fn (and (not program-p) ; optimization
                                   (acl2-gentemp "ONEIFY")))
                    (exec-fn (acl2-gentemp "ONEIFY"))
                    (logic-body (if program-p
                                    oneified-logic-body
                                  (list logic-fn))))
               `(flet (,@(and (not program-p)
                              `((,logic-fn () ,oneified-logic-body)))
                       (,exec-fn () ,oneified-exec-body))
                  (cond
                   ((f-get-global 'safe-mode *the-live-state*)
                    (,(*1*-symbol 'return-last)
                     ,qfn
                     (,exec-fn)
                     ,logic-body))
                   (t ,(if program-p
                           `(,exec-fn)
                         `(if **1*-as-raw*
                              (,exec-fn)
                            ,logic-body)))))))
            (t

; Since fn is not 'ec-call1-raw, the guard of return-last is automatically met
; for the arguments.

             (list fn arg2 (oneify (cadddr x) fns w program-p))))))
   ((or (member-eq (car x) *oneify-primitives*)

; Note that safe-mode for make-event will require addition of the following two
; lines:
;       (member-eq (car x) (primitive-event-macros))
;       (assoc-eq (car x) *super-defun-wart-table*)

        (member-eq (car x) *macros-for-nonexpansion-in-raw-lisp*))
    (let ((args (oneify-lst (cdr x) fns w program-p)))
      (cons (car x) args)))
   ((eq (car x) 'mv-let)
    (multiple-value-bind
     (dcls alist)
     (remove-type-dcls (butlast (cdddr x) 1))
     (let* ((value-form (oneify (caddr x) fns w program-p))
            (new-body (cond (alist
                             `(progn$
                               ,@(alist-to-the-for-*1*-lst alist)
                               ,(car (last x))))
                            (t (car (last x)))))
            (body-form (oneify new-body fns w program-p)))
       `(mv-let ,(cadr x)
          ,value-form
          ,@dcls
          ,body-form))))

;     Feb 8, 1995.  Once upon a time we had the following code here:
;    ((eq (car x) 'the)
;     (let ((value-form (oneify (caddr x) w)))
;       `(the ,(cadr x) ,value-form)))
;    But that led to garbage for a user defined function like
;    (defun foo (x) (declare (xargs :verify-guards nil)) (the integer x))
;    because (foo 3) = 3 but (foo t) would cause a hard error.  We now
;    just macroexpand the just like we would any other macro.  We are not
;    sure why we ever thought we could handle it any other way.

   ((eq (car x) 'flet) ; (flet ((fn1 ...) (fn2 ...) ...) declare-form* body)
    (list 'flet
          (oneify-flet-bindings (cadr x) fns w program-p)
          (oneify (car (last x))
                  (append (pairlis$ (strip-cars (cadr x)) nil) fns)
                  w
                  program-p)))
   ((eq (car x) 'macrolet) ; (macrolet (.. (mac args [dcls/str]* b) ..) body)
    (oneify (car (last x))
            (append (loop for tuple in (cadr x) collect
                          (list* (car tuple) (cadr tuple) (last tuple)))
                    fns)
            w
            program-p))
   ((eq (car x) 'translate-and-test)
    (oneify (caddr x) fns w program-p))
   ((eq (car x) 'with-local-stobj)
    (mv-let (erp st mv-let-form creator)
      (parse-with-local-stobj (cdr x))
      (declare (ignore erp)) ; should be nil
      (mv-let-for-with-local-stobj mv-let-form st creator fns w
                                   program-p)))
   ((eq (car x) 'with-global-stobj)
    (let ((len (length x)))
      (case len
        (3 `(with-global-stobj ,(cadr x)
                               ,(oneify (caddr x) fns w program-p)))
        (4 `(with-global-stobj ,(cadr x)
                               ,(caddr x)
                               ,(oneify (cadddr x) fns w program-p)))
        (otherwise (error "Unexpected case for with-global-stobj,~|~x0" x)))))
   ((eq (car x) 'stobj-let)

; Stobj-let is rather complicated, so we prefer to take advantage of the logic
; code for that macro.

    (mv-let (temp bound-vars actuals creators producer-vars stobj)
      (stobj-let-fn-oneify x fns w program-p)
      (let ((dups-check (no-duplicate-indices-checks-for-stobj-let-actuals
                         bound-vars actuals creators producer-vars stobj w)))
        (cond (dups-check
               `(prog2$ (flet ((chk-no-stobj-index-aliasing
                                (x1 x2)
                                (,(*1*-symbol
                                   'chk-no-stobj-index-aliasing)
                                 x1 x2)))
                          ,dups-check)
                        temp))
              (t temp)))))
   ((member-eq (car x) '(let #+acl2-par plet))
    (let* (#+acl2-par
           (granularity-decl (and (eq (car x) 'plet)
                                  (eq (car (cadr x)) 'declare)
                                  (cadr x)))
           (args #+acl2-par (if granularity-decl (cddr x) (cdr x))
                 #-acl2-par (cdr x))
           (bindings (car args))
           (post-bindings (cdr args)))
      (multiple-value-bind
       (dcls alist)
       (remove-type-dcls (butlast post-bindings 1))
       (let* ((value-forms (oneify-lst (strip-cadrs bindings) fns w program-p))
              (new-body (cond (alist
                               `(progn$
                                 ,@(alist-to-the-for-*1*-lst alist)
                                 ,(car (last post-bindings))))
                              (t (car (last post-bindings)))))
              (body-form (oneify new-body fns w program-p)))
         `(,(car x)
           #+acl2-par
           ,@(and granularity-decl
                  `((declare (granularity
                              ,(oneify (cadr (cadr (cadr x))) fns w program-p)))))
           ,(listlis (strip-cars bindings)
                     value-forms)
           ,@dcls
           ,body-form)))))
   #+acl2-par
   ((member-eq (car x) '(pand por pargs))
    (if (declare-granularity-p (cadr x))
        (list* (car x)
               `(declare (granularity
                          ,(oneify (cadr (cadr (cadr x))) fns w program-p)))
               (oneify-lst (cddr x) fns w program-p))
      (cons (car x)
            (oneify-lst (cdr x) fns w program-p))))
   ((eq (car x) 'throw-or-attach) ; already handled in oneify-cltl-code
    (interface-er
     "Implementation error: Unexpected call of throw-or-attach in oneify:~%~x0"
     x))
   ((and (getpropc (car x) 'macro-body nil w)
         (not (assoc-eq (car x) fns)))
    (oneify (macroexpand1! x) fns w program-p))
   ((eq (car x) 'wormhole-eval)

; We know that in a well-formed term (wormhole-eval x y z), x is a quoted
; constant naming the wormhole, y is a lambda object of either the form (lambda
; (whs) body) or (lambda () body) that will be applied to the wormhole status,
; and z is some well-formed (irrelevant) term.  The oneify of a quote is
; itself, so we don't have to do anything to x.  But with y, we oneify the
; lambda body.  The ``call'' of wormhole-eval laid down below is a reference to
; the macro definition for that symbol in raw Lisp.

    (let* ((qname (cadr x))
           (qlambda (caddr x))
           (formals (cadr (cadr qlambda)))
           (body (caddr (cadr qlambda))))
      (list 'wormhole-eval
            qname
            (list 'quote (list 'lambda formals (oneify body fns w program-p)))
            *nil*)))
   (t
    (let ((arg-forms (oneify-lst (cdr x) fns w program-p))
          (fn (cond ((and (eq program-p 'invariant-risk)
                          (not (getpropc (car x) 'invariant-risk nil w)))

; Oneify was called at the top level with program-p 'invariant-risk.  There is
; no need for sub-functions with no invariant-risk to be called using their *1*
; functions.

                     (car x))
                    (t (*1*-symbol (car x))))))
      (cons fn arg-forms)))))

(defun-one-output oneify-lst (lst fns w program-p)
  (cond ((atom lst) nil)
        (t (let ((x (oneify (car lst) fns w program-p))
                 (y (oneify-lst (cdr lst) fns w program-p)))
             (cons x y)))))

)

(defun-one-output select-stobj (name stobjs terms)
  (cond ((endp stobjs) nil)
        ((eq name (car stobjs)) (car terms))
        (t (select-stobj name (cdr stobjs) (cdr terms)))))

(defun-one-output super-defstobj-wart-stobjs-in (formals stobj-flag)
  (cond ((endp formals) nil)
        ((eq (car formals) stobj-flag)
         (cons stobj-flag
               (super-defstobj-wart-stobjs-in (cdr formals) stobj-flag)))
        (t (cons nil
                 (super-defstobj-wart-stobjs-in (cdr formals) stobj-flag)))))

(defun-one-output oneify-fail-form (er-type fn formals guard super-stobjs-in
                                            wrld extra)

; Warning: If you change this code, see the comment about "When changing
; oneify-fail-form" in oneify-cltl-code.

  `(throw-raw-ev-fncall
    (list ',er-type
          ',fn
          (list ,@formals)
          ',guard
          ',(or super-stobjs-in
                (stobjs-in fn wrld)
                (if formals
                    (er hard 'oneify-cltl-code
                        "I didn't think this could happen, but for fn = ~x0 ~
                         stobjs-in is nil and formals isn't."
                        fn)
                  nil))
          ,extra)))

(defun-one-output get-declared-stobjs (edcls)

; Keep this in sync with get-declared-stobj-names (which does checking and
; returns a value triple).

  (if (endp edcls)
      nil
    (union-eq (and (eq (caar edcls) 'xargs)
                   (let ((stobjs (cadr (assoc-keyword :STOBJS (cdar edcls)))))
                     (cond ((symbol-listp stobjs) stobjs)
                           ((and stobjs (symbolp stobjs)) (list stobjs))
                           (t nil))))
              (get-declared-stobjs (cdr edcls)))))

(defun maybe-warn-for-guard-body (fn state)
  (assert$ (f-get-global 'raw-guard-warningp state)
           (pprogn (f-put-global 'raw-guard-warningp nil state)
                   (warning$ 'top-level "Guards"
                             "Guard-checking will be inhibited for some ~
                              recursive calls, including ~x0; see :DOC ~
                              guard-checking-inhibited."
                             fn))))

(defun-one-output create-live-user-stobjp-test (stobjs)
  (if (endp stobjs)
      t
    (let* ((stj (car stobjs))
           (rst (create-live-user-stobjp-test (cdr stobjs)))
           (tst `(live-stobjp ,stj)))
      (cond ((eq stj 'state) rst)
            ((eq rst t) tst)
            (t `(and ,tst ,rst))))))

(defun labels-form-for-*1* (fn *1*fn formals *1*body
                               ignore-vars ignorable-vars
                               super-stobjs-in super-stobjs-chk
                               guard wrld)
  (let ((*1*fn-binding `(,*1*fn
                         ,formals
                         ,@(and ignore-vars
                                `((declare (ignore ,@ignore-vars))))
                         ,@(and ignorable-vars
                                `((declare (ignorable ,@ignorable-vars))))
                         ,@(and super-stobjs-in

; If the form below is removed, we might expect to get a hard Lisp error from
; the following:

; (defstobj foo (arr :type (array t (10))))
; (set-guard-checking nil)
; (update-arri 20 4 foo)

; The problem would seem to be that an ill-guarded call of update-nth has
; replaced a copy of the stobj array by a list in (user-stobj-alist
; *the-live-state*), which produces a mismatch with *the-live-foo*.

; However, no such error occurs.  At some point we may spend the energy to
; convince ourselves that it is safe to remove this code, but for now, it seems
; harmless enough to leave it here, since super-stobjs-chk is a fast test.

                                `((when ,super-stobjs-chk
                                    ,(oneify-fail-form
                                      'ev-fncall-guard-er fn formals
                                      guard super-stobjs-in wrld
                                      :live-stobj))))
                         ,*1*body)))
    `(labels (,*1*fn-binding)
             (,*1*fn ,@formals))))

(defun oneify-cltl-code (defun-mode def stobj-flag wrld
                          &optional trace-rec-for-none)

; Warning: Keep this in sync with intro-udf-lst2 for the case that defun-mode
; is nil (i.e., the non-executable case).

; This function is called when add-trip encounters a 'cltl-command triple,
; which is laid down by install-event after the triple for the symbol-class is
; laid down.  Thus, the symbol-class for the function at hand has already been
; stored.  Stobj-flag is the name of the stobj (whether from defstobj or
; defabsstobj), if any, that the given definition supports.

; Warning: wrld is not necessarily the ACL2 world at the time def is submitted.
; See the comment below in the binding of cl-compliant-p-optimization.
; However, wrld is a legal ACL2 world, typically, the current ACL2 world.

; See the template above for detailed comments, which however are not
; necessarily kept fully up-to-date.

  (when stobj-flag
    (cond
     ((null (cadr def))

; If a stobj creator is executed during a theorem (impossible by default
; because its executable-counterpart rune is disabled; but suppose the user has
; enabled that rune), then since its guard is t, we need to avoid having its
; *1* function call its raw Lisp function, producing a live stobj!  We take
; care of that here.  We want to know if (car def) is a stobj creator, but it
; is premature to call stobj-creatorp using wrld because the necessary
; properties have not yet been laid down.  So we use the test above.  Keep this
; null test in sync with the one in stobj-creatorp.

      (return-from oneify-cltl-code
                   `(,(*1*-symbol (car def)) nil
                     (throw-raw-ev-fncall ; as in oneify-fail-form
                      (list 'ev-fncall-creator-er ',(car def))))))))

  (when (null defun-mode)

; We have a non-executable function, where def is generated by intro-udf-lst2.
; Suppose an attachment is to be invoked.  In the :non-executable :program case
; (i.e., ``proxy'' case, as in defproxy), we pass control to the *1* function
; for the attachment, since :skip-checks t is specified not to do any checking
; in this case (see :DOC defproxy).  Otherwise, we proceed as though all checks
; have been made (again, see :DOC defproxy), in particular going straight to
; the raw Lisp function if we see that the guard is t, since then the guard of
; the attachment is also presumably true.

    (return-from oneify-cltl-code
                 (case-match def
                   ((fn formals ('declare ('xargs ':non-executable ':program))
                        ('throw-or-attach fn formals))
                    `(,(*1*-symbol fn)
                      ,formals
                      (throw-or-attach ,fn ,formals t)))
                   ((fn formals ('declare ('xargs ':guard guard))
                        ('throw-or-attach fn formals))
                    `(,(*1*-symbol fn)
                      ,formals
                      ,(cond ((or (eq guard t)
                                  (equal guard *t*))
                              (car (last def)))
                             (t
                              `(throw-or-attach ,fn ,formals t)))))
                   ((fn formals
                        ('throw-or-attach fn formals)) ; implicit :guard of t
                    (prog2$ formals                    ; avoid compiler warning
                            `(,(*1*-symbol fn) ,@(cdr def))))
                   ((fn formals
                        ('throw-without-attach 'nil fn formals))
                    (prog2$ formals ; avoid compiler warning
                            `(,(*1*-symbol fn) ,@(cdr def))))
                   (& (interface-er
                       "Implementation error: Oneify-cltl-code encountered ~
                        non-executable definition, ~x0, that was not what we ~
                        would expect to be generated by intro-udf-lst2."
                       def)))))
  (mv-let
   (dcls guard)

; We call dcls-guard-raw-from-def both here and via the call of guard-raw in
; oneify-cltl-code, so that the logical behavior for guard violations agrees
; with what is actually executed.

   (dcls-guard-raw-from-def def wrld)
   (let* ((guard-is-t (and (or (eq guard t)
                               (equal guard *t*))

; If stobj-flag is true, normally the guard will not be t because it will
; include a corresponding stobj recognizer call.  But the guard could be t in
; the case of a function exported by a defabsstobj, where the guard is derived
; from the :logic function specified for that export.  We want to avoid the
; optimization of defining the *1* function to call the raw Lisp function in
; this case, so that appropriate live stobj checks can be made.

                           (not (and stobj-flag
; But is it an abstract stobj?
                                     (getpropc stobj-flag 'absstobj-info nil
                                               wrld)))))
          (fn (car def))
          (*1*fn (*1*-symbol fn))
          (cl-compliant-p-optimization
           (and (eq defun-mode :logic)

; One might think that the conjunct above is implied by the one below.  But
; consider this book:

;   (in-package "ACL2")
;   (defun foo (x)
;     (declare (xargs :mode :program))
;     x)
;   (verify-termination foo)
;   (verify-guards foo)

; At one point we checked the symbol-class first, and then did an assert check
; that defun-mode is :logic -- and we got the assertion error during Step 3 of
; certify-book for this example!  The backtrace looked like this:

;   1. THROW-RAW-EV-FNCALL
;   2. (HARD-ERROR ASSERT$ ...)
;   3. ONEIFY-CLTL-CODE
;   4. INSTALL-DEFS-FOR-ADD-TRIP
;   5. HCOMP-BUILD-FROM-STATE-RAW

; The problem was that the world wasn't rolled back by Step 3, and hence foo
; was :common-lisp-compliant at the point where we were processing the first
; defun.  Our solution is to make sure that we are oneifying a function that is
; truly :common-lisp-compliant.

                (eq (symbol-class fn wrld) :common-lisp-compliant)))
          (formals (cadr def))
          (boot-strap-p (f-get-global 'boot-strap-flg *the-live-state*)))
     (cond
      ((or (and guard-is-t cl-compliant-p-optimization)
           (and boot-strap-p ; optimization (well, except for :redef)
                (member-eq fn *avoid-oneify-fns*)))

; Optimization in a common case: avoid labels function and, indeed, avoid any
; oneification of the body.  Note that if the guard is t then there are no
; stobjs except for the recognizer, whose raw Lisp code can handle non-live
; stobjs.

       `(,*1*fn
         ,formals
         ,(cons fn formals)))
      (t
       (let* ((program-p (eq defun-mode :program))
              (invariant-risk
               (and program-p
                    (getpropc fn 'invariant-risk nil wrld)))
              (super-stobjs-in ; At a "leaf" of a stobj-based computation?
               (if stobj-flag

; Then we are looking at a function introduced by a defstobj or defabsstobj
; event.

                   (let ((temp (super-defstobj-wart-stobjs-in formals
                                                              stobj-flag)))
                     (cond ((find-first-non-nil temp)
                            temp)
                           (t nil)))

; Else see if we are looking at a function that takes state but has logic code
; that does not handle a live state properly (and not just because of calls to
; lower-level functions with that problem).

                 (cdr (assoc-eq fn *super-defun-wart-stobjs-in-alist*))))
              (ignore-vars

; If super-stobjs-in is non-nil, then we will lay down a call (oneify-fail-form
; ... :live-stobj) that refers to all the formals; hence ignore-vars should be
; nil if super-stobjs-in is non-nil.  When changing oneify-fail-form, consider
; changing this code as well.

               (and (not super-stobjs-in) (ignore-vars dcls)))
              (ignorable-vars (ignorable-vars dcls))
              (declared-stobjs (if stobj-flag
                                   (list stobj-flag)
                                 (get-declared-stobjs dcls)))
              (user-stobj-is-arg (and declared-stobjs
                                      (not (equal declared-stobjs '(state)))))
              (live-stobjp-test (create-live-user-stobjp-test declared-stobjs))

; We throw away most declarations and the doc string, keeping only ignore and
; ignorable declarations.  Note that it is quite reasonable to ignore
; declarations when constructing ``slow'' functions.

              (body (car (last def)))
              (*1*body

; WARNING!  We need to be very careful that we only use *1*body in an
; environment where *1*fn refers to the top-level function currently being
; defined.  We should not use *1*body in the scope of a top-level flet or
; labels that rebinds *1*fn, since recursive calls there of *1*fn are
; presumably intended to refer to the top-level function, not the local
; function, so that guards can be checked etc.  We can, however, use *1*body in
; the binding of such a local definition.  We will be free to use *1*body in
; the body of the top-level definition of *1*fn in the case of :program mode
; because we promise not to introduce a top-level flet in that case.

               (oneify body nil wrld program-p))
              (guard-checking-on-form

; Functions in the ev-rec nest have a gc-off parameter that we generally assume
; to correspond with the state global guard-checking-on used here, so that the
; logic-only and raw lisp code agree.  See the comment in *ev-shortcut-okp*.

               (cond (super-stobjs-in
                      '(let ((temp (f-get-global 'guard-checking-on
                                                 *the-live-state*)))
                         (cond ((or (eq temp :none) (eq temp nil))

; Calls of a stobj primitive that takes its stobj as an argument are always
; guard-checked.  If that changes, consider also changing
; ev-fncall-rec-logical.  Note that we rely on this guard-checking for handling
; of invariant-risk; we arrange that evaluation stays with *1* functions up to
; reaching the stobj primitive, which is responsible for causing a guard
; violation rather than allowing an invariant to be violated.

                                t)
                               (t temp))))
                     (t '(f-get-global 'guard-checking-on *the-live-state*))))
              (skip-early-exit-code-when-none
               (and (eq defun-mode :logic) ; :program handled elsewhere

; We generally skip some special "early exit" code when 'guard-checking-on has
; value :none.  But it seems scary to allow :none to avoid raw Lisp for
; built-ins, even in :logic mode, because of efficiency.  So when we are in the
; boot-strap, we do the early exit code (which can call the raw Lisp function)
; even if 'guard-checking-on has value :none.  Exception: We want the-check to
; avoid guard errors when 'guard-checking-on has value :none.

                    (or (not boot-strap-p)
                        (eq fn 'the-check))))
              (guard-checking-is-really-on-form

; This variable should only be used in the scope of the binding expression for
; early-exit-code.

               (cond (super-stobjs-in

; The value of guard-checking-on has already been coerced from :none or nil to
; t, in guard-checking-on-form.

                      t)
                     (skip-early-exit-code-when-none

; As mentioned above, guard-checking-is-really-on-form is only used for
; defining early-exit-code.  But evaluation of early-exit-code is skipped when
; 'guard-checking-on has value :none in the present case, where
; skip-early-exit-code-when-none is true.

                      guard-checking-on-form)
                     (t `(let ((x ,guard-checking-on-form))
                           (and x
                                (not (eq x :none)))))))
              (fail_guard ; form for reporting guard failure
               (oneify-fail-form
                'ev-fncall-guard-er fn formals guard super-stobjs-in wrld
                (and super-stobjs-in
                     '(cond ((member-eq (f-get-global 'guard-checking-on
                                                      *the-live-state*)
                                        '(nil :none))
                             :live-stobj)
                            (t
                             :live-stobj-gc-on)))))
              (fail_safe ; form for reporting guard or safe mode failure
               (oneify-fail-form 'ev-fncall-guard-er fn formals guard
                                 super-stobjs-in wrld t))
              (safe-form

; Functions in the ev-rec nest have a safe-mode parameter that we generally
; assume to agree with the state global safe-mode, so that the logic-only and
; raw lisp code agree.  See the comment in *ev-shortcut-okp*.

               '(f-get-global 'safe-mode *the-live-state*))
              (super-stobjs-chk
               (if stobj-flag
                   (let ((first-non-nil (find-first-non-nil super-stobjs-in)))
                     `(live-stobjp ,first-non-nil))
                 `(live-state-p
                   ,(select-stobj 'state super-stobjs-in formals))))
              (guarded-primitive-p

; We want to check guards on the "leaves" of a computation in safe-mode, for
; example, on a call of EQ.  Evaluation in the ACL2 logic can only diverge from
; evaluation in (raw) Common Lisp when a guard is violated on a function that
; is already defined in Common Lisp.  A function considered here that is at
; risk for such divergence has a non-T guard, is being defined in the
; boot-strap, and is not in the "ACL2" or "ACL2-PC" package (which are unknown
; to Common Lisp).  So as we generate code here, we restrict the additional
; guard-check in safe-mode to such functions.

               (and (not guard-is-t) ; we are trusting guards on the primitives!
                    boot-strap-p
                    (not (member-equal (symbol-package-name fn)
                                       '("ACL2" "ACL2-PC")))))
              (logic-recursive-p
               (and (eq defun-mode :logic)
                    (ffnnamep-mod-mbe fn (body fn nil wrld))))
              (labels-can-miss-guard
               (and logic-recursive-p ; there is no labels form for :program

; If the function is common-lisp-compliant, then the only way we can fall
; through to the labels form is if guard-checking is nil or :none (not :all),
; in which case there is no reason to warn.

                    (not cl-compliant-p-optimization)
                    (not guard-is-t)))
              (trace-rec-for-none

; If trace-rec-for-none is non-nil, then we guarantee that if
; 'guard-checking-on is set to :none, we will see all the recursive calls.
; This is useful for tracing.  Extra code for this case is only necessary for
; :logic mode, since the only issue is the call of a labels function, which
; only occurs in :logic mode and in the invariant-risk case (where we need to
; enter that labels code, which oneifies in a special way to deal with the
; invariant-risk issue).

               (and trace-rec-for-none
                    logic-recursive-p
                    (eq defun-mode :logic)))
              (program-only (and program-p

; Note that because of state global verify-termination-on-raw-program-okp, the
; test for program-p above is not merely an optimization.

                                 (member-eq fn

; If this test becomes an issue, we might consider reimplementing the
; program-only mechanism by way of :program-only xargs, which would place a
; property that we can look up.  Careful though -- at this point we probably
; have not yet installed a world with all the new properties of fn.

                                            (f-get-global
                                             'program-fns-with-raw-code
                                             *the-live-state*))))
              (fail_program-only

; At one time we put down a form here that throws to the tag 'raw-ev-fncall:

;             (oneify-fail-form 'program-only-er fn formals guard
;                               super-stobjs-in wrld
;                               t)

; However, because that throw is caught (in the function raw-ev-fncall), it
; should be accounted for in the function ev-fncall-rec-logical.  However, that
; function does not take state, which is unfortunate since the program-only
; case (under which we lay down this form) is based on state global
; 'program-fns-with-raw-code.  We considered moving that global to the world,
; but were concerned about the effects that would have on ACL2s (see for
; example the use of program-fns-with-raw-code in
; workshops/2007/dillinger-et-al/code/hacker.lisp), and in general we'd have to
; add yet another event and deal with whether the event should be local to
; books.  Instead, we have decided to cause a hard error, which is always
; legitimate (after all, Lisp might cause a resource error).  Note that we are
; dealing only with :program mode functions here, so we don't need to be
; concerned about the kind of error produced when evaluating terms on behalf of
; the rewriter.  Nevertheless, we use hard! to minimize the chance that
; somehow, in a way we don't currently envision, this call of fn will be
; considered to have a value of nil.  If we become truly paranoid about this
; issue, we could follow (er hard! ...) below with a call of error.

               `(progn
                  (save-ev-fncall-guard-er ',fn
                                           ',guard
                                           (stobjs-in ',fn (w *the-live-state*))
                                           (list ,@formals)
                                           (w *the-live-state*))
                  (er hard! 'program-only
                    "~@0"
                    (program-only-er-msg ',fn
                                         (list ,@formals)
                                         ,safe-form))))
              (early-exit-code-main
               (let* ((*1*guard
                       (cond
                        ((and cl-compliant-p-optimization
                              (not live-stobjp-test))
                         (assert$ (not guard-is-t) ; already handled way above
                                  :unused))        ; optimization
                        (t (oneify guard nil wrld program-p))))
                      (cl-compliant-code-guard-not-t
                       (and (not program-only) ; optimization

; We lay down code for the common-lisp-compliant case that checks the guard and
; acts accordingly: if the guard checks, then it returns the result of calling
; fn, and if not, then it fails if appropriate and otherwise falls through.

                            (not guard-is-t) ; optimization for code below
                            (eq defun-mode :logic) ; optimization for code below

; NOTE: we have to test for live stobjs before we evaluate the guard, since the
; Common Lisp guard may assume all stobjs are live.  We actually only need
; stobjs to be live that occur in the guard in other than stobj recognizer
; calls; but we take the easy way out (except for a stobj-flag case below) and
; check that all stobjs are live before evaluating the raw Lisp guard.  After
; all, the cost of that check is only some eq tests.

                            `(cond
                              ,(cond
                                ((eq live-stobjp-test t)
                                 `(,guard
                                   (return-from ,*1*fn (,fn ,@formals))))
                                (t
                                 `((if ,live-stobjp-test
                                       ,(if stobj-flag

; Essay on Stobj Guard Attachments

; We disallow attachments during evaluation of guards on behalf of any stobj
; updater.  The example below, which is a slight modification of one provided
; by Jared Davis, shows why this is important for defstobj.  The idea is that
; in order to preserve the invariant that the stobj recognizer holds, it
; suffices that the initial stobj satisfies that recognizer and that the guard
; holds for each call of an updater.  But suppose for example that an
; attachment is used in evaluating the guard for the first update.  If later
; (perhaps after many more updates) we change that attachment, then that guard
; now may be false, and thus the recognizer may fail to hold after the first
; update and thus fail to hold currently.  On the other hand, if such guard
; evaluation never involves attachments, then since the initial stobj provably
; satisfies the recognizer, then since each updater guard holds (in fact,
; provably holds), the resulting stobjs all satisfy the recognizer.

; The discussion above applies not only in the case of defstobj but also in the
; case of defabsstobj.  Consider an abstract function exported from a
; defabsstobj event that updates a stobj.  The avoidance of attachments
; guarantees that every abstract stobj update satisfies the abstract function's
; guard and hence, by the {preserved} theorems, results in an abstract stobj
; that satisfies the abstract predicate -- provably, since we are dealing with
; ground terms.  Moreover, because of the {guard-thm} theorems we know that the
; foundational stobjs' predicate provably holds as well, and hence won't be
; "revoked" as in the preceding paragraph.

; Why do we care about guards on concrete stobjs?  For all we know, failure to
; respect those guards could result in corruption of the Lisp process.  An
; obvious case would be if a stobj field is an array of bits, laid out
; compactly according to that spec, and we update with an arbitrary object
; (say, a cons).  Although it seems that only a SATISFIES type declaration
; could result in a attachments being used for guard evaluation, we are
; conservative here.  After all, adding a binding of *aokp* is cheap in the
; context of evaluating just the guard.

; Note that it is not sufficient to ensure for an abstract stobj that the
; foundational stobj always satisfies its recognizer.  It is easy to imagine a
; defabsstobj :export field that specifies the identify function for its :logic
; component, returning the stobj unchanged, but for the :exec component makes
; an ill-guarded call to update the stobj, corrupting the Lisp imagine, before
; restoring the stobj.  In raw Lisp, this could really happen because the
; export is a macro that calls the :exec function directly; the only guard that
; need be met before this happens is a variant of the :logic function's guard,
; at the level of *1* function of the export.

; Finally, here is the example promised above.

; (progn
;   (defstub foop (x) t)
;   (defun barp (x)
;     (declare (xargs :guard t))
;     (or (not x)
;         (foop x)))
;   (defstobj st
;     (fld :type (satisfies barp)))
;   (defthm barp-of-fld
;     (implies (stp st)
;              (barp (fld st))))
;   (defun my-integerp (x)
;     (declare (xargs :guard t))
;     (integerp x)))
; (defattach foop my-integerp)
; (trace$ foop barp my-integerp)
; (update-fld 3 st) ; note that foop calls its attachment, my-integerp
; (defattach foop consp)
; (barp (fld st)) ; nil (ouch)
; (stp st) ; returns t, but is really (logically) nil

; The code just below ensures that the updater will be evaluated without
; attachments.  It might needlessly ensure that other functions introduced by
; defstobj (for the given stobj-flag) are evaluated without attachments, for
; example if the getprop below returns nil because the necessary property has
; not yet been put into wrld.  But as of this writing, the test seems to apply
; only to stobj updaters and resize functions.

; Probably we could weaken the all-nils test below in the case that fn is a
; stobj field recognizer (for either a concrete or an abstract stobj).  The
; performance benefit may be small, so for now at least we avoid complicating
; the code with that consideration.

                                            (let ((stobjs-out
                                                   (getpropc fn 'stobjs-out nil
                                                             wrld)))
                                              (cond
                                               ((and stobjs-out ; property is there
                                                     (all-nils stobjs-out))
                                                guard)
                                               (t `(let ((*aokp* nil))
                                                     ,guard))))
                                          guard)
                                     ,*1*guard)
                                   ,(assert$

; No user-stobj-based functions are primitives for which we need to give
; special consideration to safe-mode.

                                     (not guarded-primitive-p)
                                     `(cond (,live-stobjp-test
                                             (return-from ,*1*fn
                                                          (,fn ,@formals))))))))
                              ,@(cond (super-stobjs-in
                                       `((t ,fail_guard)))
                                      (guarded-primitive-p
                                       `((,safe-form
                                          ,fail_safe)
                                         (,guard-checking-is-really-on-form
                                          ,fail_guard)))
                                      (t
                                       `((,guard-checking-is-really-on-form
                                          ,fail_guard))))))))
                 (cond
                  (cl-compliant-p-optimization
                   (assert$ (not guard-is-t) ; already handled way above
                            (list cl-compliant-code-guard-not-t)))
                  (program-only
                   (list `(when (or ,safe-form
                                    ,@(and (not guard-is-t)
                                           `((not ,*1*guard))))
                            ,fail_program-only)))
                  (t
                   (let ((cond-clauses
                          `(,@(and (eq defun-mode :logic)

; If the guard is t, then we want to execute the raw Lisp code in the
; :common-lisp-compliant case even if guard-checking is :none.  This
; early-exit-code is only executed when guard-checking is not :none, so
; we need to handle that special case (:none, guard t) elsewhere, and
; we do so in *1*-body-forms below.

                                   (not guard-is-t)
                                   `(((eq (symbol-class ',fn
                                                        (w *the-live-state*))
                                          :common-lisp-compliant)
                                      ,cl-compliant-code-guard-not-t)))
                            ,@(and (not guard-is-t)
                                   (cond
                                    (super-stobjs-in
                                     `(((not ,*1*guard)
                                        ,fail_guard)))
                                    (guarded-primitive-p
                                     `(((and (or ,safe-form
                                                 ,guard-checking-is-really-on-form)
                                             (not ,*1*guard))
                                        (if ,safe-form
                                            ,fail_safe
                                          ,fail_guard))))
                                    (t
                                     `(((and ,guard-checking-is-really-on-form
                                             (not ,*1*guard))
                                        ,fail_guard)))))
                            ,@(and
                               program-p

; In the boot-strap world we have :program mode functions whose definitions are
; different in raw Lisp from the logic, such as ev and get-global.  If we allow
; :all or :none to serve their purposes for those functions, we can wind up
; with unpleasant guard violations.  For example, wet (when we had it) expanded
; to a call of with-error-trace-fn, and if the idea of :all is applied then we
; get the following sequence of calls in the logic (i.e., using their *1*
; functions): with-error-trace-fn, trans-eval, ev, ev-rec, ev-fncall-rec,
; ev-fncall-rec-logical, w-of-any-state, and finally global-table.  The last of
; these calls causes a guard violation since *the-live-state* is not a true
; list.

; Also, we want to make sure that built-in :program mode functions run fast,
; for example, defthm-fn.

; And finally, this is where we finish handling of safe-mode for
; guarded-primitive-p functions, specifically those in :program mode since if
; such a function is in :logic mode then either it is non-executable or
; :common-lisp-compliant (see check-none-ideal), hence is handled above.

                               (cond
                                (boot-strap-p
                                 `((,safe-form
                                    (return-from ,*1*fn ,*1*body))
                                   ,@(and
                                      invariant-risk
                                      `((t (return-from ,*1*fn ,*1*body))))))
                                (t `(((or (member-eq
                                           ,guard-checking-on-form
                                           '(:none :all))
                                          ,safe-form)
                                      (return-from ,*1*fn ,*1*body)))))))))
                     (and cond-clauses
                          (list (cons 'cond cond-clauses))))))))
              (early-exit-code
               (and early-exit-code-main
                    (cond ((and invariant-risk
                                (not super-stobjs-in))

; If we are under **1*-as-raw*, then our intention is that code executes just
; as it would in raw Lisp (i.e., without forcing execution via *1* function),
; except that guards are checked for stobj primitives.  This special treatment
; is only required in the invariant-risk case; see **1*-as-raw* and state
; global 'check-invariant-risk.  Moreover, we want the normal flow in the *1*
; function for stobj primitives, so we don't give this special treatment when
; super-stobjs-in is true.  It would be sound to make other exceptions as well,
; but that would cause unnecessary guard-checking.  Indeed, unnecessary extra
; guard-checking was done through Version_7.0, which resulted in slowdowns to
; user code that led us to remove that extra guard-checking.

                           `((when (not **1*-as-raw*)
                               ,@early-exit-code-main)))
                          (t early-exit-code-main))))
              (main-body-before-final-call

; This is the code that is executed before we fall through: to the final labels
; function in the :logic mode case, but to the non-*1* call in the :program
; mode case.

               (append
                (and user-stobj-is-arg
                     `((when *wormholep*
                         (wormhole-er (quote ,fn) (list ,@formals)))))
                (and (eq defun-mode :logic) ; else :program
                     guard-is-t
                     (assert$ ; compliant with guard t is handled early above
                      (not cl-compliant-p-optimization)
                      `((when (eq (symbol-class ',fn (w *the-live-state*))
                                  :common-lisp-compliant)
                          (return-from ,*1*fn (,fn ,@formals))))))
                (cond ((and skip-early-exit-code-when-none
                            early-exit-code) ; else nil; next case provides nil
                       (cond (super-stobjs-in early-exit-code) ; optimization
                             (t
                              `((when (not (eq ,guard-checking-on-form :none))
                                  ,@early-exit-code)))))
                      (t early-exit-code))
                (cond (trace-rec-for-none
                       `((return-from ,*1*fn ,*1*body)))
                      (labels-can-miss-guard
                       `((when (eq ,guard-checking-on-form :all)
                           (return-from ,*1*fn ,*1*body)))))
                (and (and labels-can-miss-guard
                          (not trace-rec-for-none)) ; else skip labels form
                     `((when (and (f-get-global 'raw-guard-warningp
                                                *the-live-state*)
                                  (eq ,guard-checking-on-form t))
                         (maybe-warn-for-guard-body ',fn *the-live-state*))))))
              (*1*-body-forms
               (cond ((eq defun-mode :program)
                      (append
                       main-body-before-final-call
                       (cond
                        (invariant-risk ; and (eq defun-mode :program)
                         (let ((check-invariant-risk-sym

; The serialize code seems to cause errors for a symbol with no package.

                                (gentemp))
                               (cont-p (gentemp)))
                           `((let ((,check-invariant-risk-sym
                                    (get-check-invariant-risk
                                     *the-live-state*))
                                   (,cont-p nil))
                               (cond
                                ((and
                                  ,check-invariant-risk-sym
                                  (not (f-get-global 'boot-strap-flg
                                                     *the-live-state*)))
                                 (cond
                                  ((eq ,check-invariant-risk-sym :ERROR)
                                   (state-free-global-let*
                                    ((debugger-enable t))
                                    (cerror
                                     "~%     Continue with invariant-risk ~
                                      mode of T~%     (that is, with state ~
                                      global 'check-invariant-risk bound to ~
                                      T)~%     to complete the current call ~
                                      of ~s.~%     See :DOC invariant-risk."
                                     "Invariant-risk has been detected for a ~
                                      call of function ~s~%(as possibly ~
                                      leading to an ill-guarded call of ~
                                      ~s);~%see :DOC invariant-risk."
                                     ',fn ',invariant-risk))
                                   (setq ,cont-p t))
                                  ((eq ,check-invariant-risk-sym :WARNING)
                                   (with-live-state
                                    (warning$ ',fn
                                              "Invariant-risk"
                                              "Invariant-risk has been ~
                                               detected for a call of ~
                                               function ~x0 (as possibly ~
                                               leading to an ill-guarded call ~
                                               of ~x1); see :DOC ~
                                               invariant-risk."
                                              ',fn ',invariant-risk))
                                    (setq ,cont-p t))
                                  (t ; 'check-invariant-risk has value t
                                   t))

; Now that we have perhaps caused a continuable error or a warning for
; invariant-risk, produce the result if an error didn't abort this computation.

                                 (let ((**1*-as-raw* t))

; One reason that we bind **1*-as-raw* above and use labels below is to helps
; compilers remove tail recursions, since we believe that special variable
; binding can get in the way of that.  (We do this regardless of the presence
; of recursion, simply because that is simplest and we expect, or at least,
; hope, that there is only trivial impact on performance.)

                                   ,(let ((labels-form
                                          (labels-form-for-*1*
                                           fn *1*fn formals
                                           (oneify body nil wrld
                                                   'invariant-risk)
                                           ignore-vars ignorable-vars
                                           super-stobjs-in super-stobjs-chk
                                           guard wrld)))
                                     (if cont-p
                                         `(state-free-global-let*
                                           ((check-invariant-risk t))
                                           ,labels-form)
                                       labels-form))))
                                (t (,fn ,@formals)))))))
                        (t `((,fn ,@formals))))))
                     (trace-rec-for-none
                      main-body-before-final-call)
                     (t
                      (append
                       main-body-before-final-call
                       (list
                        (labels-form-for-*1*
                         fn *1*fn formals *1*body
                         ignore-vars ignorable-vars
                         super-stobjs-in super-stobjs-chk
                         guard wrld)))))))
         `(,*1*fn
           ,formals

; At one time we attempted to do some code-sharing using a macro call, by using
; *1*body-call in place of *1*body in the code above, where *1*body-call was
; defined as shown below.  But with an ACL2 image built on Allegro, for (ld
; "books/rtl/rel4/support/merge.lisp") with (set-inhibit-output-lst '(prove
; proof-tree)) after (prof:start-profiler), it took 127.5 seconds to run such a
; modification of oneify-cltl-code, as opposed to 103.5 seconds.  Granted, we
; chose this file because it was shown in some earlier experiments with
; macrolet to have a particularly bad slowdown over previous versions without
; macrolet.  But still, we suffer the extra code for recursive :ideal-mode
; functions rather than generate macrolet forms.  Below are the relevant
; bindings used in a previous version of this code, in case we decide to
; revisit this approach.

;           (*1*body-call-shared-p
;
; ; We want to keep code size down by using macrolet to share the *1*body ;
; ; expression, but preferably not otherwise, to avoid overhead that we seem to ;
; ; have observed, at least in Allegro CL, for expanding (uncompiled) macrolet ;
; ; calls.  The expression below should thus agree with the governing conditions ;
; ; for the occurrences of *1*body-call outside the labels function that will ;
; ; also occur in a corresponding labels function.  The latter rules out the case ;
; ; (eq defun-mode :program). ;
;
;            (ffnnamep fn (body fn nil wrld)))
;           (*1*body-macro (and *1*body-call-shared-p
;                               (acl2-gentemp "*1*BODY-MACRO")))
;           (*1*body-call (if *1*body-call-shared-p
;                             `(,*1*body-macro)
;                           *1*body))
;
; ;;; end of let* bindings .... and here is the replacement for ,@*1*-body-forms
; ;;; below:
;
;           ,@(if *1*body-call-shared-p
;                 `((macrolet ((,*1*body-macro () ',*1*body))
;                     ,@*1*-body-forms))
;               *1*-body-forms)

           ,@*1*-body-forms)))))))


;          PROMPTS

; New ACL2 users sometimes do not notice that they are outside the ACL2
; read-eval-print loop when in a break.  We modify the prompts when we see how
; to do so, so that in a break we see "[RAW LISP]" in the prompt.  For most
; lisps, this seems to require changing the prompt at the top-level too, not
; just in a break.

(defvar *saved-raw-prompt* nil)
(defvar *saved-raw-prompt-p* nil)

#+allegro
(progn

(defun-one-output install-new-raw-prompt ()
  (cond ((not *saved-raw-prompt-p*)
         (setq *saved-raw-prompt* tpl:*prompt*)
         (setq tpl:*prompt*
               (concatenate 'string *saved-raw-prompt* "[RAW LISP] "))
         (setq *saved-raw-prompt-p* t))))

(defun-one-output install-old-raw-prompt ()
  (cond (*saved-raw-prompt-p*
         (setq tpl:*prompt* *saved-raw-prompt*)
         (setq *saved-raw-prompt-p* nil)
         (setq *saved-raw-prompt* nil) ; no longer needed; free storage
         t))))

#+clisp
(progn

(defun-one-output install-new-raw-prompt ()
  (cond ((not *saved-raw-prompt-p*)
         (setq *saved-raw-prompt* custom::*prompt-body*)
         (setq custom::*prompt-body* ; attempt to mimic clisp 2.33
               (function
                (lambda ()
                  (if (equal system::*home-package* *package*)
                      (format nil "[RAW LISP]")
                    (format nil "~a [RAW LISP]" (package-name *package*))))))
         (setq *saved-raw-prompt-p* t))))

(defun-one-output install-old-raw-prompt ()
  (cond (*saved-raw-prompt-p*
         (setq custom::*prompt-body* *saved-raw-prompt*)
         (setq *saved-raw-prompt-p* nil)
         (setq *saved-raw-prompt* nil) ; no longer needed; free storage
         t))))

#+cmu
(progn

(defun-one-output install-new-raw-prompt ()
  (setq debug:*debug-prompt*
        (function (lambda ()
                    (debug::debug-prompt)
                    (format t "[RAW LISP] ")
                    (force-output t)))))

(defun-one-output install-old-raw-prompt ()
  (setq debug:*debug-prompt*
        (function debug::debug-prompt))))

#+ccl
(progn

(defun-one-output install-new-raw-prompt ()
   (cond ((not *saved-raw-prompt-p*)
          (setq *saved-raw-prompt*
                (symbol-function 'ccl::print-listener-prompt))
          (let ((ccl:*warn-if-redefine-kernel* nil))
            (setf (symbol-function 'ccl::print-listener-prompt)
                  (lambda (stream &rest args)
                    (declare (ignore stream))
                    (apply *saved-raw-prompt* *debug-io* args)
                    (format *debug-io* "[RAW LISP] "))))
          (setq *saved-raw-prompt-p* t))))

(defun-one-output install-old-raw-prompt ()
  (cond (*saved-raw-prompt-p*
         (let ((ccl:*warn-if-redefine-kernel* nil))
           (setf (symbol-function 'ccl::print-listener-prompt)
                 *saved-raw-prompt*))
         (setq *saved-raw-prompt-p* nil)
         (setq *saved-raw-prompt* nil) ; no longer needed; free storage
         t))))

#+(and gcl (not cltl2))
; We are a bit sorry that we messed around at this low a level, and choose not
; to do so for ANSI GCL.
(progn

(defun-one-output install-new-raw-prompt ()
  (cond ((not (and (eql si::*gcl-major-version* 2)
                   (eql si::*gcl-minor-version* 6)))
         (cond (*lp-ever-entered-p*
                (er hard 'install-new-raw-prompt
                    "Install-new-raw-prompt is only supported in GCL 2.6 and ~
                     its sub-versions.  This appears to be a GCL ~s0.~s1."
                    si::*gcl-major-version*
                    si::*gcl-minor-version*))
               (t (setq *saved-raw-prompt-p* t))))
        ((not *saved-raw-prompt-p*)
         (setq si::*debug-prompt-suffix* "[RAW LISP]")
         (setf *saved-raw-prompt* (symbol-function 'si::break-level))
         (setf (symbol-function 'si::break-level)
               (symbol-function 'si::break-level-for-acl2))
         (setq *saved-raw-prompt-p* t))))

(defun-one-output install-old-raw-prompt ()
  (cond (*saved-raw-prompt-p*
         (setq si::*debug-prompt-suffix* "")
         (setf (symbol-function 'si::break-level)

; Since we set si::*debug-prompt-suffix*, we really don't have to revert
; (symbol-function 'si::break-level) -- unless our patch,
; 'si::break-level-for-acl2 is out of sync with the current GCL's
; 'si::break-level.  So we play it safe and revert.

               *saved-raw-prompt*)
         (setq *saved-raw-prompt-p* nil)
         (setq *saved-raw-prompt* nil) ; no longer needed; free storage
         t))))

#-(or allegro clisp cmu ccl (and gcl (not cltl2)))
(progn

(defun-one-output install-new-raw-prompt ()
  nil)

(defun-one-output install-old-raw-prompt ()
  nil)

)

;          DYNAMICALLY MONITOR REWRITES ("dmr")

;;; User-settable dmr variables

; User settable to any positive number, indicating the number of pushes on the
; gstack before *dmr-file-name* is written.
; If you set this, consider also setting Emacs Lisp variable
; *acl2-timer-display-interval*.
(defvar *dmr-interval* 1000)
(defvar *dmr-interval-acl2-par-hack* 300000)
(defvar *dmr-interval-used*)

; This variable's positive integer value indicates the maximum indentation for
; each line in the display.  Lines that otherwise would exceed this indentation
; are instead shown as
;    {x} n. ....
; where x is the 0-based indentation depth.
(defvar *dmr-indent-max* 20)

; User settable, but then you need to set *acl2-monitor-buffer-name* and
; *dmr-file-name* in emacs file monitor.el.  The main reason to change
; this would be if you are running emacs on a different machine than the one on
; which you are running ACL2.
(defvar *dmr-file-name*)

(defun dmr-file-name ()
  (let ((user (or (getenv$-raw "USER")
                  (progn (format t "Warning: Unable to determine USER ~
                                    environment variable for ~
                                    dmr-file-name.~%Will treat USER as ~
                                    SOME-USER.  In emacs, evaluate:~%(setq ~
                                    *dmr-file-name* ~
                                    \"/tmp/acl2-dmr-SOME-USER\")~%")
                         "SOME-USER"))))
    (concatenate 'string "/tmp/acl2-dmr-" user)))

;;; Code implementing dmr in ACL2

(defg *dmr-stream*

; This variable is nil by default, but is non-nil exactly when dmr is active.

  nil)

(defg *dmr-counter*

; For the sake of GCL, we may want to consider consider using a 0-dimensional
; fixnum array instead.  If so, then consider whether *dmr-interval* should
; also be similarly changed.

  0)

#+acl2-par
(defun dmr-acl2-par-hack-p ()
  (f-get-global 'waterfall-parallelism *the-live-state*))

(defun dmr-stop-fn-raw ()
  (when *dmr-stream*
    (let ((str *dmr-stream*))
      (setq *dmr-stream* nil)
      (close str))))

(defun initialize-dmr-interval-used ()
  (setq *dmr-interval-used*
        #+acl2-par
        (cond ((dmr-acl2-par-hack-p) *dmr-interval-acl2-par-hack*)
              (t *dmr-interval*))
        #-acl2-par
        *dmr-interval*))

(defun dmr-start-fn-raw (state)
  (initialize-dmr-interval-used)
  (or (boundp '*dmr-file-name*)
      (setq *dmr-file-name* (dmr-file-name)))
  (setq *dmr-stream*
        (open *dmr-file-name*
              :if-exists
              :supersede ; :overwrite doesn't open non-existent file in CCL
              :direction :output
              #+acl2-par :sharing
              #+acl2-par :lock ; the default of :private is single-threaded
              ))
  state)

(defv *dmr-array*

; The argument of make-array below is somewhat arbitrary.  It was initially
; chosen to be the default length of cw-gstack.

  (make-array 10000))

(defun reverse-into-dmr-array (lst)
  (let ((len-1 (1- (length lst))))
    (when (< (length *dmr-array*) len-1)
      (setq *dmr-array*
            (make-array (* 2 len-1))))
    (loop for i from len-1 downto 0
          as tail on lst
          do (setf (aref *dmr-array* i) (car tail)))
    len-1))

(defparameter *dmr-reusable-string*
  (make-array '(0)
              :element-type

; SBCL and non-ANSI GCL complain about setting the fill-pointer if we use
; 'base-char.

              #+(or sbcl (and gcl (not cltl2))) 'character
              #-(or sbcl (and gcl (not cltl2))) 'base-char
              :fill-pointer 0
              :adjustable t))

(defvar *dmr-indent*)

(defmacro dmr-increment-indent ()
  '(setq *dmr-indent*
         (+ 2 *dmr-indent*)))

(defun tilde-@-bkptr-string (calling-sys-fn called-sys-fn bkptr)

; Warning: Keep this in sync with tilde-@-bkptr-phrase.

; This function builds a ~@ phrase explaining how two adjacent frames
; are related, given the calling sys-fn, the called sys-fn and the
; bkptr supplied by the caller.  See cw-gframe for the use of this
; phrase.

; WARNING: This function can have a side effect of setting
; *dmr-indent*.  It would be cleaner to use multiple values instead; maybe some
; day when we have time (!) or if someone volunteers.

  (case called-sys-fn
        (rewrite
         (cond ((integerp bkptr)
                (cond ((member-eq calling-sys-fn
                                  '(rewrite-with-lemma
                                    rewrite-quoted-constant-with-lemma
                                    add-linear-lemma))
                       (dmr-increment-indent)
                       (format nil " the atom of hypothesis ~s" bkptr))
                      ((eq calling-sys-fn 'simplify-clause)
                       (format nil " the atom of literal ~s" bkptr))
                      (t (format nil " argument ~s" bkptr))))
               ((consp bkptr)
                (dmr-increment-indent)
                (format
                 nil
                 " the ~arhs of hypothesis ~s"
                 (if (eq (car bkptr) 'rhs2) "rewritten " "")
                 (cdr bkptr)))
               ((symbolp bkptr)
                (case bkptr
                      (guard " the guard")
                      (body " the body")
                      (lambda-body " the lambda body")
                      (lambda-object-body " the body of the lambda object")
                      (rewritten-body " the rewritten body")
                      (expansion " the expansion")
                      (equal-consp-hack-car " the equality of the cars")
                      (equal-consp-hack-cdr " the equality of the cdrs")
                      (rhs " the rhs of the conclusion")
                      (meta " the result of the metafunction")
                      (nth-update " the result of the nth/update rewriter")
                      (multiply-alists2 " the product of two polys")
                      (forced-assumption " a forced assumption")
                      (proof-builder " proof-builder top level")
                      (otherwise (er hard 'tilde-@-bkptr-string
                                     "When ~x0 calls ~x1 we get an unrecognized ~
                                      bkptr, ~x2."
                                     calling-sys-fn called-sys-fn bkptr))))
               (t (er hard 'tilde-@-bkptr-string
                      "When ~x0 calls ~x1 we get an unrecognized bkptr, ~x2."
                      calling-sys-fn called-sys-fn bkptr))))
        ((rewrite-with-lemma setup-simplify-clause-pot-lst simplify-clause
                             add-terms-and-lemmas add-linear-lemma
                             non-linear-arithmetic synp)
         "")
        (t (er hard 'tilde-@-bkptr-string
               "When ~x0 calls ~x1 we get an unrecognized bkptr, ~x2."
               calling-sys-fn called-sys-fn bkptr))))

(defvar *dmr-interp-state*
; This tells us whether we have already printed "argument(s)" when printing
; gframes with sys-fn = rewrite.
  0)

(defun dmr-interp-fresh-rewrite-p (calling-sys-fn frame)

; Assumes that (access gframe frame :sys-fn) is rewrite.

  (not (and (eq calling-sys-fn 'rewrite)
            (integerp (access gframe frame :bkptr)))))

(defun dmr-prefix ()
  (if (> *dmr-indent* *dmr-indent-max*)
      (concatenate 'string
                   (aref1 'acl2-built-in-spaces-array
                          *acl2-built-in-spaces-array*
                          *dmr-indent-max*)
                   (format nil
                           "{~s} "
                           *dmr-indent*))
    (aref1 'acl2-built-in-spaces-array
           *acl2-built-in-spaces-array*
           *dmr-indent*)))

(defun dmr-interp (i calling-sys-fn frame)

; Warning: Keep this in sync with cw-gframe.

; This prints a gframe, frame, which is known to be frame number i and
; was called by calling-sys-fn.

  (let ((sys-fn (access gframe frame :sys-fn)))
    (case sys-fn
      (rewrite
       (cond ((dmr-interp-fresh-rewrite-p calling-sys-fn frame)
              (setq *dmr-interp-state* 0)
              (let ((bkptr-string ; evaluate now, before printing
                     (tilde-@-bkptr-string calling-sys-fn
                                           'rewrite
                                           (access gframe frame :bkptr))))
                (format nil
                        "~a~s. Rewriting (to ~a)~a"
                        (dmr-prefix)
                        i
                        (let ((obj (cddr (access gframe frame :args))))
                          (cond ((eq obj nil) "falsify")
                                ((eq obj t) "establish")
                                (t "simplify")))
                        bkptr-string)))
             ((eq *dmr-interp-state* 0)
              (setq *dmr-interp-state* 1)
              (format nil "; argument(s) ~s" (access gframe frame :bkptr)))
             (t
              (format nil "|~s" (access gframe frame :bkptr)))))
      ((rewrite-with-lemma add-linear-lemma rewrite-quoted-constant-with-lemma)
       (format
        nil
        "~a~s. Applying ~s~%"
        (dmr-prefix)
        i
        (get-rule-field (cdr (access gframe frame :args)) :rune)))
      (add-terms-and-lemmas
       (let ((len (length (car (access gframe frame :args))))
             (obj (cdr (access gframe frame :args))))
         (cond
          ((eq obj '?) ; a special mark for setting up the pot-lst
           (format
            nil
            "~a~s. Applying linear arithmetic to a clause with ~s term~a~%"
            (dmr-prefix)
            i
            len
            (if (eql len 1) "" "s")))
          (t
           (format
            nil
            "~a~s. Applying linear arithmetic to ~a ~s term~a~%"
            (dmr-prefix)
            i
            (cond ((eq obj nil) "falsify")
                  (t ; (eq obj t)
                   "establish"))
            len
            (if (eql len 1) "" "s"))))))
      (non-linear-arithmetic
       (let ((len (length (access gframe frame :args))))
         (format
          nil
          "~a~s. Applying non-linear arithmetic to ~s var~a~%"
          (dmr-prefix)
          i
          len
          (if (eql len 1) "" "s"))))
      (synp
       (let ((synp-fn (access gframe frame :args)))
         (dmr-increment-indent)
         (format nil
                 "~a~s. Entering ~s for hypothesis ~s~%"
                 (dmr-prefix) i synp-fn (access gframe frame :bkptr))))
      (setup-simplify-clause-pot-lst
       (format nil "~a~s. Setting up the linear pot list~%" (dmr-prefix) i))
      (otherwise

; Note that we leave it to pstk to handle simplify-clause.

       (er hard 'dmr-interp
           "Unrecognized sys-fn, ~x0"
           (access gframe frame :sys-fn))))))

(defvar *dmr-delete-string*

; WARNING: Keep this in sync with monitor.el.

  "delete-from-here-to-end-of-buffer")

(defun dmr-string ()
  #+acl2-par
  (when (dmr-acl2-par-hack-p)
    (return-from dmr-string
                 (print-interesting-parallelism-variables-str)))
  (when (null *pstk-stack*)
    (setq *dmr-counter* *dmr-interval-used*) ; will flush next time
    (setq *deep-gstack* nil)
    (return-from dmr-string *dmr-delete-string*))
  (setf (fill-pointer *dmr-reusable-string*) 0)
  (let* ((pstk-tokens (loop with result = nil
                            for x in *pstk-stack*
                            do (push (cond ((eq (car x) 'waterfall)
                                            (car (nthcdr 8 x))) ; ctx
                                           ((eq (car x) 'ev-fncall)
                                            (list (car x) (cadr x)))
                                           (t (car x)))
                                     result)
                            finally (return result))) ; reversed
         (pstk-tokens-tail pstk-tokens)
         (len-1 (reverse-into-dmr-array *deep-gstack*))
         (calling-sys-fn 'start)
         (*print-pretty* nil)
         (counter 0)
         (*dmr-indent* 3)
         (no-newline-last-time nil))
    (with-output-to-string
      (s *dmr-reusable-string*)
      (loop for token in pstk-tokens
            do
            (progn
              (setq pstk-tokens-tail (cdr pstk-tokens-tail))
              (cond
               ((member-eq token '(rewrite-atm setup-simplify-clause-pot-lst))
                (return))
               (t (princ (format nil " ~s. ~s~%" counter token)
                         s)
                  (incf counter)))))
      (loop for i from 0 to len-1
            do (let* ((frame (aref *dmr-array* i))
                      (sys-fn (access gframe frame :sys-fn)))
                 (when (not (eq sys-fn 'simplify-clause))

; First, print a newline if we didn't print one last time and we are not
; printing args for sys-fn = rewrite.

                   (setq no-newline-last-time (eq calling-sys-fn 'rewrite))
                   (when (and no-newline-last-time ; no newline last time
                              (or ; not printing args for rewrite
                               (not (eq sys-fn 'rewrite))
                               (dmr-interp-fresh-rewrite-p calling-sys-fn
                                                           frame)))
                     (terpri s))
                   (princ (dmr-interp counter calling-sys-fn frame)
                          s)
                   (incf counter))
                 (setq calling-sys-fn (access gframe frame :sys-fn))))
      (when (eq calling-sys-fn 'rewrite) ; no newline last time
        (terpri s))
      (dmr-increment-indent)
      (loop for token in pstk-tokens-tail

; We avoid printing ev-fncall-meta because such a call can invoke mfc-rw,
; creating lower gstack entries, resulting in several ev-fncall-meta tokens
; being printed here (at the bottom of the displayed stack) rather than
; interspersed in the display.  Rather than track gstack/pstk interaction, we
; simply avoid printing ev-fncall-meta tokens, though pstk itself does flush
; the display out to file when entering ev-fncall-meta.

            when (not (eq token 'ev-fncall-meta))
            do
            (progn (princ (if (eq token 'add-polynomial-inequalities)
                              (format nil "~a~s. ~s: ~s calls~%" (dmr-prefix)
                                      counter token *add-polys-counter*)
                            (format nil "~a~s. ~s~%" (dmr-prefix) counter
                                    token))
                          s)
                   (incf counter)))
      (princ *dmr-delete-string* s)))
  *dmr-reusable-string*)

(defun dmr-flush1 (&optional reset-counter)

; This function should only be called when *dmr-stream* is non-nil (and hence
; is a stream).

  (file-position *dmr-stream* :start)
  (princ (dmr-string) *dmr-stream*)
  (without-interrupts

; This use of without-interrupts fixed an "Expected newpos" error in CCL
; (thanks, Gary Byers).  So to increase confidence in this code, we use it for
; all Lisps.

   (force-output *dmr-stream*))
  (when reset-counter
    (setq *dmr-counter* 0))
  t)

#+acl2-par
(defvar *dmr-lock* (make-lock))

(declaim (inline dmr-flush))
(defun dmr-flush (&optional reset-counter)
  (when *dmr-stream*
    (cond #+acl2-par
          ((dmr-acl2-par-hack-p)
           (with-lock *dmr-lock* (dmr-flush1 reset-counter)))
          (t (dmr-flush1 reset-counter)))))

(declaim (inline dmr-display))
(defun dmr-display ()
  (when *dmr-stream*
    (cond ((> *dmr-counter* *dmr-interval-used*)
           (setq *dmr-counter* 0)
           (cond #+acl2-par
                 ((dmr-acl2-par-hack-p)
                  (with-lock *dmr-lock* (dmr-flush1)))
                 (t (dmr-flush1))))
          (t
           (setq *dmr-counter* (1+ *dmr-counter*))))))

(defun cw-gstack-short ()
  (let* ((str (dmr-string))
         (pos (search *dmr-delete-string* str)))
    (princ (if pos (subseq str 0 pos) str) *terminal-io*)))


;          INITIALIZATION OF CURRENT ACL2 WORLD

; Once upon a time (pre-V2.2) we had the following defvar here:

; (defvar *current-acl2-world-key* (make-symbol "*CURRENT-ACL2-WORLD-KEY*"))

; But compiling under cmulisp showed us that we refer to the value
; of this var earlier in the initialization process.  So I have
; moved the defvar to axioms.lisp.

(eval-when #-cltl2 (load eval) #+cltl2 (:load-toplevel :execute)
           (f-put-global 'current-acl2-world nil *the-live-state*)
           (setf (get 'current-acl2-world 'acl2-world-pair)
                 (cons nil *current-acl2-world-key*)))

; EXTENDING AND RETRACTING PROPERTY LIST WORLDS

; We here sketch the entire world management scheme before diving into
; the details.  The software archaeologist might think these summaries
; were written just for his use but that is wrong.  In fact, these are
; design sketches and refresher courses to bring to mind the salient
; details before getting back down to work.  This particular one
; represents the attempt to get back into this frame of mind after
; several days of Christmas preparations, 1990.  (Note: This essay has
; been updated since, to track changes such as the adoption, in April,
; 1994, of the restriction that reincarnated undone defpkgs must
; import only a subset of the old imports.  That attack on the
; "unintern problem" was sketched as the "Alternative Design Proposal"
; in the December, 1990 essay but rejected as unnecessary as it was
; then thought that we handled reincarnation correctly by uninterning
; all symbols except in abort recovery.  But :oops and the second pass
; of include books, etc., exposed the lie.)

; A property list "world" is a list of triples as created by putprop.
; Each triple is of the form (symb key . val).  Such a list is
; accessed by getprop, which, logically speaking, scans down it
; looking for a given symb and key.  Practically however, we allow a
; given world to be "installed" under any given symbolic name.  What
; installation does is assemble into an alist all of the properties of
; each symb in the world and put that alist on the property list of
; the symbol, under some special key that is associated with the name
; of the installed world.

; If name has an 'acl2-world-pair property then name is the name of an
; installed world.  The value of the property will be a pair, (alist .
; world-key), where alist is the (eq) world alist installed and
; world-key is a unique symbol associated with this world name and
; under which each symb's property alist is stored.

; The functions extend-world and retract-world will extend and retract
; a named world.  Logically speaking, these two functions are identity
; functions.  But practically speaking they smash Common Lisp property
; lists.  Extend-world must be given a name and a world that is an
; extension (eq) of the one currently installed under the name and
; will install the new properties.  An analogous remark holds for
; retract-world.  We make these functions available to the ACL2
; programmer.

; We store our own property list world under the name 'current-acl2-
; world.  How do we prevent the ACL2 programmer from smashing our
; properties?  Well, extend-world (which is logically a no-op all the
; time) is even a no-op practically on the name 'current-acl2-world.
; To smash property lists you must call extend-world1 (not an ACL2
; function) and that function works on any name.  Our ACL2 function
; set-w, which installs the current-acl2-world, calls extend-world1 in
; its #-acl2-loop-only code.  Set-w is, of course, untouchable.

; We include special support for retraction, which of course is the
; basis of undoing.  It would suffice, for extension and for getprop,
; if we could expedite the retrieval of the most recently put value of
; every symbol and key.  Suppose the world in question is w, named
; name, and suppose it is installed under the property name world-key.
; Suppose the only three triples on w about symb are (symb key1 . b),
; (symb key1 . a), and (symb key2 . c), occurring in that order on w.
; Then for purposes of extension and getprop alone, we could store
; '((key1 . b) (key2 . c)) under symb's world-key property.  But now
; suppose we wanted to retract back to where (symb key1 . a) was most
; recent.  Then we would need to change the alist stored under symb's
; world-key to '((key1 . a) (key2 . c)) and to find the newly exposed
; value for key1 we would have to search w.  This is what we did for
; the first 18 months of ACL2's development.  This made :ubt suffer
; because when we undid a property -- especially a property on some
; symbol like binary-+ or cons -- we would have to scan all the back
; down the world to the primordial putprops to recover the newly
; exposed values.  This was bad not so much because of the scan time
; but because of the swap time: the world is big and rarely
; referenced, so it tends to get paged out and then when you scan it
; you have to page it back in.  This can take a minute or more.

; To avoid this we actually store a stack for each key.  The stack is
; the list of all past values of the key, topped by the current value.
; An empty stack indicates that no putprop has occurred for that key
; (or, more accurately, that we have retracted back past the first
; putprop for that key).

; There is another twist to this scheme.  To support the execution and
; compilation of ACL2 functions in raw Common Lisp, we interpret a
; certain putprop symb key, namely CLTL-COMMAND GLOBAL-VALUE, as a
; directive to smash the symbol-function, macro-function, or constant
; definition of certain symbols contained in the value.  We only do
; this if we are installing 'current-acl2-world, of course.  To
; support undoing of these smashes we maintain a stack of the past
; settings of those fields.  This is the *undo-stack* of the symb.
; The situation here is complicated and more fully explained in the
; code below.

; The installation of worlds and error recovery are intimately con-
; nected to the problem of uninterning symbols on behalf of undone or
; reincarnated packages.  When the CLTL-COMMAND defpkg is encountered,
; the program defpkg is called to create the package.  Consider what
; would happen if defpkg were coded so as to unintern the symbols in
; the existing package and set the import list as per the new defini-
; tion (as, indeed, we once did, allowing the reincarnation of undone
; packages).  In particular, consider the effect this would have on
; triples yet-to-be installed: if they mentioned symbols in the new
; package then those symbols would suddenly become uninterned.  We
; once thought this was ok because symbols in newly defined packages
; couldn't yet exist in the yet-to-be installed world.  But that is a
; bogus claim: if we are reinstalling a world after an error abort or
; even an :oops the world might contain symbols in the "just defined"
; package.  This is what eventually drove us to implement the restric-
; tion described in :DOC package-reincarnation-import-restrictions.

; Because of the possibility of user interrupts, it is possible that we
; can have effected some but not all of changes necessary to achieve a
; new state and then have the computation aborted.  To handle this,
; extend-world1 and retract-world1 both save the current world alist
; before they begin to make any changes.  If they are interrupted, the
; original configuration is recovered by an unwind-protect cleanup form.

; Inspection of the lisp code for defpkg will reveal that it is
; sensitive to abort recovery in one other aspect.  If we are in abort
; recovery and the "dual package" (the one used to house the lisp
; equivalents of state global variables) already exists, we do not
; unbind all the variables in it but simply leave it untouched.  Since
; neither extending nor retracting changes state globals, the state
; global settings at the time of an abort are what they were when *w0*
; was saved.  Hence, by doing nothing to the dual package we keep the
; installed world and the state globals in the same relationship.

; So much for the sketch of the world management business.  We now get
; down to brass tacks.

(defun-one-output fmakunbound! (name)
  (fmakunbound name)
  (when (macro-function name)
    (error "This Common Lisp implementation seems unable to unbind ~~%
            macro-functions.  Please let the ACL2 implementors know about ~%~
            this problem.")))

(defun-one-output maybe-push-undo-stack (fn name &optional extra)

; This function is evaluated only for side-effect; its return value is
; irrelevant.

; See add-trip below for context.  Fn is one of the raw Lisp function names
; secretly spawned by CLTL-COMMAND forms, e.g., DEFUN, DEFMACRO, DEFCONST,
; DEFPKG, DEFATTACH, DEFSTOBJ, MEMOIZE or UNMEMOIZE.  Name is generally the
; symbol or string that is being defined.

; Whenever we smash a CLTL cell we first save its current contents to permit
; redefinition and undoing.  Toward this end we maintain a stack for each
; defined symbol, called the *undo-stack* property of the symbol.  Very roughly
; speaking, the stack contains the previous values of the cells in question.
; Add-trip will push the old value onto the stack before storing the new and
; undo-trip will pop the stack and restore that old value.  Ah, were it only
; that simple...

; There are complications.  First, DEFPKG doesn't have a symbol associated with
; it explicitly, so we have to manufacture one for the *undo-stack*.  We use
; the ``base symbol'' of the package (see chk-acceptable-defpkg).  If the
; symbol-package-name string is "name" then the base symbol is the symbol
; ACL2::name-PACKAGE.  (We use that symbol as a rule name associated with the
; defpkg axiom and so we already check that the name is new.)  Second, DEFPKG
; makes the notion of "current contents" highly abstract because it not only
; creates a package but imports various symbols into it.  So rather than use
; the *undo-stack* to save the "current contents" we use the stack to save a
; form that when evaluated will recreate the "current contents" of the cell in
; question.  When a new value is stored (and the cell is already in use) we
; will manufacture a suitable form for recreating the old value and push it.

; Third, extra (formerly called ignorep because of its connection to the
; ignorep variable in add-trip) is either nil, 'reclassifying or '(defstobj
; . stobj).  When it is 'reclassifying, we only save the *1* def for name.
; Otherwise, we save both defs.

  (cond ((and (symbolp name)
              (fboundp name)
              (not (eq fn 'attachment)))

; We clear the 'acl2-trace-saved-fn property and reinstall the appropriate
; symbol-function if these have been messed with by tracing.  We also do a raw
; Lisp untrace while we're at it, just to be careful.  However, we skip all
; that for defattach, since defattach doesn't mess with symbol-functions -- it
; only messes with special variables.

         (maybe-untrace! name t)))
  (case fn
        ((defun defmacro)

; In Common Lisp, a symbol can be either a macro or function, but the
; symbol-function cell is used in both cases to store the associated code.
; Therefore, if we are about to smash the symbol-function cell, e.g., in
; response to a DEFUN event, then we are obliged to remember whether it was
; previously defined as a macro.

; Notice that we are dealing properly here with :inlined stobj functions as
; well as defabsstobj raw Lisp macros.  See also the comment about this in
; undo-trip.

         (cond
          ((fboundp name)
           (let ((oneified-name (*1*-symbol name))
                 (macro-p (macro-function name)))
             (push `(progn
                      ,@(and (not macro-p)
                             `((maybe-untrace! ',name) ; untrace new function
                               (maybe-unmemoize ',name)))
                      ,@(if (eq extra 'reclassifying)
                            (assert$
                             (not macro-p)
                             `((setf (symbol-function ',oneified-name)
                                     ',(symbol-function oneified-name))))
                          `(,@(if (not (iff (eq fn 'defmacro) macro-p))

; Avoid errors in (at least) CCL, as in this example.

; (redef!)
; (defun foo (x) x)
; (defmacro foo (x) `(quote ,x))
; (u)

                                  `((fmakunbound! ',name)))
                            ,(cond (macro-p
                                    `(setf (macro-function ',name)
                                           ',(macro-function name)))
                                   (t
                                    `(setf (symbol-function ',name)
                                           ',(symbol-function name))))
                            ,(cond
                              ((fboundp oneified-name)
                               `(setf (symbol-function ',oneified-name)
                                      ',(symbol-function oneified-name)))
                              (t `(fmakunbound! ',oneified-name))))))
                   (get name '*undo-stack*))))
          (t (push `(progn (maybe-untrace! ',name) ; untrace new function
                           (maybe-unmemoize ',name)
                           (fmakunbound! ',name)
                           (fmakunbound! ',(*1*-symbol name)))
                   (get name '*undo-stack*)))))
        (defconst

; Note: defstobj events use maybe-push-undo-stack with fn = 'defconst
; to save the values of the name, the live name and also of
; '*user-stobj-alist*!

          (cond
           ((boundp name)
            (push `(progn (setf (symbol-value ',name)
                                ',(symbol-value name))
                          (setf (get ',name 'redundant-raw-lisp-discriminator)
                                ',(get name 'redundant-raw-lisp-discriminator)))
                  (get name '*undo-stack*)))
           (t (push `(progn (makunbound ',name)
                            (remprop ',name 'redundant-raw-lisp-discriminator))
                    (get name '*undo-stack*)))))
        ((defstobj defabsstobj)

; The only effect of defstobj or defabsstobj handled here is to arrange that
; when we undo a stobj definition, we invalidate the stobj name for purposes of
; stobj-tables.  See current-stobj-gensym.

         (push `(remhash ',name
                         (the hash-table *current-stobj-gensym-ht*))
               (get name '*undo-stack*)))
        (defpkg
          (let ((temp (find-non-hidden-package-entry
                       name
                       (known-package-alist *the-live-state*))))
            (cond
             (temp
              (push `(defpkg ,name ',(package-entry-imports temp))
                    (get (packn (cons name '("-PACKAGE"))) '*undo-stack*))))))
        (attachment
         (cond
          ((eq name *special-cltl-cmd-attachment-mark-name*)

; This case arises from a call of table-cltl-cmd for (table badge-table ...);
; so in this case we should not call set-attachment-symbol-form.  Just below,
; we optimize ever so slightly, to avoid making *defattach-fns* really long in
; the case that there are many such badges being added but not many defattach
; events.

           (push `(unless (eq ',name (car *defattach-fns*))
                    (push ',name *defattach-fns*))
                 (get name '*undo-stack*)))
          (t (push `(progn
                      (push ',name *defattach-fns*)
                      ,(set-attachment-symbol-form
                        name

; Note that (attachment-symbol name) is bound when name is introduced; see
; throw-or-attach-call.

                        (symbol-value (attachment-symbol name))))
                   (get name '*undo-stack*)))))
        (memoize

; We check that the function is actually memoized.  See the comment about this
; in the memoize case of add-trip.

         (push `(when (memoizedp-raw ',name)
                  (unmemoize-fn ',name))
               (get name '*undo-stack*)))
        (unmemoize
         (let* ((entry (gethash name *memoize-info-ht*))
                (condition (access memoize-info-ht-entry entry :condition))
                (inline (access memoize-info-ht-entry entry :inline))
                (commutative
                 (access memoize-info-ht-entry entry :commutative))
                (forget
                 (access memoize-info-ht-entry entry :forget))
                (memo-table-init-size
                 (access memoize-info-ht-entry entry :memo-table-init-size))
                (aokp
                 (and (access memoize-info-ht-entry entry :ext-anc-attachments)
                      t))
                (cl-defun (access memoize-info-ht-entry entry :cl-defun))
                (invoke
                 (access memoize-info-ht-entry entry :invoke)))
           (push `(memoize-fn ',name
                              :condition ',condition
                              :inline ',inline
                              ,@(and commutative
                                     `(:commutative t))
                              ,@(and forget
                                     `(:forget t))
                              ,@(and memo-table-init-size
                                     `(:memo-table-init-size
                                       ',memo-table-init-size))
                              ,@(and aokp
                                     `(:aokp ',aokp))
                              ,@(and cl-defun
                                     `(:cl-defun ',cl-defun))
                              ,@(and invoke
                                     `(:invoke ',invoke)))
                 (get name '*undo-stack*))))
        (otherwise
         (er hard 'maybe-push-undo-stack
             "Unrecognized CLTL-COMMAND spawn ~x0"
             fn))))

(defun-one-output maybe-pop-undo-stack (name)

; See maybe-push-undo-stack.

  (let* ((name (if (symbolp name)
                   name
                 (packn (cons name '("-PACKAGE")))))
         (stk (get name '*undo-stack*)))
    (cond
     ((null stk) nil)
     (t (eval (car stk))
        (setf (get name '*undo-stack*) (cdr stk))))))

; Now we define the two programs that manage the stacks of old
; property values.

; We start with pushing a new value onto the stack for a given key.
; Complicating things is our decision to order the keys in the alists by (a
; priori) frequency of access.  The aim is to speed up getprop.  We record
; the results of many early experiments below.

; Recall that the current-acl2-world is implemented so that the logical
; properties are stored in an alist which is obtained via a raw lisp get of the
; property *current-acl2-world-key*.  That alist is then searched with assoc
; :test #'eq.  Of interest then are both the order of the properties
; encountered by the raw lisp get and the order of the keys encountered by the
; assoc :test #'eq.

; An early basic experiment addressed one particular proof in the Nqthm
; package.  To set the stage, the Nqthm package was loaded and then undone back
; through NQTHM-COUNT-SYMBOL-IS-COUNT-FN-UNPACK, a theorem whose reported proof
; time is 35.23 by the current Version 1.8.  Then that theorem was proved again
; while a patch was in place inside of fgetprop.  The patch collected together
; an alist recording the calls of fgetprop.  In particular the alist entries
; were of the form (symb (key1 . cnt1) ... (keyk . cntk)) indicating that
; (fgetprop symb keyi <some-default> <current-acl2-world>) was called cnti
; times during the proof.  We then wrote and compiled a program that swept the
; alist and repeated every call of fgetprop simply to allow us to measure the
; total time spent in fgetprop.  There were a total of 102781 calls.  To sweep
; the alist with a no-op function of the same arity as fgetprop required 0.25
; seconds.  We therefore consider that to be the overhead of the sweep itself.
; To sweep with fgetprop required 0.75 seconds, indicating that a "net" 0.50
; seconds were actually spent in fgetprop on the actual calls in the sample
; theorem.  (We will use "net" henceforth to mean the measured time minus
; 0.25.)  This gives an expected "per call" time of 4.86E-6.

; For what it is worth, a noop that calls get has an overhead of 0.267 for
; a net of 0.017 or a per call time of 1.65E-7 seconds.  Thus an fgetprop
; is about 30 times slower than a get (with the orderings created by the
; current Version 1.8).

; However, we have noticed that *current-acl2-world-key* is not always the
; first property encountered by the raw lisp get.  Other properties sometimes
; covering it up include *UNDO-STACK*, *PREDEFINED* and SYSTEM:PNAME.  We
; therefore moved *current-acl2-world-key* to the front of every symbol-plist.
; The net sweep time was then 0.30 (for a per call time of 18 gets).

; We now move on to ordering the keys seen by assoc :test #'eq.  In prior
; experiments we had determined the frequency with which the various keys are
; accessed (during the entire Nqthm package proof).  For what it is worth, here
; is the key list we found, in order from most frequently accessed to least:

;   '(COARSENINGS GLOBAL-VALUE CONGRUENCES SYMBOL-CLASS TYPE-PRESCRIPTIONS
;     LEMMAS RUNIC-MAPPING-PAIRS MULTIPLICITY STATE-IN
;     RECURSIVEP DEF-BODIES CONSTRAINEDP LINEAR-LEMMAS
;     FORMALS MACRO-BODY FORWARD-CHAINING-RULES STATE-OUT TABLE-ALIST
;     GUARD MACRO-ARGS ELIMINATE-DESTRUCTORS-RULE CONST LEVEL-NO
;     UNNORMALIZED-BODY THEOREM REDEFINED INDUCTION-MACHINE JUSTIFICATION
;     INDUCTION-RULES CONTROLLER-ALIST QUICK-BLOCK-INFO

; We therefore reordered the alist so that the keys were stored with the most
; frequently accessed ones first.  We added nil COARSENINGS and CONGRUENCES
; properties (and later, as described below, RECURSIVEP) to those function
; symbol property lists for which the value of the property was nil but the
; property was unrecorded.  (This saves the time of cdring through the entire
; list to compute the most frequently seen two properties.)  Technically, we
; extended and reordered the alist found in (get symb
; *current-acl2-world-key*), for each symbol with a *current-acl2-world- key*
; property and that property was always first on the symbol-plist.

; We then repeated the sweep in a net time of 0.22 seconds (per call = 13 gets).

; We then reversed the "optimal" ordering on the property lists and measured a
; net time of 0.31 (down from 0.30 from the random order of Version 1.8).

; Finally, we perturbed the property lists by adding 10 new property keys and
; values to the front of every (get symb *current-acl2-world-key*) and measured
; a net time of 0.50.

; From this experiment one can make the following conclusions: (a) In this
; theorem, fgetprop is responsible for less than 2% of the proof time.  Making
; fgetprop instantaneous would reduce the 35.23 seconds to 34.73 seconds.

; By ordering the properties (in both senses) we can speed fgetprop up from
; about 30 gets to about 13 gets, more than doubling its speed.

; The rest of this essay on experimental results discusses some detailed
; investigations that led to virtually no further improvement (see stats at the
; end of the essay).  The lesson learned is that it may not be worth mucking
; around further with *current-acl2-world-key-ordering*.

; In July 2002, during the development of Version_2.7, we modified the use of
; the fnstack (specifically, being-openedp) so that for recursive functions we
; look up the representative of a clique, thus avoiding the need to look
; through all members every clique for the function at hand.  (A
; mutual-recursion nest with 4,786 defuns at AMD prompted this change.)  As a
; result we saw a 1.8% slowdown in the regression suite, reduced to 0.9% with
; some optimizations.  Presumably the slowdown was due to the more frequent use
; of the RECURSIVEP property.  So we ran experiments using community books
; files books/certify-numbers.lisp and books/rtl/rel2/support/cert.lsp, though
; we aborted the latter part way through lop3.lisp (during the proof of
; BITN-LAM0, which seemed to be bogging down).  The results using
; analyze-fgetprop-stats were as follows.

; books/certify-numbers.lisp:
;
; GLOBAL-VALUE                                        2474980
; COARSENINGS                                         2332094
; TYPE-PRESCRIPTIONS                                  1162730
; RUNIC-MAPPING-PAIRS                                  979110
; CONGRUENCES                                          769460
; RECURSIVEP                                           676128
; TABLE-ALIST                                          675429
; SYMBOL-CLASS                                         415118
; LEMMAS                                               381015
; MACRO-BODY                                           356823
; STOBJS-OUT                                           303906
; FORMALS                                              213447
; STOBJS-IN                                            161261
; STOBJ                                                101845
; GUARD                                                 75749
; MACRO-ARGS                                            75221
; BODY ; changed later to def-bodies                    68867
; CONSTRAINEDP                                          50190
; FORWARD-CHAINING-RULES                                49839
; CONST                                                 25601
; ELIMINATE-DESTRUCTORS-RULE                            19922
; THEOREM                                                9234
; LINEAR-LEMMAS                                          9102
; ...
;
; books/rtl/rel2/support/cert.lsp (aborted as explained above):
;
; COARSENINGS                                        30087445
; GLOBAL-VALUE                                       28366962
; CONGRUENCES                                        27187188
; RUNIC-MAPPING-PAIRS                                13934370
; TYPE-PRESCRIPTIONS                                 12058446
; RECURSIVEP                                         10080678
; TABLE-ALIST                                         4644946
; SYMBOL-CLASS                                        2742519
; LEMMAS                                              1978039
; STOBJS-OUT                                          1943646
; MACRO-BODY                                          1837674
; FORMALS                                             1185024
; STOBJS-IN                                            781274
; BODY ; changed later to def-bodies                   585696
; STOBJ                                                509394
; GUARD                                                390584
; MACRO-ARGS                                           389694
; CONSTRAINEDP                                         332418
; FORWARD-CHAINING-RULES                               211225
; CONST                                                145628
; ABSOLUTE-EVENT-NUMBER                                 93259
; LINEAR-LEMMAS                                         34780
; ...

; As a result, we revised the ordering of keys.  We also noticed that although
; GLOBAL-VALUE is high on the list, most of that was accounted for by looking
; it up for symbols RECOGNIZER-ALIST (which is no longer a world global, after
; Version_8.2) and UNTOUCHABLES, which do not have other properties:

; books/certify-numbers.lisp:
;
; RECOGNIZER-ALIST                               2056058
;  GLOBAL-VALUE                                       2056058
; UNTOUCHABLES                                    261297
;  GLOBAL-VALUE                                        261297
;
; books/rtl/rel2/support/cert.lsp (aborted as explained above):
;
; RECOGNIZER-ALIST                              26193957
;  GLOBAL-VALUE                                      26193957
; UNTOUCHABLES                                   1359647
;  GLOBAL-VALUE                                       1359647

; The user times (in seconds) for running the regression suite using an Allegro
; 6.0 Linux development Version_2.7 were as follows, with successive
; "improvements" shown.

; 15359.38 ; original time
; 15637.45 ; 1.81% slowdown: first cut at new approach to fnstack for mutrec
; 15496.32 ; 0.89% slowdown: optimizations in being-openedp (made a macro)
; 15497.46 ; 0.90% slowdown: new *current-acl2-world-key-ordering*
; 15481.14 ; 0.79% slowdown: always put recursivep property on function symbols

; March 2006: Here are some new numbers, listing in each case down to about 2
; orders of magnitude below the most-used property.  All were obtained with all
; output inhibited.

; ============================================================
;
; stats0 (books/certify-numbers.lisp):
;
; COARSENINGS                                         2527582
; GLOBAL-VALUE                                        2224181
; RUNIC-MAPPING-PAIRS                                 1188675
; TYPE-PRESCRIPTIONS                                  1074218
; CONGRUENCES                                          730666
; DEF-BODIES                                           685868
; TABLE-ALIST                                          642459
; SYMBOL-CLASS                                         400157
; LEMMAS                                               362209
;
; ============================================================
;
; stats1 (books/workshops/1999/compiler/proof1):
;
; COARSENINGS                                         1137397
; DEF-BODIES                                           705063
; GLOBAL-VALUE                                         587267
; TABLE-ALIST                                          360303
; TYPE-PRESCRIPTIONS                                   196192
; CONGRUENCES                                          194726
; SYMBOL-CLASS                                         177363
; LEMMAS                                               167682
; RUNIC-MAPPING-PAIRS                                   75828
; STOBJS-OUT                                            13381
; MACRO-BODY                                            10245
;
; ============================================================
;
; stats2 (:mini-proveall):
;
; COARSENINGS                                           87020
; GLOBAL-VALUE                                          58987
; RUNIC-MAPPING-PAIRS                                   54106
; TABLE-ALIST                                           32902
; DEF-BODIES                                            26496
; TYPE-PRESCRIPTIONS                                    24822
; CONGRUENCES                                           20367
; LEMMAS                                                17938
; SYMBOL-CLASS                                          15271
; FORWARD-CHAINING-RULES                                 4820
; FORMALS                                                1278
; MACRO-BODY                                             1216
; STOBJS-OUT                                             1199
; ELIMINATE-DESTRUCTORS-RULE                              962
;
; ============================================================
;
; stats3 (osets/map):
;
; DEF-BODIES                                           288073
; RUNIC-MAPPING-PAIRS                                  262004
; COARSENINGS                                          235573
; GLOBAL-VALUE                                         171724
; FORMALS                                               84780
; TABLE-ALIST                                           76462
; UNNORMALIZED-BODY                                     61718
; TYPE-PRESCRIPTIONS                                    56193
; LEMMAS                                                54533
; CONSTRAINEDP                                          52642
; SYMBOL-CLASS                                          43824
; CONGRUENCES                                           36786
; MACRO-BODY                                            30206
; STOBJS-OUT                                            27727
; THEOREM                                               15714
;
; ============================================================
;
; stats4 (rtl/rel5/support/drnd):
;
; COARSENINGS                                        20881212
; GLOBAL-VALUE                                       10230404
; RUNIC-MAPPING-PAIRS                                 7726914
; TYPE-PRESCRIPTIONS                                  4177523
; DEF-BODIES                                          2732746
; SYMBOL-CLASS                                         705776
; STOBJS-OUT                                           671763
; TABLE-ALIST                                          664941
; CONGRUENCES                                          497120
; LEMMAS                                               376371
; MACRO-BODY                                           294016
;
; ============================================================
;
; stats5 (rtl/rel2/support/cert.lsp):
;
; COARSENINGS                                        21792912
; GLOBAL-VALUE                                       15497700
; RUNIC-MAPPING-PAIRS                                 8088313
; TYPE-PRESCRIPTIONS                                  6554966
; DEF-BODIES                                          5365470
; TABLE-ALIST                                         2641304
; SYMBOL-CLASS                                        1873984
; CONGRUENCES                                         1562924
; LEMMAS                                              1220873
; STOBJS-OUT                                           420330
; MACRO-BODY                                           364583
; FORMALS                                              248019
; FORWARD-CHAINING-RULES                               245442
;
; ============================================================

; In December 2019 we did several experiments to improve
; *current-acl2-world-key-ordering*, since it had probably been many years
; since that was attempted and also because RECOGNIZER-ALIST had recently been
; added as a new property (with property GLOBAL-VALUE therefore being accessed
; less often).  Several community books were included or LDed, as follows, in
; each case after adding the commented-out call of update-fgetprop-stats to the
; definition of fgetprop (together with the commented-out definitions,
; including the one for update-fgetprop-stats, just above fgetprop's definition
; in axioms.lisp).

;   (include-book "centaur/sv/top" :dir :system)

;   (ld "proof-by-generalization-mult.lisp") ; in workshops/2004/legato/support/

;   (include-book "centaur/gl/gl" :dir :system)

;   (ld "centaur/aignet/cert.acl2" :dir :system)
;   (ld "centaur/aignet/cuts4.lisp" :dir :system)

;   (ld "centaur/bitops/cert.acl2" :dir :system)
;   (ld "centaur/bitops/ihsext-basics.lisp" :dir :system)

;   (include-book "centaur/bitops/ihsext-basics" :dir :system)

;   (include-book "projects/x86isa/top" :dir :system)

;   (ld "projects/x86isa/proofs/popcount/cert.acl2" :dir :system)
;   (ld "projects/x86isa/proofs/popcount/popcount.lisp" :dir :system)

; We then called analyze-fgetprop-stats in each case to get suitable
; statistics.  Finally, we modified *current-acl2-world-key-ordering* by
; inspecting the results.

; End of Experimental Results.

; Below we list the most important property keys according to the results
; above.  Keys are stored in alists in this order, i.e., keys occurring earlier
; in this list are stored earlier in the alists.  When a key not occurring in
; this list is added to the alist it is as though it occurred at the very end
; of this list, i.e., it gets a low priority.  Not all keys used by the current
; system are in this list (see below).

(defparameter *current-acl2-world-key-ordering*
  '(COARSENINGS ; during proofs more than include-book
    GLOBAL-VALUE ; largely for untouchables when including a book
    RECOGNIZER-ALIST ; during proofs more than include-book
    RUNIC-MAPPING-PAIRS ; during proofs more than include-book
    DEF-BODIES ; during proofs more than include-book
    SYMBOL-CLASS
    STOBJS-OUT
    TYPE-PRESCRIPTIONS
    TABLE-ALIST
    LEMMAS
    CONGRUENCES
    PEQUIVS
    MACRO-BODY ; during include-book more than proofs
    FORMALS ; during include-book more than proofs

; Note: As of this writing there are many properties not included above, all of
; which fall into the low priority category.  We have omitted keys simply to
; keep the list shortened and thus to speed up the insertion program
; (merge-into-alist, on behalf of destructive-push-assoc) a little.  This is an
; unanalyzed "optimization".

    ))

(defun-one-output key-lesseqp (key1 key2 ordering)

; We return t if key1 occurs weakly before key2 in the ordering.

  (cond ((null ordering) t)
        ((eq key1 (car ordering)) t)
        ((eq key2 (car ordering)) nil)
        (t (key-lesseqp key1 key2 (cdr ordering)))))

(defun-one-output merge-into-alist (key val alist)

; Alist is a symbol alist, key is a symbol that is not bound in alist.  We wish
; to create the alist that is logically equivalent under assoc-eq to (cons
; (cons key val) alist) but we actually place the new pair in the proper place
; according to the *current-acl2-world-key-ordering*.

  (cond ((null alist) (list (cons key val)))
        ((key-lesseqp key (caar alist) *current-acl2-world-key-ordering*)
         (cons (cons key val) alist))
        (t (cons (car alist) (merge-into-alist key val (cdr alist))))))

(defun-one-output destructive-push-assoc (key value alist world-key)

; We push value onto the stack associated with key in alist.  If key has no
; value in alist, we pretend it has the empty stack.  E.g., if alist is '((a .
; (1))) and we push 2 on 'a we get '((a . (2 1))) and if we then push 0 on 'b
; we get '((b . (0)) (a . (2 1))).  This function is maximally destructive on
; the cons structure of alist and the stacks, but doesn't touch the cons
; structure of the values.  We keep the alists in sorted order iff the
; world-key is our special one, *current-acl2-world-key*.

  (let ((temp (assoc key alist :test #'eq)))
    (cond (temp (setf (cdr temp) (cons value (cdr temp)))
                alist)
          ((eq world-key *current-acl2-world-key*)
           (merge-into-alist key (list value) alist))
          (t (cons (cons key (list value)) alist)))))

(defun-one-output destructive-pop-assoc (key alist)
  (let ((temp (assoc key alist :test #'eq)))
    (cond (temp (setf (cdr temp) (cdr (cdr temp)))
                alist)
          (t alist))))

(defun-one-output remove-current-acl2-world-key (plist)
  (cond ((null plist) plist)
        ((eq (car plist) *current-acl2-world-key*)
         (cddr plist))
        (t (cons (car plist)
                 (cons (cadr plist)
                       (remove-current-acl2-world-key (cddr plist)))))))

; We now develop support for early loading of compiled files, beginning with an
; essay that outlines that development.

; Essay on Hash Table Support for Compilation

; This essay has the following main parts:

; Part 0: High-level summary
; Part 1: A more detailed introduction
; Part 2: Including a certified book
; Part 3: Writing an expansion file for compilation

; Part 0: High-level summary

; We strive for efficiency of include-book.  By doing all compilation at
; certify-book time rather than include-book time, we may greatly speed up
; definitional processing in lisps such as CCL and SBCL, which compile every
; definition on the fly.  We were motivated by profiling results showing that
; such processing can take 45% of include-book time: a test case from Centaur
; using CCL was spending this proportion of time in the installation of a
; Common Lisp symbol-function for each defun event, in add-trip.  The problem
; was that the CCL compiler is called every time a defun is evaluated, and
; although the CCL compiler is impressively fast, it's not instantaneous.  Dave
; Greve has reported observing significant such slowdowns using CCL at Rockwell
; Collins.

; Happily, with this change we found the time cut roughly in half for two
; include-book tests from Centaur provided by Sol Swords.  Other tests suggest
; no noticeable slowdown for certify-book or include-book for GCL or Allegro
; CL, which do not compile on the fly.  For additional tests, see community
; books directory books/system/tests/early-load-of-compiled/, specifically file
; README.txt in that directory.

; Our approach is to try to avoid calling the compiler (which happens in CCL
; and SBCL whenever a definition is evaluated) when a definition is encountered
; by include-book, by instead using existing code previously compiled by
; certify-book, which is loaded before processing of events by include-book.
; Thus, the main efficiency gains from this change are expected to be for ACL2
; built on CCL or SBCL, as these are the Lisps we know of (as of March 2010)
; that compile all definitions at submission time and therefore had been
; compiling on behalf of add-trip.  However, this approach may also boost
; efficiency in some cases even for Lisps other than CCL and SBCL.  For one
; thing, include-book will now install a compiled symbol-function for each
; defun, even for those other Lisps, which can speed up computations in ensuing
; defconst forms and defmacro forms of the book.  Moreover, compiled code will
; be installed for defmacro and defconst forms, which can avoid the need for
; redoing macroexpansion of the bodies of such forms during add-trip.

; A simple-minded approach is to load the compiled file for a book *before*
; processing events in the book.  The obvious problem is that ACL2 demands that
; a function not be pre-defined in raw Lisp when evaluating a defun event, and
; for good reason: we want to protect against accidental previous definition in
; raw Lisp.  So instead, our solution is to arrange that loading compiled files
; does not actually install definitions, but rather, builds hash tables that
; associate symbols with their definitions.  The file to be compiled thus has
; roughly the following structure; the prefix "hcomp" is intended to refer to
; "hash-table-supported compilation".

; (in-package "ACL2")
;;; Introduce some packages, without any imports:
; (maybe-introduce-empty-pkg "MY-PKG")
;;; Save some information about the functions, constants, and macros:
; (setq *hcomp-fn-alist* '((fn1 ..) (fn2 ..) ..))
; (setq *hcomp-const-alist* '((c1 ..) (c2 ..) ..))
; (setq *hcomp-macro-alist* '((mac1 ..) (mac2 ..) ..))
;;; Support compilation of loop$ forms (see Part 3 below):
; (when (eq *readtable* *reckless-acl2-readtable*)
;   (setq *set-hcomp-loop$-alist* t))
; (when *set-hcomp-loop$-alist*
;   (setq *hcomp-loop$-alist* '..))
;;; Build a hash table associating fni, ci, and maci with pre-existing
;;; compiled definitions or special *unbound* mark:
; (hcomp-init)
;;; Generate declaim forms (depending on the Lisp):
; ...
;;; Portcullis commands and events from the book, with make-events expanded:
; ...
;;; *1* definitions to compile:
; ...

; Let's focus on functions (macros and constants have similar handling).  The
; load of each book in raw Lisp (by function load-compiled-book) is followed by
; code that saves the symbol-function for each fni in a hash table,
; *hcomp-fn-ht* (function hcomp-transfer-to-hash-tables), which in turn is
; associated with the full-book-name in a global hash table, *hcomp-book-ht*.
; But first, the (hcomp-init) form arranges to save -- in a global hash table,
; *hcomp-fn-macro-restore-ht* -- an association of each fi with its existing
; symbol-function (or a "not bound" marker).  After all such files are loaded
; in raw Lisp under the top-level included book (by a call of
; include-book-raw-top under include-book-fn), the relevant *hcomp-fn-ht* hash
; tables will have been populated and saved in the global hash table mentioned
; above, *hcomp-book-ht*, keyed on full-book-names.  The top-level include-book
; will finish up after such files are loaded (for that book and subsidiary
; included books), using the global hash table *hcomp-fn-macro-restore-ht* to
; restore the symbol-function of fi (much more typically, to make the
; symbol-function of fi unbound) when the top-level load concludes.

; Above, we say "roughly" because there are numerous complications.  For
; example, *1* functions can be defined twice (once for :program mode and once
; for :logic mode); there may be portcullis commands for subsidiary
; include-book events within the book; and the absence of a missing compiled
; file for a sub-book can cause an abort, so some of the above finishing-up
; might need to be done in the cleanup form of an acl2-unwind-protect.  In this
; Essay we outline our mechanism and explain how we deal with such
; complications.

; We are breaking from ACL2 versions up through  3.6.1, by insisting that the
; compiled file for a book is loaded "early" (if it is loaded at all), i.e.,
; before events are processed from that book.  This approach not only can boost
; efficiency of include-book, but it also provides a solution to a soundness
; bug in the redundancy of :program mode definitions with preceding :logic mode
; definitions, present from Version_3.5 through Version_3.6.1.  To illustrate
; this bug, consider the two books below, which have been certified in ACL2
; 3.6.1 built on GCL.  The problem is that inclusion of bk1 inside bk2 smashes
; the symbol-function of *1*foo, because of loading of compiled file bk1.o.
; (The Allegro CL version merely breaks when attempting to prove BUG.)

; -------------------- bk1.lisp --------------------

; (in-package "ACL2")
; (defun foo (x)
;   (declare (xargs :mode :program))
;   (car x))

; -------------------- bk2.lisp --------------------

; (in-package "ACL2")
; (defun foo (x)
;   (car x))
; (defun bar (x)
;   (foo x))
; (defthm fact
;   (null (bar 3))
;   :rule-classes nil)
; (encapsulate
;   ()
;   (local (include-book "bk1"))
;   (defthm bug
;     (not (null (bar 3)))
;     :rule-classes nil))
; (defthm contradiction
;   nil
;   :hints (("Goal" :use (fact bug)
;                   :in-theory (disable (bar) bar)))
;   :rule-classes nil)

; ----------------------------------------

; The bug occurs because the local include-book of "bk1" loads bk1.o, which
; smashes the symbol-function of *1*foo to its :program mode version, which
; unlike the :logic mode version passes evaluation directly to raw Lisp,
; causing evaluation of (car 3).  Of course we don't really need to solve this
; problem for CCL-based ACL2 images that do not load compiled files.  But that
; seems ugly, as one could then certify a book with CCL that cannot be
; certified with another Lisp.

; Another, less serious problem is also solved by early loading of compiled
; files.  Consider the following books.

;;; bar.lisp
; (in-package "ACL2")
; (defun foo (x)
;   (declare (xargs :guard t))
;   (cons x x))

;;; foo.lisp
; (in-package "ACL2")
; (defun foo (x)
;   (cons x x))

;;; top.lisp
; (in-package "ACL2")
; (include-book "bar")
; (include-book "foo")

; The *1* function generated for foo in bar.lisp is considerably simpler than
; in the case of foo.lisp, because there need be no check that the symbol-class
; of foo is :common-lisp-compliant.  When we include top in Version_3.6.1 or
; earlier, loading compiled files, the compiled file for foo overwrites the one
; for bar, leaving us with the more complicated *1* code.  This is clear if one
; uses CLISP and evaluates (disassemble (*1*-symbol 'foo)) in raw Lisp: 13
; byte-code instructions if one includes foo or top, but only 3 byte-code
; instructions if one includes bar instead.  With early loading of compiled
; files, evaluation of (include-book "top") will define this *1* function when
; including bar, but will not define it again when including foo.

; (The above example isn't convincing of much, really, since if we switch the
; order of the include-book forms in top.lisp then we will get the complicated
; *1* compiled definition of foo, because the definition from bar.lisp will be
; redundant.  But it still seems preferable to avoid loading compiled files
; that overwrite definitions needlessly, for example to put less stress on the
; garbage collector.)

; Of course, these issues disappear if the compiled file is not loaded at all;
; and we support that too, using state global 'compiler-enabled.

; We conclude this Part (High-level summary) with a few words about handling of
; the case that include-book argument :load-compiled-file has argument :comp.
; The basic idea is to wait until the book is included, and then check that
; either the compiled file or the expansion file exists and is not older than
; the certificate; and only then, if the expansion file exists but the compiled
; file does not, do we compile the expansion file and then load it in the
; ordinary way (without messing with hash tables, by leaving the relevant
; variables such as *hcomp-fn-ht* bound to nil).  We considered more complex
; approaches but are quite happy with this simple solution, and we don't say
; anything further about the case of :load-compiled-file :comp in this Essay.

; Part 1: A more detailed introduction

; We now give a more detailed global view of our approach based on hash tables.
; Note that since compilation is inherently a raw-Lisp activity, we code
; shamelessly in raw Lisp when that is convenient.

; The idea is for include-book to load an existing compiled file before
; processing events from the book, even before its portcullis commands are
; processed.  The compiled definitions are stored in hash tables for subsequent
; use by add-trip, then immediately undone so that existing definitions are
; restored (or, much more often, symbols are again unbound).  We must however
; be careful to use these hash tables only when appropriate: in particular,
; verify-termination changes *1* definitions, so there can be two definitions
; generated for the same symbol -- and loading the compiled file provides the
; latter definition, which is inappropriate to use for the first defun but is
; appropriate for the defun generated by the verify-termination.

; (Aside: We might consider using the latter symbol-function for both the
; :program and :logic mode *1* functions.  But it's easy to imagine that the
; :logic code asks about the symbol-class of the function symbol under the
; assumption that it's definitely not :program -- and that assumption would be
; violated if we installed that code when the :program mode version is
; introduced.  Whether or not that problem actually exists, or at least is easy
; to fix, this example nevertheless illustrates that evaluation in ACL2 is
; complex and delicate.  So we prefer to be conservative and not to install a
; :logic mode *1* function definition for a :program mode function.)

; The introduction of make-event in 2006 initiated the writing of what we call
; below an "expansion file", to be compiled instead of the source book,
; creating what we call below the "compiled file".  This feature was further
; exploited by incorporating compiled *1* functions into the compiled file
; (Version_3.2.1).  We take further advantage of these expansion files by
; putting forms into them to implement the plan outlined above.  Note that we
; handle certain events that create 'cltl-command properties, as processed by
; add-trip: defun, defstobj, defabsstobj, defconst, and defmacro, but not
; memoize and unmemoize.  Extra forms near the top of the expansion file will
; be evaluated when loading the compiled file, to store values in hash tables
; for later use, when add-trip deals with 'cltl-command properties.  Those
; extra forms are based on information deduced during the include-book phase of
; book certification, at which time Lisp global *inside-include-book-fn* has
; value 'hcomp-build.  Later, during subsequent include-books, that information
; directs which definitions from the expansion file are to be stored in our
; hash tables.  Additional forms are evaluated after completion of the load of
; the compiled file, to transfer the compiled definitions to hash tables and
; eventually to remove each definition installed by the expansion file
; (restoring any pre-existing definitions).  This eventual removal occurs only
; after a load completes for the top-level compiled file of a book, and hence
; also for all books included therein.

; Portcullis commands and included sub-books present challenges.  Consider for
; example a constant whose value is a symbol in a package defined in a
; sub-book's portcullis commands.  If we load the compiled file for the book
; that defines that constant, but treat the include-book of the sub-book as a
; no-op (as was done through Version_3.6.1), then it doesn't seem clear that
; this constant's value would be interned in any package, since its package is
; defined in the portcullis commands of the not-yet-loaded sub-book.  Indeed,
; we need to consider loading not only the sub-book but also its portcullis
; commands.  At the very least, we want to avoid warnings that could occur when
; encountering a global or function call in the parent book (say, during macro
; expansion) when the definition of that global or function (by defconst or
; defun, respectively) comes from the unloaded sub-book.  And certainly we do
; need a sub-book's portcullis commands when loading it, for example in case
; one of those commands defines a function that is used in a defconst form in
; the book.

; We thus write portcullis commands into the expansion file.  But with some
; reflection one discovers that a book's initial in-package form itself could
; be problematic, since if the package in question is not the "ACL2" package
; then it needs to be defined in some book's portcullis commands!  So we always
; start an expansion file with (in-package "ACL2"), and when we write the forms
; into the expansion file, we always do so relative to the ACL2 package.

; But our problems with packages don't end there!  The setq forms defining
; *hcomp-fn-alist* and the like may involve symbols defined in packages
; introduced in the portcullis commands.  (Why use setq instead of
; defparameter?  Variables such as *hcomp-fn-alist* are already declared
; special using defvar in the ACL2 sources, so setq is certainly legal.  We
; found a case with CCL in which the use of defparameter slowed down
; include-book by a factor of more than 100.)  But we want to lay these down
; before a call of hcomp-init, which will consult *hcomp-fn-alist* and such
; when storing information to let us undo definitions installed by loading the
; compiled file.  This call of hcomp-init, and its preceding definitions of
; *hcomp-fn-alist* and the like, must therefore be laid down before the very
; portcullis commands that may define packages of symbols used in these
; definitions.  Our solution is to use defpackage to introduce packages before
; the symbols are read, and to make a note using special variable
; *defpkg-virgins* that such packages are legitimate targets for the defpkg
; forms to come.

; (Aside: Why does it work to start the expansion file with the introduction of
; an empty package, say "MY-PKG", and then lay down forms like the
; *hcomp-fn-alist* form, above, that may refer to symbols written out at the
; end of book certification?  The only symbols where one might imagine this is
; an issue are ones that are printed differently when "MY-PKG" is fully defined
; (near the end of certification) than when it is introduced with no imports by
; an initial form that introduces the package as "empty" (no imports).  The
; only such symbols are those written without a package prefix, hence included
; in the "ACL2" package, that are in the import list for "MY-PKG".  But such
; symbols aren't a problem after all, because any reference to such a symbol in
; the "ACL2" package is really a reference to a symbol of that name in the
; "MY-PKG" package, once that package is "truly" introduced by defpkg.  And
; until such a defpkg form is evaluated, ACL2 will not dabble in symbols in the
; "MY-PKG" package, other than to save them in *hcomp-fn-alist* and related
; lists near the top of the expansion file.)

; Note that in a break from ACL2 versions up through  3.6.1, where ACL2 could
; load compiled files for uncertified books, the write-date comparison of the
; compiled file (or expansion file) is against the certificate rather than the
; source .lisp file.  (Well, that's not quite true: the comparison remains
; against the source book when include-book is executed in raw mode, since raw
; mode does not involve the certificate file.)

; We designate three "add-trip contexts", according to whether processing of a
; 'cltl-command property by add-trip is assigning a function, a global variable
; (e.g. for defconst), or a macro value.  We refer to the symbol being assigned
; a value as an "add-trip symbol", and we call that value a "relevant value"
; (with respect to that context, which is often implicit) for that symbol.
; Whenever we refer to the add-trip symbols of a book, that reference includes
; add-trip symbols for the book's portcullis commands as well, but not add-trip
; symbols of subsidiary included books.  Note by the way that a *1* function
; symbol can be an add-trip symbol.  The final step after loading a top-level
; compiled file will be to undo the load's assignment of relevant values to
; add-trip symbols.  This step will be done in the cleanup form of an
; unwind-protect, so as to clean up if an error or interrupt occurs during
; loading of the compiled file.  (The clean-up won't be complete for functions
; defined in raw-mode, just as it hasn't been in earlier versions of ACL2 that
; did not load compiled files early.  But raw-mode is ultimately the user's
; responsibility, and we expect problems from such aborts to be rare.)

; We next describe several variables and a constant, which we define before
; include-book-fn.

;   Variables *hcomp-fn-ht*, *hcomp-const-ht*, and *hcomp-macro-ht* are
;   intended to be let-bound to eq hash tables: one for ACL2 user functions and
;   their *1* symbols, one for constants (as with defconst), and one for
;   macros.

;   Variables *hcomp-fn-alist*, *hcomp-const-alist*, and *hcomp-macro-alist*
;   will be be let-bound to alists related to the above hash tables, in senses
;   described below.

;   The variable *hcomp-fake-value* is used as a "fake value", not in any
;   package known in the ACL2 loop, for various purposes below.

;   Variables *hcomp-fn-macro-restore-ht* and *hcomp-const-restore-ht* are
;   globally bound to hash tables that are populated as books are included,
;   storing existing relevant values (or *hcomp-fake-value* when the relevant
;   value is unbound) for add-trip symbols.

;   A hash table variable, *hcomp-book-ht*, holds other hash tables, as
;   follows.

; A key of *hcomp-book-ht* is a full-book-name.  Values in this hash table are
; hcomp-book-ht-entry records, where each record has a status field that
; describes the attempt to load the book's compiled file, and also has optional
; fields corresponding to values of *hcomp-fn-ht*, *hcomp-const-ht*, and
; *hcomp-macro-ht*.  When ACL2 encounters an include-book form during an early
; raw-Lisp load of an include-book whose full-book-name is not already a key of
; the world's 'include-book-alist or of *hcomp-book-ht*, then include-book
; loads that sub-book's compiled file, hence with new let-bindings of the
; *hcomp-xxx-alist* and *hcomp-xxx-ht* variables, along with unwind protection
; using the *hcomp-xxx-restore-ht* values that can restore relevant values
; after transferring them to those hash tables.  Upon exiting include-book
; successfully, the *hcomp-xxx-ht* variables are associated with the
; full-book-name in *hcomp-book-ht*.

; (Note: One might think that the hash tables one gets by loading the compiled
; file could vary with context, which makes it unreasonable to compute them for
; a sub-book before processing events in the main book.  But as long as the
; book and all books under it remain certified and unchanged, we expect that
; all relevant values depend essentially only on the closure under ancestors of
; the events in the sub-book.)

; We next consider the question of whether it really buys us anything to save
; compiled definitions for defconst and defmacro forms.  The answer is (or can
; be) yes, because macros may have been expanded away.  (See the discussion of
; "minimal compilation" in the Common Lisp Hyperspec: it is defined in
; http://www.lispworks.com/documentation/HyperSpec/Body/03_bbb.htm, and it is
; specified for file compilation in #6 of
; http://www.lispworks.com/documentation/HyperSpec/Body/03_bca.htm.)  One
; experiment that drives this point home (we have tried GCL and CCL) is the
; following.  Consider the following files, and see the comments in the
; commands below them.

; .................... tmp.lsp ....................
; (in-package "ACL2")
; (defun foo (n)
;   (cond ((zp n) 1)
;         (t (loop for i from 0 to (1- n)
;                  when (equal (foo i) 2)
;                  do (return i))
;            1)))
; (defmacro mac () (foo 27))
; .................... tmp2.lsp ...................
; (in-package "ACL2")
; (load "tmp") ; load compiled file
; (defmacro mac2 () (mac))
; .................... tmp3.lsp ...................
; (in-package "ACL2")
; (load "tmp") ; load compiled file
; (defconst *c* (mac))
; .................................................

; Now do the following (with both CCL-based and GCL-based ACL2 images):

; <Start ACL2>
; :q
; (compile-file "tmp.lsp") ; fast
; (quit)
; <Start ACL2>
; :q
; (load "tmp2.lsp") ; slow definition of mac2
; (compile-file "tmp2.lsp") ; slow
; (load "tmp2") ; fast definition of mac2 from compiled file
; (quit)
; <Start ACL2>
; :q
; (load "tmp2") ; fast definition of mac2 from compiled file
; (quit)
; <Start ACL2>
; :q
; (load "tmp3.lsp") ; slow definition of *c*
; (compile-file "tmp3.lsp") ; fast
; (load "tmp3") ; fast
; (quit)
; <Start ACL2>
; :q
; (load "tmp3") ; slow(GCL)/fast(CCL) def of *c* from compiled file
; (load "tmp3") ; faster (some kind of memoization?)
; (quit)

; We conclude this Part with a discussion of some tricky issues for the case
; that an expansion or compiled file is loaded by include-book, i.e., the case
; that a book is being included with a non-nil effective value of
; :load-compiled-file, where by "effective value" we mean the value after
; accounting for state global 'compiler-enabled.

; If the compiled file or certificate is missing, or else if the compiled file
; is older than the certificate, we may print a warning and go on, assigning
; 'incomplete status to that book in *hcomp-book-ht* -- but there are a couple
; of exceptions.  If :load-compiled-file is t for the current book or any
; parent include-book in progress (as recorded by special variable
; *load-compiled-stack*), then we cause an error.  If :load-compiled-file is
; not t, then we are content with loading the expansion file in place of the
; compiled file, provided the expansion file is not older than the certificate;
; see load-compiled-book.  In that case we obtain interpreted code when
; add-trip reads a hash table for the value to use, for lisps that do not
; compile on-the-fly; but in that case we are really no worse off than if we
; were computing and evaluating the corresponding definition during event
; processing.

; If however the compiled file is up-to-date with respect to the certificate,
; then we may reasonably assume that the compiled file was valid at one time,
; even if the book is now uncertified.  (We could gain some confidence that the
; book is certified by insisting that the certificate is not older than the
; book.  But some ACL2 users like to update the comments in a book without
; invalidating the certificate.)  We load the compiled file with a suitable
; unwind-protect, restoring relevant values after the load completes (whether
; aborted or not).  If it turns out that the book is uncertified, say because
; its certificate is out-of-date or is for the wrong ACL2 version, we will
; simply avoid using the hash tables computed when loading its compiled file,
; since we don't trust the relevant values stored in those tables.

; What happens if a compiled file is missing for a sub-book (and, if
; :load-compiled-file is not t, the expansion file is also missing)?  Because
; of the possibility of missing packages, at the least, we want to avoid forms
; from the parent book's compiled file (or expansion file -- whichever we are
; loading) that are below the include-book of that sub-book.  So, we abort with
; a throw and a warning, associating the partially-constructed hash tables with
; the parent full-book-name in *hcomp-book-ht*, and leaving it to the cleanup
; form of the surrounding unwind-protect to restore symbol-functions in
; existence before the load of the parent book's compiled file.  Of course, if
; the parent book is itself a sub-book of a book being included, then its
; parent's load is in turn similarly aborted, and so on up the chain.  Note
; that loading the source file in raw Lisp is not an option in general, because
; all of the *hcomp-xxx-alist* setq forms and (hcomp-init) form, not to mention
; that make-event forms in source files are illegal (with the rare exception of
; a consp :check-expansion argument).  Again, the expansion file is a good
; candidate for loading if the compiled file is missing, and this is done in
; order to avoid the aborts described above provided we are not under an
; include-book with :load-compiled-file = t.

; Given a top-level include-book event, it may be helpful to visualize all
; included books and sub-books by arranging them into a tree growing downward,
; with the top-level included book as the root at the top, its sub-books as its
; children from left to right in order of their include-book forms in the
; top-level book, and similarly for sub-books of those sub-books, and
; recursively on downward.  ACL2 will include books with a depth-first
; left-to-right traversal of this tree.  First suppose that the top-level
; include-book form's :load-compile-file argument has an effective value (i.e.,
; accounting for 'compiler-enabled and defaults) other than nil.  At the first
; failure to load a compiled file (either because it is missing or it is out of
; date with respect to the .cert file), all parent books up the tree are
; considered to have incomplete loads of their compiled files.  However, if
; none of these superior books has a :load-compile-file argument with effective
; value of t, then the partially-populated hash tables are considered
; sufficient and the process continues.  To see how warnings and errors are
; handled, suppose we have: book1 includes book2 includes book3 includes book4;
; the compiled file for book4 is missing; and the effective value of
; :load-compile-file for all of these is non-nil.  Then we will see a "Compiled
; file" warning unless either book4 or one of its ancestor books (book1, book2,
; book3) has a :load-compile-file argument of t, in which case an error will
; occur.

; We close this introduction with a partial disclaimer.  The Common Lisp
; Hyperspec does not seem to specify fully which side effects may be caused by
; DEFUN.  Thus, although our approach will install symbol-functions, there
; seems to be no guarantee that it will allow other side-effects caused by
; DEFUN.  No such side-effect is critical for ACL2.  Nevertheless, it is
; fortunate that some such side-effects may still be handled, as illustrated by
; the following experiment in CCL.  First, load a compiled definition of
; function foo from a compiled file, save the symbol-function of foo in
; variable xxx, evaluate (fmakunbound 'foo), and then evaluate (setf
; (symbol-function 'foo) xxx).  After all this: if the defun of foo has a Lisp
; documentation string, then (documentation 'foo 'function) will still return
; that string; and if moreover ccl::*save-source-locations* is t, then
; (disassemble 'foo) will give the same nice result both before the fmakunbound
; and after the setf.

; We turn next to describing how compiled (and expansion) files are used when
; including a certified book.  We defer to Part 3 an explanation of how
; expansion files are created (and thus, how compiled files are created) during
; book certification.

; In this essay, while we occasionally mention the use of raw mode within a
; book, presumably within a progn! form in the presence of a trust tag, we do
; not consider explicitly the evaluation of include-book forms in raw Lisp.
; This case is simpler than evaluation of include-book forms in the ACL2 loop;
; for example, the value of *hcomp-book-ht* is irrelevant for include-book
; performed in raw mode.

; Part 2: Including a certified book

; Fix a book for the following discussion.  An add-trip symbol is "qualified"
; if whenever add-trip is to assign a relevant value by including the book in a
; boot-strap world, that value is equal to the relevant value of the symbol if
; instead the compiled file is loaded.  An add-trip symbol is "semi-qualified"
; if instead add-trip assigns a relevant value exactly twice, where the second
; value equals the relevant value of the symbol at the time the compiled file
; has just been loaded.  This can happen if, and we believe only if (unless
; trust tags or make-event with non-nil :check-expansion are involved), the
; symbol is a *1* function symbol that is defined first in :program mode and
; then in :logic mode, say with verify-termination.  We call an add-trip symbol
; "unqualified" if it is neither qualified nor semi-qualified.

; Include-book processes the book's compiled file using the following sequence
; of steps.  (See also the summary shortly below this description.)

; First, include-book loads the compiled file:

; (1) Each *hcomp-xxx-alist* is an alist assigned by a form (setq
;     *hcomp-xxx-alist* (quote ...)) near the top of the expansion file, after
;     the initial (in-package "ACL2") but before the portcullis commands.  This
;     alist associates values with (and only with) all add-trip symbols: t for
;     qualified, 'semi for semi-qualified, and nil for unqualified.  Note that
;     the values of these setq forms are quoted (laid down during book
;     certification); hence the values of these globals are independent of the
;     environment in which the compiled file is loaded.  We use setq rather
;     than defparameter because we have seen defparameter result in a slowdown
;     of two orders of magnitude in CCL in doing the early load of compiled
;     files.

; (2) Function hcomp-init is called (at load time), to do two things.  For one,
;     it adds to the *hcomp-xxx-restore-ht* hash tables, so that for each
;     add-trip symbol that is not already a key of the suitable such hash
;     table, that symbol is associated with its relevant value, if it has one,
;     and otherwise is associated with a special "unbound" value,
;     *hcomp-fake-value*.  Also, it populates each *hcomp-xxx-ht* by
;     associating each qualified add-trip symbol with t and each semi-qualified
;     add-trip symbol with 'semi.  Note that the domain of each
;     *hcomp-xxx-alist*, representing the set of add-trip symbols, is the same
;     as in Step (1).

; (3) Relevant values are assigned by loading the remainder of the compiled
;     file, which starts with the portcullis commands.  These are wrapped in a
;     progn to maximize sharing using #n# syntax.

; Note however that the load may abort with a throw as described earlier above
; (missing compiled file for a sub-book).  We'll catch any such throw before
; proceeding with the next step.

; (4) Evaluation of the form (hcomp-transfer-to-hash-tables) updates the
;     *hcomp-xxx-ht* hash tables for use by add-trip, as follows.  Let sym be
;     an add-trip symbol with relevant value val and "qualified" status as
;     determined by *hcomp-xxx-alist*.  If sym is qualified, then sym is
;     associated in *hcomp-xxx-ht* with val.  Otherwise, if sym is
;     semi-qualified, then sym is associated with the so-called "reclassifying
;     value" (*hcomp-fake-value* . val).  Otherwise, sym is not a key of the
;     hash table.

; After attempting to load all compiled (or expansion) files under a top-level
; such load, ACL2 executes the following step as it cleans up using
; unwind-protection; see include-book-raw-top.

; (5) Relevant values are restored (which could mean making some symbols have
;     undefined relevant values) for all add-trip symbols, regardless of
;     "qualified" status, to what they were before Step (3), using the
;     *hcomp-xxx-restore-ht* from Step (2).

; In summary, our alist and hash table globals have values as follows during
; the process of including a certified book.  (NOTE that they have different
; values during the process of book certification, as discussed in Part 3
; below.)

; *hcomp-xxx-alist*
;   -- Before evaluating hcomp-init (near the top of the expansion file):
;      Associates each add-trip symbol with t if qualified, 'semi if
;      semi-qualified and otherwise nil

; *hcomp-xxx-ht*
;   -- After evaluating hcomp-init (near the top of the expansion file):
;      Assigns each qualified add-trip symbol to t and each semi-qualified
;      add-trip symbol to 'semi (and these are the only keys)
;   -- After loading compiled definitions, hcomp-transfer-to-hash-tables is
;      called to populate *hcomp-xxx-ht* by associating a value with each
;      qualified or semi-qualified add-trip symbol that has a relevant value,
;      val (and only in those cases), as follows:
;      + a qualified symbol is bound to val
;      + a semi-qualified symbol is bound to the so-called "reclassifying
;        value" (*hcomp-fake-value* . val), where val is a :logic mode *1*
;        definition

; *hcomp-xxx-restore-ht*
;   -- After completing a top-level load of a compiled (or expansion) file:
;      Associates each add-trip symbol with its relevant value if any, else to
;      *hcomp-fake-value*

; So, how is a relevant value assigned to an add-trip symbol when including a
; certified book?  If the symbol is qualified, then its value is obtained from
; the relevant *hcomp-xxx-ht* hash table.  Otherwise add-trip proceeds without
; the help of that hash table.  However, if the symbol is assigned a
; reclassifying value (*hcomp-fake-value* . val) in the hash table, then even
; though add-trip does not use that value to assign a relevant value, the
; symbol is reassigned to val in the hash table; so if and when subsequently
; this *1* symbol is assigned a :logic-mode value by add-trip it will be val,
; i.e., the symbol will be treated as qualified.  That is appropriate because
; if add-trip assigns a new value -- and assuming that redefinition is off,
; which it is unless there is a trust tag -- then the subsequent :logic mode
; definition will be ready for this saved value.

; If raw-mode is entered, then loading the compiled file can assign relevant
; values to symbols other than add-trip symbols.  (By the way, we are not
; talking here about memoize and unmemoize, because these are no-ops in raw
; Lisp.)  Upon completion of the above sequence of five steps, new relevant
; values are only assigned for symbols that are not add-trip symbols, since as
; specified in Step (5) above, relevant values for add-trip symbols are
; restored from the *hcomp-xxx-restore-ht* variables after loading the compiled
; files.  Users need to manage raw-mode carefully with respect to loading
; compiled files when including a book.

; If future enhancements are to allow add-trip to assign more than one relevant
; value for other than *1* symbols, we expect to be able to deal with such
; cases.  If there can in fact be more than two such assignments for the same
; symbol, we can replace a reclassifying value (cons *hcomp-fake-value* val) by
; something like (list* *hcomp-fake-value* count val), where count is initially
; the number of expected re-assignments, it is decremented with each
; assignment, and only when it would be about to decrement to 0 would we
; actually use the hash table's value.  Note that some of the initial
; assignments made during certify-book might not be made during include-book,
; because of redundancy, so the last value is the only one that can reliably be
; assigned (if the count ever gets down to 1).

; Part 3: Writing an expansion file for compilation

; We next consider the writing of the expansion file by certify-book.  This
; process has three main steps.  The first main step is storing relevant values
; in the *hcomp-xxx-ht* hash tables both based on the certification world and
; during the process-embedded-events call during the include-book pass of
; certify-book.  The second main step then determines the value of each
; *hcomp-xxx-alist* for the setq forms to be written to the expansion file.
; The third main step actually writes forms to the expansion file.  We now
; consider these in turn.  Note that we do not access the *hcomp-xxx-alist*
; variables; their part in writing an expansion file is only to occur
; syntactically in the setq forms.

; The first main step populates each *hcomp-xxx-ht*.  We begin by let-binding
; each *hcomp-xxx-ht* to its own eq hash table.  Then we populate these hash
; tables -- first, with hcomp-build-from-state, using the portcullis commands
; of the certification world as well as any events not undone when rolling back
; the world before the include-book phase of certify-book; and then during the
; process-embedded-events phase of include-book-fn -- updating the appropriate
; hash table for each symbol that is assigned a relevant value (because of a
; 'cltl-command property) by add-trip.  (In the case of the portcullis
; commands, we do not actually run add-trip, but rather we mirror its necessary
; effects in function hcomp-build-from-state.)  When we encounter a symbol that
; is not already a key of that hash table, which is the normal case, then we
; associate it with its relevant value.  Otherwise, if the symbol is a *1*
; symbol that already has a value that is not a reclassifying value, and it is
; now being converted from :program to :logic mode, then the symbol is
; associated with the reclassifying value (*hcomp-fake-value* . val), where val
; is its current relevant value.  Otherwise the symbol is other than a *1*
; symbol and already has a relevant value -- presumably something unusual has
; occurred by virtue of a trust tag -- and the symbol is associated with
; *hcomp-fake-value*.  Note that memoize and unmemoize events do not have any
; effect on the populating of *hcomp-xxx-ht*.

; The second main step, computing each *hcomp-xxx-alist*, is carried out by
; hcomp-alists-from-hts and takes place after the return from
; process-embedded-events.  It considers each symbol, sym, and associated value
; in the appropriate *hcomp-xxx-ht*.  If the value is a reclassifying value
; (*hcomp-fake-value* . val) and val equals the current relevant value of sym,
; then sym is semi-qualified and is therefore to be associated with 'semi in
; *hcomp-xxx-alist*.  For any other value, val, besides *hcomp-fake-value*,
; such that val equals the current relevant value of sym, then sym is qualified
; and is therefore to be associated with t in *hcomp-xxx-alist*.  Otherwise VAL
; is unqualified and hence is to be associated with nil in *hcomp-xxx-alist*
; (see function hcomp-alists-from-hts for the check against the current
; relevant value).  This last case is likely to be rather unusual, but can
; happen if memoization occurs after a definition without being followed by
; unmemoization (more on this in the next paragraph).  It can also happen if a
; function is redefined in raw-mode, though of course a trust tag is needed in
; that case; but we do not guarantee perfect handling of raw-mode, as there
; might be no raw-mode redefinition during the include-book phase of book
; certification and yet there might be raw-mode redefinition later during
; inclusion of the certified book -- anyhow, uses of raw-mode are the user's
; responsibility.  If not for raw-mode, we might simply avoid any check and
; consider every add-trip symbol to be qualified or semi-qualified; memoization
; isn't a problem, since memoize is a no-op in raw Lisp and hash tables are
; populated during early include-books performed in raw Lisp.

; Note that we take a conservative approach, where memoization can make a
; symbol unqualified.  The consequence is likely small for those who build ACL2
; on CCL or SBCL, since they compile on-the-fly, so the marking of an add-trip
; symbol as unqualified will not result in interpreted code.  A future
; optimization might be to to avoid disqualification due to memoization in
; suitable cases, perhaps by tracking raw-mode or trust tags, or perhaps by
; somehow taking advantage of the 'old-fn field of the *memoize-info-ht* entry.

; It is instructive to consider the case that a :program mode definition is
; redundant with an earlier :logic mode definition made in the book (or its
; portcullis commands), either directly or by way of a redundant encapsulate,
; as per the following example from Jared Davis:

; (encapsulate () (defun f (x) (declare (xargs :mode :program)) x))
; (verify-termination f)
; (encapsulate () (defun f (x) (declare (xargs :mode :program)) x))

; Recall that the *1* functions written to the expansion file are based on the
; definitional event installed at the end of the include-book phase of
; certify-book.  In this case, that will be the :logic mode definition; the
; redundant event is properly ignored.

; The third main step, writing forms to the expansion file, is rather
; straightforward based on the discussion above.  We bind the current package
; to "ACL2", and then write a sequence of forms as follows.

; - (in-package "ACL2")

; - Forms that introduce packages that may be needed for reading symbols in the
;   initial setq forms.  These are introduced using maybe-introduce-empty-pkg-1
;   and maybe-introduce-empty-pkg-2.  The maybe-introduce-empty-pkg-1 forms
;   introduce all the packages together, just under the initial in-package
;   form, thus avoiding a warning from GCL that can occur unless all defpackage
;   forms immediately follow the initial in-package form.  The
;   maybe-introduce-empty-pkg-2 forms use special variable *defpkg-virgins* to
;   let ACL2 know to accept subsequent corresponding defpkg forms.

; - Setq forms for the *hcomp-xxx-alist* variables as described above
;   (hcomp-init)

; - Declaim forms (if any)

; - The portcullis commands

; - Book contents, modified according to the expansion-alist in the certificate
;   that comes from make-event

; - *1* function definitions from the book (including the portcullis)

; Note that some of these are wrapped together in a progn to maximize sharing
; using #n# syntax.

; Note added February, 2019: We have extended the expansion file to support the
; macroexpansion of loop$ in raw Lisp.  The main idea is to mirror the world
; global, 'loop$-alist, in a Lisp special variable to be consulted during the
; early load of compiled files: *hcomp-loop$-alist*.  See loop$.  The
; discussion below outlines how the expansion file supports the macroexpansion
; of loop$ in raw Lisp.

; The loop$-alist -- whether the value of world global 'loop$-alist or the
; value of special variable *hcomp-loop$-alist* -- needs to distinguish entries
; added for the current book during its certification, because these are the
; only ones that are placed directly in that book's expansion file.  Thus the
; loop$-alist-entry record has a field, :flg, that is usually nil but is t when
; adding an entry during certification and not under include-book (i.e., under
; a sub-book).  The variable *hcomp-loop$-alist* is set to nil in
; include-book-raw-top and then populated in expansion files.  Then each
; expansion file overwrites that variable to the list of loop$-alist-entry
; records appropriate for loop$ forms introduced in that book, not in
; sub-books.  But upon exit from the expansion file, the value of that variable
; from before that overwrite is extended by the final value from the expansion
; file, using the macro wrapper, handle-hcomp-loop$-alist.

; An optimizbation is that *set-hcomp-loop$-alist* is only true when under some
; load of an expansion file (where (eq *readtable* *reckless-acl2-readtable*)).
; In particular, in the normal case that compiled files are loaded,
; *hcomp-loop$-alist* will remain nil, which is fine since the loop$ macros
; will have already been expanded.

; End of Essay on Hash Table Support for Compilation

(defun hcomp-init ()

; For context, see the Essay on Hash Table Support for Compilation.

; This function is called during loading of a compiled or expansion file by
; include-book, immediately after assigning alists to the *hcomp-xxx-alist*
; globals.  The keys of each alist are the add-trip symbols for its type,
; associating value t if qualified, 'semi if semi-qualified, else nil.  This
; function does two things.  First, for each of the three alists, it puts an
; entry into the corresponding *hcomp-xxx-alist* hash table, for each key bound
; to non-nil in the alist.  Second, it updates *hcomp-fn-restore-ht* to support
; the eventual restoration of relevant values for add-trip symbols.  For
; details, see the Essay on Hash Table Support for Compilation.

  (when (or (raw-mode-p *the-live-state*)
            (null *hcomp-fn-ht*))

; In raw mode, or when loading before compiling for include-book with
; :load-compiled-file :comp, we don't bother with hcomp hash tables and such.
; Rather, we expect that loading of compiled files has the effect one normally
; expects for raw Lisp.

    (assert (and (null *hcomp-const-ht*)
                 (null *hcomp-macro-ht*)))
    (return-from hcomp-init nil))
  (dolist (pair *hcomp-fn-alist*)
    (when (cdr pair)
      (setf (gethash (car pair) *hcomp-fn-ht*)
            (cdr pair))))
  (dolist (pair *hcomp-const-alist*)
    (when (cdr pair)
      (setf (gethash (car pair) *hcomp-const-ht*)
            (cdr pair)))
    (when *hcomp-const-restore-ht*
      (multiple-value-bind (old present-p)
          (gethash (car pair) *hcomp-const-restore-ht*)
        (declare (ignore old))
        (when (not present-p)
          (setf (gethash (car pair) *hcomp-const-restore-ht*)
                (cond ((boundp (car pair))
                       (symbol-value (car pair)))
                      (t *hcomp-fake-value*)))))))
  (dolist (pair *hcomp-macro-alist*)
    (when (cdr pair)
      (setf (gethash (car pair) *hcomp-macro-ht*)
            (cdr pair))))
  (when *hcomp-fn-macro-restore-ht*
    (dolist (pair (append *hcomp-macro-alist* *hcomp-fn-alist*))
      (multiple-value-bind (old present-p)
          (gethash (car pair) *hcomp-fn-macro-restore-ht*)
        (declare (ignore old))
        (when (not present-p)
          (setf (gethash (car pair) *hcomp-fn-macro-restore-ht*)
                (let ((mac (macro-function (car pair))))
                  (cond (mac (cons 'macro mac))
                        ((fboundp (car pair))
                         (cons 'function
                               (symbol-function (car pair))))
                        (t *hcomp-fake-value*)))))))))

(defabbrev reclassifying-value-p (x)

; See the Essay on Hash Table Support for Compilation.

  (and (consp x)
       (eq (car x) *hcomp-fake-value*)))

(defmacro make-reclassifying-value (x)

; See the Essay on Hash Table Support for Compilation.

  `(cons *hcomp-fake-value* ,x))

(defmacro unmake-reclassifying-value (x)

; See the Essay on Hash Table Support for Compilation.

  `(cdr ,x))

(defun hcomp-transfer-to-hash-tables ()

; See the Essay on Hash Table Support for Compilation.

; This function populates *hcomp-xxx-ht* hash tables with relevant values of
; qualified and semi-qualified add-trip symbols, after including a compiled or
; expansion file.

  (dolist (pair *hcomp-fn-alist*)
    (let ((qualified (gethash (car pair) *hcomp-fn-ht*)))
      (cond ((and qualified
                  (fboundp (car pair)) ; likely only falsified here by raw mode
                  )
             (setf (gethash (car pair) *hcomp-fn-ht*)
                   (cond
                    ((eq qualified t)
                     (symbol-function (car pair)))
                    (t
                     (assert$
                      (eq qualified 'semi)
                      (make-reclassifying-value
                       (symbol-function (car pair))))))))
            (t (remhash (car pair) *hcomp-fn-ht*)))))
  (dolist (pair *hcomp-const-alist*)
    (let ((qualified (gethash (car pair) *hcomp-const-ht*)))
      (cond ((and qualified
                  (boundp (car pair)) ; likely only falsified here by raw mode
                  )
             (setf (gethash (car pair) *hcomp-const-ht*)
                   (assert$
                    (eq qualified t)
                    (symbol-value (car pair)))))
            (t (remhash (car pair) *hcomp-const-ht*)))))
  (dolist (pair *hcomp-macro-alist*)
    (let ((qualified (gethash (car pair) *hcomp-macro-ht*)))
      (cond ((and qualified
                  (macro-function (car pair)) ; raw mode check, as above
                  )
             (setf (gethash (car pair) *hcomp-macro-ht*)
                   (assert$
                    (eq qualified t)
                    (macro-function (car pair)))))
            (t (remhash (car pair) *hcomp-macro-ht*))))))

(defvar *saved-hcomp-restore-hts* nil)

(defun hcomp-restore-defs ()

; See the Essay on Hash Table Support for Compilation.

; This function undoes the effect of loading compiled and expansion files, in
; the sense that it restores relevant values: every add-trip symbol is given
; the relevant value it had before loading these, if any, else is unbound.

; The variable *saved-hcomp-restore-hts* should have just been been assigned to
; the current value of (list* *hcomp-fn-macro-restore-ht*
; *hcomp-const-restore-ht*).

  (when (null *saved-hcomp-restore-hts*)
    (er hard 'hcomp-restore-defs
        "Apparently an interrupt has occurred at exactly the right time to ~
         thwart ACL2's attempt to clean up by removing certain definitions in ~
         raw Lisp.  You are strongly advised to restart ACL2.  You could ~
         instead try to continue, but you might well encounter errors ~
         regarding having definitions in raw Common Lisp."))
  (let ((fn-macro-restore-ht (car *saved-hcomp-restore-hts*))
        (const-restore-ht (cdr *saved-hcomp-restore-hts*)))
    (when fn-macro-restore-ht
      (maphash (lambda (k val)
                 (cond ((eq val *hcomp-fake-value*)

; We use fmakunbound! instead of fmakunbound in case trust tags have allowed
; some raw Lisp code to overwrite a function definition with a macro
; definition.

                        (fmakunbound! k))
                       ((eq (car val) 'macro)
                        (setf (macro-function k) (cdr val)))
                       (t ; (eq (car val) 'function)
                        (fmakunbound! k) ; remove potential macro-function
                        (setf (symbol-function k) (cdr val)))))
               fn-macro-restore-ht))
    (when const-restore-ht
      (maphash (lambda (k val)
                 (cond ((eq val *hcomp-fake-value*)
                        (remprop k 'redundant-raw-lisp-discriminator)
                        (makunbound k))
                       (t

; The 'redundant-raw-lisp-discriminator property may be wrong here; but really,
; we don't expect this case to occur, since redefinition with defconst is not
; supported (unless perhaps extraordinary measures are taken using trust
; tags).

                        (setf (symbol-value k) val))))
               const-restore-ht))
    nil))

(defun missing-compiled-book (ctx file reason-msg load-compiled-file state)

; This function is called when a compiled file is missing from an attempt to
; include a book.  It either causes an error (because of an include-book called
; with :load-compiled-file t) or returns INCOMPLETE, which may be convenient
; when this result is to be placed into the status field of an
; hcomp-book-ht-entry record or is to be the value returned by
; load-compiled-book or include-book-raw.

; For convenience, we also use this function to report failure to complete the
; load of a compiled file when such a failure has previously been reported, but
; no such report has yet been made involving the files above that missing
; compiled file.  In this case we pass reason-msg = nil.  However, we do not
; expect this case to arise; see the comment about "flaw in our thinking" in
; include-book-raw.

; Warning: Do not change the message printed in the case reason-msg = nil
; without reading the comment in *uninhibited-warning-summaries* about
; "Compiled file".

  (let ((see-doc "  See :DOC include-book.")
        (wrld (w state)))
    (cond ((null load-compiled-file)
           (er hard ctx
               "Implementation error: the LOAD-COMPILED-FILE argument is ~x0 ~
                in call ~x1."
               nil
               `(missing-compiled-book ',ctx ',file ',reason-msg
                                       ',load-compiled-file state)))
          ((or (eq load-compiled-file t)
               (rassoc-eq t *load-compiled-stack*))
           (let ((stack-msg
                  (cond ((eq load-compiled-file t)
                         (tilde-@-book-stack-msg t *load-compiled-stack* ctx
                                                 wrld))
                        (t
                         (tilde-@-book-stack-msg
                          (car (rassoc-eq t *load-compiled-stack*))
                          *load-compiled-stack* ctx wrld)))))
             (cond (reason-msg
                    (er hard ctx
                        "Unable to load compiled file~|  ~s0~|because ~
                         ~@1.~@2~@3"
                        file reason-msg see-doc stack-msg))
                   (t
                    (er hard ctx
                        "Unable to complete load of compiled file for book~|~ ~
                         ~ ~s0,~|as already noted by a warning.~@1~@2"
                        file see-doc stack-msg)))))
          (reason-msg
           (warning$ ctx "Compiled file"
                     "Unable to load compiled file for book~|  ~s0~|because ~
                      ~@1.~@2~@3"
                     file
                     reason-msg
                     see-doc
                     (tilde-@-book-stack-msg nil *load-compiled-stack* ctx
                                             wrld)))
          (t
           (warning$ ctx "Compiled file"
                     "Unable to complete load of compiled file for book~|  ~
                    ~s0,~|as already noted by a previous warning.~@1"
                     file
                     (tilde-@-book-stack-msg nil *load-compiled-stack* ctx
                                             wrld)))))
  'incomplete)

(defmacro our-handler-bind (bindings &rest forms)
  #-cltl2 (declare (ignore bindings))
  #-cltl2 `(progn ,@forms)
  #+cltl2 `(handler-bind ,bindings ,@forms))

(defun load-compiled-book (file full-book-name directory-name
                                load-compiled-file ctx state)

; We are processing include-book-raw underneath include-book-fn (hence
; presumably not in raw mode).  File is an ACL2 pathname for the given
; full-book-name and load-compiled-file is non-nil.  We attempt to load the
; corresponding compiled or perhaps expansion file if not out of date with
; respect to the book's certificate file.  Normally, we return COMPLETE if such
; a suitable compiled file or expansion file exists and is loaded to
; completion, but if file is the book being processed by a surrounding
; include-book-fn and compilation is indicated because load-compiled-file is
; :comp and the expansion file is loaded (not the compiled file), then we
; return TO-BE-COMPILED in that case.  Otherwise we return INCOMPLETE, that is,
; either no load is attempted for the compiled or expansion file (because they
; don't exist or are out of date), or else such a load but is aborted part way
; through, which can happen because of an incomplete load of a subsidiary
; include-book's compiled or expansion file.

; As suggested above, we may allow the corresponding expansion file to take the
; place of a missing or out-of-date compiled file.  However, we do not allow
; this if load-compiled-file is t or a parent include-book has
; :load-compiled-file t.

  (assert load-compiled-file)
  (mv-let
   (acl2-cfile state)
   (certificate-file file state)
   (let* ((cfile (and acl2-cfile (pathname-unix-to-os acl2-cfile state)))
          (os-file (pathname-unix-to-os file state))
          (cfile-date (and cfile (file-write-date cfile)))
          (ofile (convert-book-string-to-compiled os-file state))
          (ofile-exists (probe-file ofile))
          (ofile-date (and ofile-exists (file-write-date ofile)))
          (ofile-p (and ofile-date cfile-date (>= ofile-date cfile-date)))
          (efile (and (not (eq load-compiled-file t))
                      (expansion-filename os-file)))
          (efile-exists (and efile (probe-file efile)))
          (file-is-older-str
           "the file-write-date of ~x0 is less than that of ~x1"))
     (cond
      ((not cfile)
       (missing-compiled-book ctx
                              file
                              (if (probe-file (convert-book-string-to-cert
                                               file t))
                                  "that book is not certified (but note that ~
                                   its .cert file exists and is not readable)"
                                "that book is not certified")
                              load-compiled-file
                              state))
      ((and (not ofile-exists)
            (not efile-exists))
       (missing-compiled-book ctx
                              file
                              "the compiled file does not exist"
                              load-compiled-file
                              state))
      ((not cfile-date)
       (missing-compiled-book
        ctx
        file
        (msg "~x0 is ~x1 (which is odd since file ~x2 exists)"
             `(file-write-date$ ,acl2-cfile state)
             nil
             acl2-cfile)
        load-compiled-file
        state))
      ((not (or ofile-p
                (let ((efile-date (and efile-exists (file-write-date efile))))
                  (and efile-date (>= efile-date cfile-date)))))
       (cond
        (ofile-exists
         (missing-compiled-book
          ctx
          file
          (msg file-is-older-str ofile cfile)
          load-compiled-file
          state))
        (t ; hence efile-exists
         (missing-compiled-book
          ctx
          file
          (msg "the compiled file does not exist and ~@0"
               (msg file-is-older-str
                    (expansion-filename file)
                    acl2-cfile))
          load-compiled-file
          state))))
      ((and (not ofile-p) ; hence efile is suitable to load, except:
            (rassoc-eq t *load-compiled-stack*))
       (missing-compiled-book
        ctx
        file
        (if ofile-exists
            "that compiled file does not exist"
          "that compiled file is out-of-date")
        load-compiled-file
        state))
      (t                      ; either ofile or efile is suitable for loading
       (let ((to-be-compiled-p ; true at top level of include-book-fn with :comp
              (and (not ofile-p)
                   (null *load-compiled-stack*)
                   (eq load-compiled-file :comp)))
             (status 'incomplete))
         (when (and (not ofile-p)
                    (not to-be-compiled-p))

; Hence efile is suitable and we are not in the special case of compiling it on
; behalf of include-book-fn.  Note that for the case of compiling on behalf of
; include-book-fn, either that compilation will succeed or there will be an
; error -- either way, there is no need to warn here.

           (let ((acl2-ofile (convert-book-string-to-compiled file state)))
             (warning$ ctx "Compiled file"
                       "Loading expansion file ~x0 in place of compiled file ~
                        ~x1, because ~@2."
                       (expansion-filename file)
                       acl2-ofile
                       (cond (ofile-exists
                              (msg file-is-older-str acl2-ofile acl2-cfile))
                             (t
                              (msg "the compiled file is missing"))))))
         (catch 'missing-compiled-book
; bogus compiler warning in LispWorks 6.0.1, gone in LispWorks 6.1
           (state-global-let*
<<<<<<< HEAD
            ((raw-include-book-dir-alist nil)
             (connected-book-directory directory-name set-cbd-state))
            (let ((*load-compiled-stack* (acons full-book-name
                                                load-compiled-file
                                                *load-compiled-stack*)))
              (multiple-value-bind
               (er val)
               (catch 'my-book-error
                 (our-handler-bind
                  ((error (function
                           (lambda (c)
=======
            ((raw-include-book-dir-alist nil))
            (with-cbd
             directory-name
             (let ((*load-compiled-stack* (acons full-book-name
                                                 load-compiled-file
                                                 *load-compiled-stack*)))
               (multiple-value-bind
                (er val)
                (catch 'my-book-error
                  (our-handler-bind
                   ((error (function
                            (lambda (c)
>>>>>>> d8ef1725

; Function hcomp-transfer-to-hash-tables might not have been run, which would
; leave *hcomp-fn-ht* in an odd state.  In the worst case that function would
; have emptied these hash tables; here, we do the easy thing and set them all
; to nil.

                              (setq *hcomp-fn-ht* nil
                                    *hcomp-const-ht* nil
                                    *hcomp-macro-ht* nil)
                              (throw 'my-book-error
                                     (values t (format nil "~a" c)))))))
                   (values nil
                           (cond (ofile-p (load-compiled ofile t))
                                 (t (with-reckless-readtable (load efile)))))))
                (value (setq status
                             (cond (er (setq status val))
                                   (to-be-compiled-p 'to-be-compiled)
                                   (t 'complete)))))))))
         (cond
          ((stringp status) ; status is raw Lisp error message
           (warning$ ctx "Compiled file"
                     "The following raw Lisp error occurred when loading ~
                      file~|~s0:~|~s1"
                     (cond (ofile-p ofile)
                           (t efile))
                     status)
           (missing-compiled-book
            ctx
            file
            (msg "an error occurred in raw Lisp (see above)")
            load-compiled-file
            state))
          (t (hcomp-transfer-to-hash-tables)
             (assert$ (member-eq status '(to-be-compiled complete incomplete))
                      status)))))))))

(defvar *set-hcomp-loop$-alist* nil)

(defun extend-hcomp-loop$-alist (new old full-book-string)

; Extend old by new, checking that we never change an existing value.

  (let ((result old))
    (loop for pair in new
          when (let ((old-pair (assoc-equal (car pair) old)))
                 (cond ((null old-pair) t)
                       ((equal (cdr pair) (cdr old-pair)) nil)
                       (t (er hard 'extend-hcomp-loop$-alist
                              "Implementation error: unexpected ~
                               incompatibility in loop$-alists when ~
                               processing the book ~x0.~%new:~%~x1~%old~%~x2"
                              full-book-string new old))))
          do (push pair result)
          finally (return result))))

(defmacro handle-hcomp-loop$-alist (form full-book-string)
  (let ((saved-hcomp-loop$-alist (gensym)))
    `(let ((,saved-hcomp-loop$-alist *hcomp-loop$-alist*))
       (prog1 ,form
         (setq *hcomp-loop$-alist*
               (extend-hcomp-loop$-alist *hcomp-loop$-alist*
                                         ,saved-hcomp-loop$-alist
                                         ,full-book-string))))))

(defun include-book-raw (book-string book-name
                                     directory-name load-compiled-file dir ctx
                                     state
                                     &aux ; protect global value
                                     (*set-hcomp-loop$-alist*
                                      *set-hcomp-loop$-alist*))

; Book-string and book-name are an ACL2 pathname and a corresponding book-name
; or nil.  These are discussed further below.

; This function is generally called on behalf of include-book-fn.  No load
; takes place if load-compiled-file is effectively nil (either nil or else
; compiler-enabled is nil) unless we are in raw mode, in which case we attempt
; to load the source file, book-string.  So suppose load-compiled-file is not
; nil.  When the call is not under certify-book-fn, the effect is to populate
; *hcomp-book-ht* with *hcomp-xxx-ht* hash tables for the given book and
; (recursively) all its sub-books; see the Essay on Hash Table Support for
; Compilation.  Otherwise its effect is as follows: load the compiled file if
; it exists and is up-to-date with respect to the certificate, else load the
; expansion file, else (but only in raw mode) load the source book.  (The
; *hcomp-xxx* variables are irrelevant, by the way, if we are not calling
; add-trip or otherwise involving ACL2 event processing.)

; If directory-name is nil, then book-string is a user-book-name and book-name
; is nil.  Otherwise book-string and book-name are a corresponding
; full-book-string and full-book-name, with directory directory-name.
; Load-compiled-file and dir are the arguments of these names from
; include-book.

; Now suppose that we are not in raw mode, i.e., we are evaluating this call
; underneath some call of include-book-fn.  We return nil if no load is
; attempted, for example because load-compiled-file is effectively nil.  If the
; compiled file or expansion file is loaded in its entirety, then we return
; 'complete.  Otherwise we throw to the tag 'missing-compiled-book with the
; status 'incomplete.

  (when (not (member-eq load-compiled-file *load-compiled-file-values*))
    (er hard ctx
        "The only legal values for the :LOAD-COMPILED-FILE keyword argument ~
         of ~x0 are ~&1.  The value ~x2 is thus illegal."
        'include-book
        *load-compiled-file-values*
        load-compiled-file))
  (when *compiling-certified-file*

; See the comment below related to *compiling-certified-file*.

    (return-from include-book-raw nil))
  (let* ((raw-mode-p (raw-mode-p state))
         (load-compiled-file
          (cond ((null (f-get-global 'compiler-enabled state))
                 nil)
                ((eq load-compiled-file :default)
                 :warn)
                (t (or load-compiled-file

; If load-compiled-file is nil but we are in the process of loading the
; compiled file for a superior book, then there is an include-book for such a
; book, B, with a non-nil value of :load-compiled-file.  Even if that value is
; :warn or :comp, hence not t, we still need to try to load a compiled file for
; the present book; of course, if a compiled file is missing for the present
; book or any sub-book, then whether that causes an error or only a warning
; depends on whether some such book B has :load-compiled-file t.

                       (and *load-compiled-stack*
                            :warn))))))
    (when (and (not raw-mode-p)
               (null load-compiled-file))
      (return-from include-book-raw nil))
    (mv-let
     (full-book-string full-book-name directory-name ignore-familiar-name)
     (cond (directory-name (mv book-string book-name directory-name nil))
           (t (parse-book-name
               (cond (dir (or (include-book-dir dir state)
                              (er hard ctx
                                  "Unable to resolve the :DIR argument to ~
                                   include-book, ~x0, which should have been ~
                                   defined by ~v1 or by the ~
                                   project-dir-alist.  Perhaps the book ~x2 ~
                                   needs to be recertified, or perhaps the ~
                                   project-dir-alist needs to be set up to ~
                                   associate a directory with ~x0 and ~
                                   possibly other keywords (see :DOC ~
                                   project-dir-alist)."
                                  dir
                                  '(add-include-book-dir add-include-book-dir!)
                                  book-string)))
                     (t (f-get-global 'connected-book-directory state)))
               book-string ".lisp" ctx state)))
     (declare (ignore ignore-familiar-name))
     (cond
      ((assoc-equal full-book-name
                    (global-val 'include-book-alist (w state)))

; Since all relevant values have been defined, there is no need to transfer to
; hash tables (as per the Essay on Hash Table Support for Compilation).  This
; is the case even if we loaded in raw-mode.  It would be harmless enough to
; load in the raw-mode case, and could be desirable if values are
; context-dependent and it is expected that we re-load, but for now we avoid
; the inefficiency of repeated loads.

       nil)
      ((or raw-mode-p

; If *hcomp-book-ht* is nil and we are not in raw mode, then we are under an
; include-book-fn being performed on behalf of certify-book.  In that case we
; just do a load as we would in raw Lisp, without regard to the hash tables
; described in the Essay on Hash Table Support for Compilation.

           (null *hcomp-book-ht*))
<<<<<<< HEAD
       (state-free-global-let*-safe
        ((connected-book-directory directory-name set-cbd-state))
=======
       (with-cbd
        directory-name
>>>>>>> d8ef1725
        (let* ((os-file (pathname-unix-to-os full-book-string state))
               (ofile (convert-book-string-to-compiled os-file state))
               (os-file-exists (probe-file os-file))
               (ofile-exists (probe-file ofile))
               (book-date (and os-file-exists (file-write-date os-file)))
               (ofile-date (and ofile-exists (file-write-date ofile))))
          (cond ((not os-file-exists)
                 (er hard ctx
                     "The file named ~x0 does not exist."
                     full-book-string))
                ((null load-compiled-file)
                 (assert$ raw-mode-p ; otherwise we already returned above

; If make-event is used in the book, then the following load may cause an
; error.  The user of raw mode who supplied a :load-compiled-file argument is
; responsible for the ensuing behavior.

                          (load os-file)))
                ((and book-date
                      ofile-date
                      (<= book-date ofile-date))
                 (handle-hcomp-loop$-alist
                  (load-compiled ofile t)
                  full-book-string))
                (t (let ((reason (cond (ofile-exists
                                        "the compiled file is not at least as ~
                                         recent as the book")
                                       (t "the compiled file does not exist"))))
                     (cond ((eq load-compiled-file t)
                            (er hard ctx
                                "The compiled file for ~x0 was not loaded ~
                                 because ~@1."
                                reason))
                           (t (let* ((efile (expansion-filename os-file))
                                     (efile-date (and (probe-file efile)
                                                      (file-write-date efile)))
                                     (efile-p (and book-date
                                                   efile-date
                                                   (<= book-date efile-date)))
                                     (lfile (cond (efile-p efile)
                                                  (raw-mode-p os-file)
                                                  (t
                                                   (er hard ctx
                                                       "Implementation error: ~
                                                        We seem to have ~
                                                        called ~
                                                        include-book-raw on ~
                                                        book ~x0 with non-nil ~
                                                        load-compiled-file ~
                                                        argument under the ~
                                                        include-book-fn call ~
                                                        in certify-book-fn."
                                                       book-string)))))
                                (warning$ ctx "Compiled file"
                                          "Attempting to load ~@0 instead of ~
                                           the corresponding compiled file, ~
                                           because ~@1."
                                          (msg (cond
                                                (efile-p "expansion file ~x0")
                                                (t "source file ~x0"))
                                               lfile)
                                          reason)
                                (cond (efile-p
                                       (with-reckless-readtable
                                        (handle-hcomp-loop$-alist
                                         (load efile)
                                         full-book-string)))
                                      (raw-mode-p (load os-file))))))))))
        :binder state-free-global-let*-safe))
      ((let* ((entry (assert$ *hcomp-book-ht* ; not raw mode, e.g.
                              (gethash full-book-name *hcomp-book-ht*)))
              (status (and entry
                           (access hcomp-book-ht-entry entry :status))))

; The status might be nil because of soft links, in analogy to the case for
; soft links described in a comment above.  But as explained in that comment,
; this is harmless; it would simply cause us to fall through and deal with the
; book as though it's newly encountered.

; Below, when status is nil then it is because entry is nil, in which case it
; is correct to fall through to the next top-level COND branch.  See (defrec
; hcomp-book-ht-entry ...) for a comment on the legal (hence non-nil) status
; values.

         (cond (raw-mode-p
                status) ; if nil then there is no entry, so fall through
               ((and
                 (eq status 'incomplete) ; so not from raw-mode include-book
                 *load-compiled-stack*)

; Can the status really be INCOMPLETE?  At first glance it would seem this this
; is impossible.  For, imagine that we are loading a book's compiled file (or
; expansion file) in raw Lisp prior to processing its events.  At the first
; INCOMPLETE status, the tree of include-book forms rooted at that top
; include-book is no longer consulted -- no further loads occur anywhere to the
; right of the branch above the node on which the INCOMPLETE status is
; returned.  Ah, but perhaps the topmost include-book has :load-compiled-file
; nil.  The argument above shows that any book with existing INCOMPLETE status
; must have been processed by some earlier include-book having non-nil
; :load-compiled-file.  But then the offending book has already been included,
; and hence no raw-Lisp load will take place, since the offending book is on the
; 'include-book-alist of the current world.

; But we keep this case, just in case we later find a flaw in our thinking!
; (If this comment is removed, consider the reference to "flaw in our thinking"
; in function missing-compiled-book.)

                (error "Implementation error; see include-book-raw.")

; Code we keep in case our thinking above is flawed:

                (throw 'missing-compiled-book
                       (missing-compiled-book ctx full-book-string nil
                                              load-compiled-file state)))
               (t status))))
      (t ; not raw-mode, and load-compiled-file is non-nil
       (with-hcomp-bindings
        t
        (let ((status
               (let ((*user-stobj-alist*

; Our intention is that the call of load-compiled-book below has no effect on
; the state other than to define some packages and populate *hcomp-xxx-ht* hash
; tables.  We therefore protect the one global managed by add-trip that is not
; managed by those hash tables: *user-stobj-alist*.

                      *user-stobj-alist*))
                 (handle-hcomp-loop$-alist
                  (load-compiled-book full-book-string full-book-name
                                      directory-name load-compiled-file
                                      ctx state)
                  full-book-string))))
          (setf (gethash full-book-name *hcomp-book-ht*)
                (make hcomp-book-ht-entry
                      :status   status
                      :fn-ht    *hcomp-fn-ht*
                      :const-ht *hcomp-const-ht*
                      :macro-ht *hcomp-macro-ht*))
          (cond ((member-eq status '(to-be-compiled complete))
                 status)
                (status
                 (assert$ (eq status 'incomplete)
                          (cond (*load-compiled-stack*
                                 (throw 'missing-compiled-book 'incomplete))
                                (t 'incomplete))))))))))))

(defun include-book-raw-top (full-book-string full-book-name
                                              directory-name load-compiled-file
                                              dir ctx state)
  (handler-bind

; Without this handler-bind, CCL produces redefinition warnings when we attempt
; to include a book.  To see such warnings: certify the following two books,
; remove this handler-bind, and include "book1" and then (to see redefinition
; warnings) "book2".

; book1 has (defmacro foo (x) x)
; book2 has (defun foo (x) x)

   ((warning (lambda (c)
               (declare (ignore c))
               (invoke-restart 'muffle-warning))))
   (let ((*hcomp-fn-macro-restore-ht* (make-hash-table :test 'eq))
         (*hcomp-const-restore-ht* (make-hash-table :test 'eq)))

; We need to be careful about handling interrupts.  On the one hand, we want to
; take advantage of the "idempotency" provided by acl2-unwind-protect that is
; described in the Essay on Unwind-Protect.  On the other hand, cleanup forms
; of acl2-unwind-protect will be evaluated outside the scope of the bindings
; just above.  Our solution is for an unwind-protect cleanup form to do nothing
; more than save the above three hash tables -- which we expect can complete
; without interruption, though we check for that in hcomp-restore-defs -- and
; then for acl2-unwind-protect to do the actual cleanup using those saved
; values.

     (setq *saved-hcomp-restore-hts* nil
           *hcomp-loop$-alist* nil)
     (acl2-unwind-protect
      "include-book-raw"
      (unwind-protect
          (state-global-let*
           ((ld-skip-proofsp

; We have seen information about redundant add-include-book-dir! forms
; generated by this code.  We avoid such output by binding ld-skip-proofs here
; to 'include-book.  That seems harmless enough here, where we know we are
; including a certified book; and it is done anyhow by the
; process-embedded-events call under include-book-fn1.

             'include-book)
            (raw-include-book-dir!-alist
             (assert$ (not (raw-include-book-dir-p state))
                      (table-alist 'include-book-dir!-table (w state))))
            (raw-include-book-dir-alist

; We do not expect to consult raw-include-book-dir-alist until we are under
; load-compiled-book, where it is bound to nil anyhow.  So why bind it here?
; We do so to preserve the invariant that raw-include-book-dir!-alist is
; :ignore if and only if raw-include-book-dir-alist is :ignore; see
; raw-include-book-dir-p and see the Essay on Include-book-dir-alist.

             nil))
           (progn (include-book-raw
                   full-book-string full-book-name directory-name
                   load-compiled-file dir ctx state)
                  (value nil)))
        (setq *saved-hcomp-restore-hts*
              (list* *hcomp-fn-macro-restore-ht*
                     *hcomp-const-restore-ht*)
              *hcomp-loop$-alist*
              nil))
      (progn (hcomp-restore-defs)
             (setq *saved-hcomp-restore-hts* nil)
             (setq *hcomp-loop$-alist* nil)
             state)
      (progn (hcomp-restore-defs)
             (setq *saved-hcomp-restore-hts* nil)
             (setq *hcomp-loop$-alist* nil)
             state)))))

(defmacro hcomp-ht-from-type (type ctx)
  `(case ,type
     (defun *hcomp-fn-ht*)
     (defparameter *hcomp-const-ht*)
     ((defmacro defabbrev) *hcomp-macro-ht*)
     (otherwise (er hard ,ctx
                    "Implementation error: Unknown case, ~x0."
                    ,type))))

(defmacro hcomp-build-p ()
  '(and (eq *inside-include-book-fn* 'hcomp-build) ; under certify-book-fn
        *hcomp-fn-ht*                              ; compile-flg is true
        ))

(defun install-for-add-trip-hcomp-build (def reclassifyingp evalp)

; Def is a definition starting with defun, defconst, defmacro, or defabbrev.

  (let* ((type (car def))
         (name (cadr def))
         (ht (hcomp-ht-from-type type 'install-for-add-trip-hcomp-build)))
    (when evalp
      (eval def))
    (assert ht)
    (multiple-value-bind (old present-p)
        (gethash name ht)
      (cond ((eq old *hcomp-fake-value*)) ; then we keep the fake value
            ((and (consp (car (last def)))
                  (eq (car (car (last def))) 'quote))

; See the defconst case in add-trip, with a comment there explaining that the
; defparameter is generated with a quoted body when the original defconst has a
; quoted body that we want to preserve.  This condition of a quoted body
; similarly includes definitions (defun or defmacro) generated by make-event
; whose body is a quoted object that is (or includes) a hons or fast-alist.  In
; such cases we prefer not to save the definition in a hash table, instead
; letting the event come from the certificate file, where the serialize
; read/write mechanism preserves honses and fast-alists.  Presumably the
; penalty of having to recompile (or even of not compiling) is small when the
; body is a quoted constant.

; See also the attachment case in add-trip, which has a comment explaining that
; with potentially more than one attachment it is important to treat the
; attachment-symbol as unqualified.

             (setf (gethash name ht)
                   *hcomp-fake-value*))
            (present-p (cond ((and reclassifyingp
                                   (not (reclassifying-value-p old)))
                              (assert$ (eq type 'defun)

; We expect a *1* function here.  If that is not the case (for some odd reason
; we don't foresee), then we will be making a reclassifying value here that
; presumably won't get used.

                                       (setf (gethash name ht)
                                             (make-reclassifying-value
                                              (symbol-function name)))))
                             (t

; This case is presumably impossible unless raw mode is used somehow to allow
; redefinition.  But we are conservative here.

                              (setf (gethash name ht)
                                    *hcomp-fake-value*))))
            (t
             (setf (gethash name ht)
                   (case type
                     (defun        (symbol-function name))
                     (defparameter (symbol-value name))
                     (otherwise    (macro-function name)))))))))

(defun install-for-add-trip-include-book (type name def reclassifyingp)

; Def is nil if no evaluation of a definition is desired, in which case we
; return true when the definition exists in the appropriate hash table.
; Otherwise def is a definition starting with defun, defconst, defmacro, or
; defabbrev.

  (let ((ht (hcomp-ht-from-type type 'install-for-add-trip-include-book)))
    (when (null ht) ; e.g., including uncertified book
      (return-from install-for-add-trip-include-book
        (when def (eval def))))
    (multiple-value-bind (val present-p)
        (gethash name ht)
      (cond
       (present-p
        (assert$
         (not (eq val *hcomp-fake-value*))
         (cond
          ((reclassifying-value-p val)
           (assert$
            (eq type 'defun) ; presumably a *1* symbol
            (let ((fixed-val (unmake-reclassifying-value val)))
              (setf (gethash name ht) fixed-val)
              (cond (reclassifyingp

; We are converting the definition of some function, F, from :program mode to
; :logic mode.  Since reclassifying-value-p holds of val, the book (including
; its portcullis commands) contains both a :program mode definition of F and a
; :logic mode definition of F, and so far we have processed neither while
; including this book.  Since parameter reclassifyingp is true, we are now
; converting F from :program mode to :logic mode, which may seem surprising
; given that we have not processed the earlier :program mode definition in the
; book.  The situation however is that now, we are including this book in a
; world where F was already defined in :program mode.  Since we are now
; reclassifying to :logic mode, there is no need to go through the usual
; two-step process; rather, we can simply define the function now.  We probably
; don't need to modify the hash table in this case (as we did above); but this
; case is probably unusual so the potential efficiency hit seems trivial, and
; it seems safest to go ahead and keep only the true value in the hash table
; henceforth.

                     (setf (symbol-function name) fixed-val)
                     t)
                    (t (when def (eval def)))))))
          (t (case type
               (defun
                 (setf (symbol-function name) val))
               (defparameter
                 (setf (symbol-value name) val))
               (otherwise
                (assert$ (member-eq type '(defabbrev defmacro))
                         (setf (macro-function name) val))))
             t))))
       (t (when def (eval def)))))))

(defun install-for-add-trip (def reclassifyingp evalp)

; For background on how we use hash tables to support early loading of compiled
; files by include-book, see the Essay on Hash Table Support for Compilation.

; Evalp is only relevant when (hcomp-build), in which case it is passed to
; install-for-add-trip-hcomp-build.

  (cond
   ((eq *inside-include-book-fn* t) ; in include-book-fn, not certify-book-fn
    (install-for-add-trip-include-book (car def) (cadr def) def
                                       reclassifyingp))
   ((hcomp-build-p)
    (install-for-add-trip-hcomp-build def reclassifyingp evalp))
   (t (eval def))))

(defun install-defs-for-add-trip (defs reclassifying-p wrld declaim-p evalp)

; Defs is a list of definitions, each of which is a call of defun, defabbrev,
; or defmacro, or else of the form (ONEIFY-CLTL-CODE defun-mode def
; stobj-name), where def is the cdr of a call of defun.

; This function, which may destructively modify defs, is responsible for
; declaiming and submitting every definition in defs, while avoiding such
; effort when a definition is already available from *hcomp-fn-ht*.  Note that
; if its definition is available from that hash table, then it was already
; declaimed (if necessary) during the load of the expansion file (or the
; compiled version of it) that populated that hash table with its definition.

; The only time we retrieve an existing definition from *hcomp-fn-ht* is during
; include-book-fn but not during certify-book-fn, i.e., when
; *inside-include-book-fn* is t.

; Evalp is only relevant when (hcomp-build),in which case it is passed to
; install-for-add-trip-hcomp-build.

; We start with declaiming of inline and notinline.

  (loop for tail on defs
        do
        (let* ((def (car tail))
               (oneify-p (eq (car def) 'oneify-cltl-code))
               (def0 (if oneify-p (caddr def) (cdr def)))
               (name (symbol-name (car def0))))
          (cond ((equal (caddr def0)
                        '(DECLARE (XARGS :NON-EXECUTABLE :PROGRAM)))

; We allow redefinition for a function introduced by :defproxy, regardless of
; the value of state global 'ld-redefinition-action.  If the original
; definition were inlined, then this redefinition might be ignored, and it
; could reasonably be viewed as our fault, because we would not be able to say
; "all bets are off with the use of ld-redefinition-action".

; If we change or remove this proclaim form, then revisit the comment about
; inlining in redefinition-renewal-mode.

                 (let ((form (list 'notinline
                                   (if oneify-p
                                       (*1*-symbol (car def0))
                                     (car def0)))))
                   (proclaim form)
                   (push (list 'declaim form) *declaim-list*)))
                (oneify-p nil)
                ((terminal-substringp *inline-suffix*
                                      name
                                      *inline-suffix-len-minus-1*
                                      (1- (length name)))
                 (let ((form (list 'inline (car def0))))
                   (proclaim form)
                   (push (list 'declaim form) *declaim-list*)))
                ((terminal-substringp *notinline-suffix*
                                      name
                                      *notinline-suffix-len-minus-1*
                                      (1- (length name)))
                 (let ((form (list 'notinline (car def0))))
                   (proclaim form)
                   (push (list 'declaim form) *declaim-list*))))))
  (loop for tail on defs
        do
        (let* ((def (car tail))
               (oneify-p (eq (car def) 'oneify-cltl-code))
               (def0 (if oneify-p (caddr def) (cdr def))))
          (cond ((and (eq *inside-include-book-fn* t)
                      (cond
                       (oneify-p
                        (install-for-add-trip-include-book
                         'defun
                         (*1*-symbol (car def0))
                         nil
                         reclassifying-p))
                       #+sbcl
                       ((and (not (eq *inside-include-book-fn*

; We don't bother with the special treatment below if we are simply certifying
; a book, both because we don't expect to do much in the resulting world and
; because inlining (the issue here, as described in the comment below) seems to
; be handled without this special treatment.  Note that by avoiding this
; special case when *inside-include-book-fn* is 'hcomp-build, we avoid
; duplicating the declaiming of inline for this function done in the
; (hcomp-build-p) case below.

                                      'hcomp-build))
                             (not (member-eq (car def)
                                             '(defmacro defabbrev)))
                             (let ((name (symbol-name (car def0))))
                               (terminal-substringp *inline-suffix*
                                                    name
                                                    *inline-suffix-len-minus-1*
                                                    (1- (length name)))))

; We are including a book (and not merely on behalf of certify-book, as
; explained above).  Apparently SBCL needs the source code for a function in
; order for it to be inlined.  (This isn't surprising, perhaps; perhaps more
; surprising is that CCL does not seem to have this requirement.)
; See for example community book books/system/optimize-check.lisp, where
; the form (disassemble 'g4) fails to exhibit inlined code without the special
; treatment we provide here.  That special treatment is to avoid obtaining the
; definition from the hash table, instead letting SBCL fall through to the
; (eval (car tail)) below.  If we decide to give this special treatment to
; other host Lisps, we should consider installing the compiled definition from
; the hash table; but SBCL always compiles its definitions, so that seems
; unnecessary other than to save compilation time, which presumably is
; relatively small for inlined functions, and at any rate, appears to be
; unavoidable.

                        nil)
                       (t (install-for-add-trip-include-book
                           (car def)
                           (cadr def)
                           nil
                           reclassifying-p))))
                 (setf (car tail) nil))
                (t (let (form)
                     (cond
                      (oneify-p
                       (let ((*1*-def (cons 'defun
                                            (oneify-cltl-code (cadr def)
                                                              def0
                                                              (cdddr def)
                                                              wrld))))
                         (setf (car tail) *1*-def)

; While it is tempting to do a declaim for a *1* function,
; make-defun-declare-form isn't up to the task as of the development sources on
; 5/2/2013.  Perhaps this would be easy to fix, but since we only declaim for
; GCL, and it is not an important goal to make *1* functions efficient, we skip
; this step.

;                        (when declaim-p
;                          (setq form
;                                (make-defun-declare-form (car def0)
;                                                         *1*-def)))
                         ))
                      ((and declaim-p
                            (not (member-eq (car def)
                                            '(defmacro defabbrev))))
                       (setq form (make-defun-declare-form (cadr def) def))))
                     (when (and form (hcomp-build-p))
                       (push form *declaim-list*))
                     (when evalp
                       (eval form)))))))
  (cond ((eq *inside-include-book-fn* t)
         (loop for tail on defs
               when (car tail)
               do (eval (car tail))))
        ((hcomp-build-p)
         (loop for def in defs
               do
               (install-for-add-trip-hcomp-build def reclassifying-p evalp)))
        (t
         (loop for def in defs
               do (eval def)))))

(defun ifat-defparameter (name val form)

; "Ifat" stands for "install-for-add-trip".

; During certification, install-for-add-trip-hcomp-build and
; hcomp-build-from-state[-raw] store values for subsequent early loading of
; compiled files by include-book.  Defconst forms with quoted values are given
; special treatment: their values are not stored, in case the form was
; generated by (make-event `(defconst ...)) and the value contains a hons or a
; fast alist.  Here we communicate that intent by generating a defparameter
; that uses QUOTE when the original defconst had a quoted value and an alias
; for QUOTE otherwise.

  (if (and (consp form)
           (eq (car form) 'quote))
      `(defparameter ,name (quote ,val))
    `(defparameter ,name (our-quote-macro ,val))))

(defun hcomp-build-from-state-raw (cltl-cmds state)

; Warning: If you change this function, consider making corresponding changes
; to add-trip.  We wrote the present function primarily by eliminating extra
; code from the definition of add-trip, to satisfy the following spec.  We also
; eliminated comments; see add-trip for those.

; Cltl-cmds is a list of cltl-command values, each the cddr of some triple in
; the world.  We are certifying a book, and we want to populate the
; *hcomp-xxx-ht* hash-tables much as we do when processing events in the book.
; We also start populating *declaim-list*.

  (let ((*inside-include-book-fn* 'hcomp-build))
    (dolist (cltl-cmd cltl-cmds)
      (let* ((wrld (w state)))
        (case (car cltl-cmd)
          (defuns
            (let ((ignorep (caddr cltl-cmd))
                  (defun-mode (cadr cltl-cmd))
                  (new-defs nil)
                  (new-*1*-defs nil))
              (dolist
                (def (cdddr cltl-cmd))
                (cond ((and (consp ignorep)
                            (eq (car ignorep) 'defstobj))
                       nil)
                      (t
                       (or ignorep
                           (setq new-defs (cons (cons 'defun def)
                                                new-defs)))
                       (setq new-*1*-defs
                             (cons (list* 'oneify-cltl-code
                                          defun-mode
                                          def
                                          (if (consp ignorep)
                                              (cdr ignorep)
                                            nil))
                                   new-*1*-defs)))))
              (install-defs-for-add-trip (nconc new-defs new-*1*-defs)
                                         (eq ignorep 'reclassifying)
                                         wrld t nil)))
          ((defstobj defabsstobj)
            (let ((name (nth 1 cltl-cmd))
                  (raw-defs (nth 4 cltl-cmd))
                  (ax-defs (nth 6 cltl-cmd))
                  (new-defs nil))
              (dolist
                (def raw-defs)
                (push (cond ((eq (car cltl-cmd) 'defabsstobj)
                             (cons 'defmacro def))
                            ((member-equal *stobj-inline-declare* def)
                             (cons 'defabbrev
                                   (remove-stobj-inline-declare def)))
                            (t (cons 'defun def)))
                      new-defs))
              (dolist
                (def ax-defs)
                (push (list* 'oneify-cltl-code :logic def name)
                      new-defs))
              (setq new-defs (nreverse new-defs))
              (install-defs-for-add-trip new-defs nil wrld t nil)))
          (defconst
            (install-for-add-trip (ifat-defparameter (cadr cltl-cmd)
                                                     (cadddr cltl-cmd)
                                                     (caddr cltl-cmd))
                                  nil
                                  nil))
          (defmacro
            (install-for-add-trip cltl-cmd nil nil))
          (attachment ; (cddr trip) is produced by attachment-cltl-cmd
           (dolist (x (cdr cltl-cmd))
             (let ((name (if (symbolp x) x (car x))))
               (unless (eq name *special-cltl-cmd-attachment-mark-name*)

; See maybe-push-undo-stack for relevant discussion of the condition above.

                 (install-for-add-trip
                  (cond ((symbolp x)
                         (set-attachment-symbol-form x nil))
                        (t (set-attachment-symbol-form name (cdr x))))
                  nil
                  nil)))))

; There is nothing to do for memoize or unmemoize.

          ))))
  (value nil))

(defmacro eq-symbol-function-possibly-unmemoized (fn sym)

; Suppose that a book defines a function symbol sym, which associates sym with
; its symbol-function, fn, in the *hcomp-fn-ht*.  Now suppose that the book
; later memoizes sym.  The expansion file will write out the unmemoized
; definition of sym, which is the correct one to look up when we later include
; the book; so we return t in that case, to indicate that it's fine to use this
; saved definition during a later include-book when defining fn.

  (assert (and (symbolp fn) (symbolp sym))) ; else we should use defabbrev
  `(or (eq ,fn (symbol-function ,sym))
       (let ((entry (gethash ,sym *memoize-info-ht*)))
         (and entry
              (eq ,fn
                  (access memoize-info-ht-entry entry :old-fn))))))

(defun hcomp-alists-from-hts ()
  (let ((fn-alist nil)
        (const-alist nil)
        (macro-alist nil))
    (maphash (lambda (k val)
               (push (cons k
                           (cond ((eq val *hcomp-fake-value*)
                                  nil)
                                 ((not (fboundp k))
                                  nil)
                                 ((reclassifying-value-p val)
                                  (let ((fn (unmake-reclassifying-value val)))
                                    (and (eq-symbol-function-possibly-unmemoized
                                          fn k)
                                         'semi)))
                                 (t (eq-symbol-function-possibly-unmemoized
                                     val k))))
                     fn-alist))
             *hcomp-fn-ht*)
    (maphash (lambda (k val)
               (push (cons k
                           (cond ((eq val *hcomp-fake-value*)
                                  nil)
                                 ((not (boundp k))
                                  nil)
                                 ((eq val (symbol-value k))
                                  t)
                                 (t nil)))
                     const-alist))
             *hcomp-const-ht*)
    (maphash (lambda (k val)
               (push (cons k
                           (cond ((eq val *hcomp-fake-value*)
                                  nil)
                                 ((and val
                                       (eq val (macro-function k)))
                                  t)
                                 (t nil)))
                     macro-alist))
             *hcomp-macro-ht*)
    (mv fn-alist const-alist macro-alist)))

; This concludes development of code for early loading of compiled files
; (though other related such code may be found elsewhere).

(defconst *boot-strap-pass-2-acl2-loop-only-fns*

; Every function in this list must have a custom *1* function.

  '(apply$-prim apply$-lambda))

(defun-one-output add-trip (world-name world-key trip status)

; Warning: If you change this function, consider making corresponding changes
; to hcomp-build-from-state-raw.

; Add-trip is the function that moves a triple, (symb key .  val) from
; a property list world into the von Neumann space of Common Lisp.
; World-name is the name of the world being installed.  World-key is
; the property being used to hold the installed properties of that
; world (i.e., the cdr of its 'acl2-world-pair).

; First we set the properties for the global-symbol and *1*-symbol, so that
; these will ultimately be behind the world-key property (as guaranteed at the
; end of the code for this function).

; For an explanation of status and its connection to the uses of
; without-interrupts below, see the comment in extend-world1 where status is
; bound.

  (global-symbol (car trip))
  (*1*-symbol? (car trip)) ; e.g. hard-error for *1*-symbol with (table :a 3 4)

; Our next step is to push val onto the key stack in (get symb world-key).

  (without-interrupts
   (let ((alist (get (car trip) world-key)))
     (setf (get (car trip) world-key)
           (destructive-push-assoc (cadr trip) (cddr trip) alist world-key))
     (setf (car status) (cadr trip))
     (setf (cdr status) alist)))

; Now, in the case that we are messing with 'current-acl2-world and
; symb is 'CLTL-COMMAND and key is 'GLOBAL-VALUE, we smash the
; symbol-function or symbol-value cell of the appropriate name, first
; saving the old value (form) on the undo-stack.

  (when (and (eq world-name 'current-acl2-world)
             (eq (car trip) 'cltl-command)
             (eq (cadr trip) 'global-value)
             (consp (cddr trip)))
    (let* ((wrld (w *the-live-state*))
           (boot-strap-flg (f-get-global 'boot-strap-flg *the-live-state*))
           (cltl-cmd (cddr trip)))
      (case (car cltl-cmd)
        (defuns

; Cltl-cmd is of the form (defuns defun-mode ignorep def1 ... defn).
; Defun-mode non-nil is stored by DEFUNS and defun-mode nil by :non-executable
; DEFUNS and by ENCAPSULATE when it is defining the constrained fns.
; Oneify-cltl-code relies on the fact that functions with defun-mode nil do a
; THROW.

; Observe that we sometimes use oneify-cltl-code to modify the actual Common
; Lisp code.  Why don't we modify the defi before storing the cltl-command
; tuple?  Because we want to make it easy on ourselves to recover from the
; world the actual defi used to define :program mode functions.  See
; verify-termination.

; Recall that ignorep is non-nil if we are to AVOID storing the
; symbol-functions for names.  If ignorep is non-nil, then it is either
; reclassifying  -- meaning we are reclassifying a symbol from :program
;                   to :logic mode.  We don't want to overwrite its
;                   symbol-function since that might be ACL2 source code.
;                   We still write a *1* definition in this case.
; (defstobj . stobj)
;                -- meaning the names being introduced are actually being
;                   defun'd under (defstobj stobj ...) or (defabsstobj stobj
;                   ...).  We don't want to store the code generated by defun
;                   for these names because defstobj and defabsstobj will
;                   generate a CLTL-COMMAND containing the made-to-order raw
;                   defs.  We also do not store the *1* definition in this
;                   case, because in CCL (at least) this would cause a problem
;                   since the *1* code calls the raw Lisp function, which has
;                   not yet been defined and in the :inline case is actually a
;                   macro.  (See also the comment in defstobj-functionsp.)

; Why do we need the stobj name in the case of ignorep = '(defstobj . stobj)?
; The reason is that when we generate the *1* code for the function, fn, we
; must generate a throw to handle a guard violation and the argument to that
; throw is an object which includes, among other things, the stobjs-in of fn so
; we will know how to print them.  You might think we would get the stobjs-in
; of fn from the world.  But we can't because this defun is being done under,
; and as part of, a defstobj or defabsstobj event, and the event will later
; declare stobj to be a stobj name.  So the stobjs-in of fn in the world right
; now is wrong.  The stobjs-in we need is built into the object thrown and so
; won't be overwritten when the event gets around to declaring stobj a stobj.
; So oneify-cltl-code, called below, takes the stobj name as its input and
; computes the appropriate stobjs-in from the formals.  This is a problem
; analogous to the one addressed by the super-defun-wart table.

          (let ((ignorep (caddr cltl-cmd))
                (defun-mode (cadr cltl-cmd))
                (new-defs

; We avoid potential "undefined" warnings by holding off on compilation until
; all the functions have been defined.  Moreover, in the case of CCL we
; need to hold off even on defining the functions.  So we collect up the
; definitions that need to be made in Common Lisp, proclaiming as we go
; (although proclaiming may be a no-op in some Lisps), then make all the
; definitions, and finally do the compilation as appropriate.

                 nil)
                (new-*1*-defs nil))
            (without-interrupts

; We need all the calls of maybe-push-undo-stack to be done atomically, in
; support of extend-world1 (specifically, the invocation of retract-world1 in
; the cleanup form of extend-world1).  We expect that disabling interrupts here
; will not prevent interruptions from taking place quickly overall, because the
; actions below will be completed very quickly.

             (dolist
               (def (cdddr cltl-cmd))
               (cond ((and boot-strap-flg
                           (not (global-val 'boot-strap-pass-2 wrld)))

; During the first pass of initialization, we insist that every function
; defined already be defined in raw lisp.  During pass two we can't expect this
; because there may be LOCAL defuns that got skipped during compilation and the
; first pass.

                      (or (fboundp (car def))

; Note that names of macros are fboundp, so we can get away with symbols that
; are defined to be macros in raw Lisp but functions in the logic (e.g.,
; return-last).

                          (interface-er "~x0 is not fboundp!"
                                        (car def)))

; But during the first pass of initialization, we do NOT assume that every (or
; any) function's corresponding *1* function has been defined.  So we take care
; of that now.

                      (or (member-eq (car def)

; For explanation of the special handling of the first three of the following
; function symbols, see the comments in their defun-*1* forms.  For
; *defun-overrides*, we have already taken responsibility for defining *1*
; functions that we don't want to override here.

                                     `(mv-list return-last wormhole-eval
                                               ,@*defun-overrides*))
                          (setq new-*1*-defs
                                (cons (list* 'oneify-cltl-code
                                             defun-mode
                                             def

; The if below returns the stobj name being introduced, if any.

                                             (if (consp ignorep)
                                                 (cdr ignorep)
                                               nil))
                                      new-*1*-defs))))
                     ((and (not ignorep)
                           (equal *main-lisp-package-name*
                                  (symbol-package-name (car def))))
                      (interface-er "It is illegal to redefine a function in ~
                                    the main Lisp package, such as ~x0!"
                                    (car def)))
                     ((and (consp ignorep)
                           (eq (car ignorep) 'defstobj))

; We wait for the cltl-command from the defstobj or defabsstobj (which is laid
; down last by defstobj-fn or defabsstobj-fn, using install-event) before
; defining/compiling the *1* functions, in order to avoid potential "undefined"
; warnings and, more importantly, to avoid defining *1* functions in terms of
; undefined macros (for the :inline case of defstobj and for defabsstobj),
; which confuses CCL as described in a comment in defstobj-functionsp.  We
; still save the existing values (if any) of the current def and the current
; *1* def; see the next comment about ignorep.

                      (maybe-push-undo-stack 'defun (car def) ignorep))
                     ((and boot-strap-flg
                           (or (member-eq (car def)
                                          *boot-strap-pass-2-acl2-loop-only-fns*)
                               (member-eq (car def) ; see comment above
                                          *defun-overrides*))))
                     (t (maybe-push-undo-stack 'defun (car def) ignorep)

; Note: If ignorep is '(defstobj . stobj), we save both the current def and the
; current *1* def.  If ignorep is 'reclassifying, we save only the *1* def.
; The former behavior means that in defstobj, when the defun runs for each
; name, we will save both symbol-function cells, even though we store into
; neither.  The code for installing a defstobj CLTL-COMMAND doesn't bother to
; do undo-stack work, because it knows both cells were saved by the defun.

                        (or ignorep
                            (setq new-defs (cons (cons 'defun def) new-defs)))
                        (setq new-*1*-defs
                              (cons (list* 'oneify-cltl-code
                                           defun-mode
                                           def

; The if below returns the stobj name being introduced, if any.

                                           (if (consp ignorep)
                                               (cdr ignorep)
                                             nil))
                                    new-*1*-defs)))))
             (setf (cdr status) 'maybe-push-undo-stack-completed))
            (setq new-defs (nconc new-defs new-*1*-defs))
            (install-defs-for-add-trip new-defs
                                       (eq ignorep 'reclassifying)
                                       wrld
                                       (not boot-strap-flg)
                                       t)
            (cond ((not (eq (f-get-global 'compiler-enabled *the-live-state*)
                            t))
; Then skip compilation.
                   )
                  ((or

; It seems critical to compile as we go in CMUCL 18e during the boot-strap, in
; order to avoid stack overflows.  This seems to cut about 20% off the
; regression time for Allegro builds, so we go ahead and do this in all Lisps.
; See also the long comment for the case (eq fns :some) in
; compile-uncompiled-*1*-defuns.  It is tempting to avoid this on-the-fly
; compilation for GCL, where we have seen build time shrink from over 22 to
; under 7 minutes and have seen roughly a percent or slightly less degradation
; in regression time, probably because of the lack of compilation in that case
; of *1* functions for built-in :program mode functions.  But we have decided,
; at least for now, to keep the code simple by doing the same thing for all
; lisps and be happy with even that small improvement in regression time for
; GCL.  (Note that by using make with
;   LISP='gcl -eval "(defparameter user::*fast-acl2-gcl-build* t)"'
; one can get a faster build, without this on-the-fly compilation, with very
; little performance penalty at runtime.  Something like this could be done
; with any Common Lisp, but there is only a point in GCL; see above.)

                    (and #+gcl (not user::*fast-acl2-gcl-build*)
                         boot-strap-flg) ; delete for build speedup (see above)
                    (and
                     (not *inside-include-book-fn*)
                     (default-compile-fns wrld)))
                   (dolist (def new-defs)
                     (assert$
                      def

; Install-defs-for-add-trip can't make def nil, since either we are in the
; boot-strap or else the value of 'ld-skip-proofsp is not 'include-book.

                      (let ((name (cond ((eq (car def) 'defun)
                                         (cadr def))
                                        ((eq (car def) 'oneify-cltl-code)
                                         (car (caddr def)))
                                        (t (error "Implementation error: ~
                                                   unexpected form in ~
                                                   add-trip, ~x0"
                                                  def)))))
                        (eval `(compile ',name)))))))))
        ((defstobj defabsstobj)

; Cltl-cmd is of the form
; (defstobj-type name the-live-name init raw-defs disc axiomatic-defs)
; where defstobj-type is DEFSTOBJ or DEFABSSTOBJ and disc is the
; redundant-raw-lisp-discriminator for name.

; Init is a form to eval to obtain the initial setting for the live variable.
; Each def in raw-defs and in axiomatic-defs is of the form (name args dcl
; body), where dcl may be omitted.  We make a function or macro definition for
; each raw-def, and we make a defun for the oneification of each axiomatic-def.

         (let* ((absp (eq (car cltl-cmd) 'defabsstobj))
                (name (nth 1 cltl-cmd))
                (the-live-name (nth 2 cltl-cmd))
                (init (nth 3 cltl-cmd))
                (raw-defs (nth 4 cltl-cmd))
                (discriminator (nth 5 cltl-cmd))
                (ax-defs (nth 6 cltl-cmd))
                (non-executable
                 (access defstobj-redundant-raw-lisp-discriminator-value
                         (cdr discriminator)
                         :non-executable))
                (new-defs

; We avoid "undefined function" warnings by Allegro during compilation by
; defining all the functions first, and compiling them only after they have all
; been defined.  But we go further; see the comment in the binding of new-defs
; in the previous case.

                 nil))
           (without-interrupts
            (maybe-push-undo-stack (car cltl-cmd) ; defstobj or defabsstobj
                                   name)
            (maybe-push-undo-stack 'defconst '*user-stobj-alist*)
            (setf (cdr status) 'maybe-push-undo-stack-completed))

; Memoize-flush expects the variable (st-lst name) to be bound.  We take care
; of that directly here.  We see no need to involve install-for-add-trip or the
; like.

           (let ((var (st-lst name)))
             (or (boundp var)
                 (eval `(defg ,var nil))))

; As with defconst we want to make it look like we eval'd this defstobj or
; defabsstobj in raw lisp, so we set up the redundancy stuff:

           (setf (get the-live-name 'redundant-raw-lisp-discriminator)
                 discriminator)

; The following assignment to *user-stobj-alist* is structured to keep
; new ones at the front, so we can more often exploit the optimization
; in put-assoc-eq-alist.

           (setq *user-stobj-alist*
                 (cond ((assoc-eq name *user-stobj-alist*)

; This is a redefinition!  We'll just replace the old entry.

                        (if non-executable
                            (remove1-assoc-eq name *user-stobj-alist*)
                          (put-assoc-eq name
                                        (eval init)
                                        *user-stobj-alist*)))
                       (non-executable *user-stobj-alist*)
                       (t (cons (cons name (eval init))
                                *user-stobj-alist*))))

; We eval and compile the raw lisp definitions first, some of which may be
; macros (because :inline t was supplied for defstobj, or because we are
; handling defabsstobj), before dealing with the *1* functions.

           (dolist
             (def raw-defs)
             (cond ((and boot-strap-flg
                         (not (global-val 'boot-strap-pass-2 wrld)))

; During the first pass of initialization, we insist that every function
; defined already be defined in raw lisp.  During pass two we can't expect this
; because there may be LOCAL defuns that got skipped during compilation and the
; first pass.

                    (or (fboundp (car def))
                        (interface-er "~x0 is not fboundp!"
                                      (car def))))
                   ((equal *main-lisp-package-name*
                           (symbol-package-name (car def)))
                    (interface-er
                     "It is illegal to redefine a function in the main Lisp ~
                      package, such as ~x0!"
                     (car def)))

; We don't do maybe-push-undo-stack for defuns (whether inlined or not) under
; the defstobj or defabsstobj CLTL-COMMAND, because we did it for their
; defuns.

                   (t
                    (let ((def (cond
                                (absp (cons 'defmacro def))
                                ((member-equal *stobj-inline-declare* def)

; We now handle the case where we are going to inline the function calls by
; defining the function as a defabbrev.  Note that this is allowed for
; access/update/array-length functions for stobjs, but only for these, where
; speed is often a requirement for efficiency.

                                 (cons 'defabbrev
                                       (remove-stobj-inline-declare def)))
                                (t (cons 'defun def)))))
                      (setq new-defs (cons def new-defs))))))
           (dolist
             (def ax-defs)
             (setq new-defs (cons (list* 'oneify-cltl-code :logic def name)
                                  new-defs)))
           (setq new-defs

; We reverse new-defs because we want to be sure to define the *1*
; defs after the raw Lisp defs (which may be macros, because of :inline).

                 (nreverse new-defs))
           (install-defs-for-add-trip new-defs nil wrld (not boot-strap-flg)
                                      t)
           (when (and (eq (f-get-global 'compiler-enabled *the-live-state*)
                          t)
                      (not *inside-include-book-fn*)
                      (default-compile-fns wrld))
             (dolist (def new-defs)
               (assert$

; Install-defs-for-add-trip can't make def nil, since the value of
; 'ld-skip-proofsp is not 'include-book.

                def
                (let ((name (cond ((or (eq (car def) 'defun)
                                       (eq (car def) 'defabbrev)
                                       (eq (car def) 'defmacro))
                                   (cadr def))
                                  ((eq (car def) 'oneify-cltl-code)
                                   (car (caddr def)))
                                  (t (error "Implementation error: ~
                                              unexpected form in add-trip, ~x0"
                                            def)))))

; CMUCL versions 18e and 19e cannot seem to compile macros at the top level.
; Email from Raymond Toy on June 9, 2004 suggests that this appears to be a bug
; that exists in CMUCL 18e sources.  We'll thus give special treatment to any
; version 18 or 19 of CMUCL, but we'll avoid that for CMUCL version 20, since
; 20D at least can compile macros.

                  #+(and cmu (or cmu18 cmu19))
                  (cond ((and (not (eq (car def) 'defabbrev))
                              (not (eq (car def) 'defmacro)))
                         (eval `(compile ',name))))
                  #-(and cmu (or cmu18 cmu19))
                  (eval `(compile ',name))))))))
        (defpkg
          (without-interrupts
           (maybe-push-undo-stack 'defpkg (cadr cltl-cmd))
           (setf (cdr status) 'maybe-push-undo-stack-completed))
          (eval (cons 'defpkg (cdr cltl-cmd))))
        (defconst

; Historical remark on defconstant.

; In the beginning we supported defconstant.  We changed to
; defparameter and then changed to defconst.  As things stand now,
; ACL2 supports defconst, which has the same effect at the raw lisp
; level (i.e., the cltl-command) as defparameter, and in addition
; causes proclaim-file to execute an appropriate proclamation for the
; parameter, knowing as we do that it is really constant.  Here are
; some historical remarks that explain why we have gone down this
; path.

; "Currently we turn defconstants into defparameters at the raw Lisp
; level (that is, the cltl-command for defconstant is a defparameter).
; However, we have begun to contemplate alternatives, as we now
; explain.

; We have run into the following problem with defconstant:  the
; compiler won't let us compile certified books containing defconstant
; forms because it thinks that constants are special variables
; (because that is what the defparameter cltl-command does).  What can
; we do about this problem?  One idea was to temporarily redefine
; defconstant to be defparameter (during the compilation done by
; certify-book), but macrolet has only lexical scope, and anyhow Boyer
; says that it's illegal to redefine a Common Lisp function (as we did
; using setf, macro-function, and unwind-protect).

; Another possibility is to change defconstant-fn so that it really
; does create defconstants.  But the reason we use defparameter now is
; that when we undo we need to unbind (because we're always checking
; to see if something is already bound), and we can't unbind a
; constant.

; Why not just eliminate defconstant in favor of defparameter
; everywhere?  This is very appealing, especially because defconstant
; is inherently not amenable to undoing.  But, Boyer thinks that when
; you defconstant something to a value that is a fixnum, then the
; compiler knows it's a fixnum.  This could be very important for
; speed in type-set reasoning.  Without the consideration of
; arithmetic, Schelter thinks that we're only paying the price of two
; memory references for defparameter vs. one for defconstant; but a
; factor of 80 or so seems like too high a price to pay.

; So, how about allowing both defconstant and defparameter, but not
; allowing any undoing back past a defconstant?  After all, we already
; have a notion of not undoing into the system initialization, so
; we're just talking about a very reasonable extension of that
; protocol.  One problem with this approach is that certify-book
; currently does an include-book after a ubt, and this ubt would
; probably fail.  But perhaps we can force this to work.  The user
; could then develop his work using defparameter, but certify the
; final "toothbrush" book using defconstant.  Perhaps defconst would
; be a convenient macro that could be redefined so as to be one or the
; other of defparameter or defconstant.  With this approach it would
; probably be useful to require answering a query in order to execute
; a defconstant.

; Another option would be to have acl2::defconstant be distinct from
; lisp::defconstant, but as Boyer points out, this violates our desire
; to have such Lisp primitives available to the user that he can count
; on.  Or, we could define a new package that's just like the acl2
; package but doesn't import defconstant.  But note that
; (symbol-package 'defconstant) would create different answers in the
; ACL2 package than in this package -- ouch!"

; Note: cltl-cmd here is (defconst var form val).

          (cond (boot-strap-flg
                 (or (boundp (cadr cltl-cmd))
                     (interface-er "~x0 is not boundp!"
                                   (cadr cltl-cmd)))

; In the boot-strap, there are constants that will not get the necessary
; 'redundant-raw-lisp-discriminator proprerty without the following code.  In
; particular, the constant *badge-prim-falist* is defined under when-pass-2, so
; its defconst form is not processed in raw Lisp.  As a result, without the
; following code we get an error: "The following raw Lisp error occurred when
; loading file <path>/apply-prim.dx64fsl: Illegal attempt to redeclare the
; constant *BADGE-PRIM-FALIST*."  That error prevents loading of the compiled
; file.

                 (or (get (cadr cltl-cmd)
                          'redundant-raw-lisp-discriminator)
                     (setf (get (cadr cltl-cmd)
                                'redundant-raw-lisp-discriminator)
                           (list* 'defconst
                                  (caddr cltl-cmd) ; form
                                  (cadddr cltl-cmd)))))
                ((equal *main-lisp-package-name*
                        (symbol-package-name (cadr cltl-cmd)))
                 (interface-er "It is illegal to redefine a defconst in the ~
                                main Lisp package, such as ~x0!"
                               (cadr cltl-cmd)))
                (t (without-interrupts
                    (let* ((name (cadr cltl-cmd))
                           (form (caddr cltl-cmd))
                           (val (cadddr cltl-cmd)))
                      (maybe-push-undo-stack 'defconst name)

; We do not want to eval (defconst var form) here because that will recompute
; val.  But we make raw Lisp look like it did that.

                      (setf (get name 'redundant-raw-lisp-discriminator)
                            (list* 'defconst form val))
                      (install-for-add-trip (ifat-defparameter name val form)
                                            nil
                                            t))
                    (setf (cdr status)
                          'maybe-push-undo-stack-completed)))))
        (defmacro
            (cond ((and boot-strap-flg
                        (not (global-val 'boot-strap-pass-2 wrld)))

; During the first pass of initialization, we insist that every function
; defined already be defined in raw lisp.  During pass two we can't expect this
; because there may be LOCAL defuns that got skipped during compilation and the
; first pass.

                   (or (fboundp (cadr cltl-cmd))
                       (interface-er "~x0 is not fboundp!"
                                     (cadr cltl-cmd))))
                  ((equal *main-lisp-package-name*
                          (symbol-package-name (cadr cltl-cmd)))
                   (interface-er "It is illegal to redefine a macro in the ~
                                main Lisp package, such as ~x0!"
                                 (cadr cltl-cmd)))
                  (t (without-interrupts
                      (maybe-push-undo-stack 'defmacro (cadr cltl-cmd))
                      (setf (cdr status) 'maybe-push-undo-stack-completed))
                     (install-for-add-trip cltl-cmd nil t))))
        (attachment ; cltl-cmd is produced by attachment-cltl-cmd
         (dolist (x (cdr cltl-cmd))
           (let ((name (if (symbolp x) x (car x))))
             (without-interrupts
              (maybe-push-undo-stack 'attachment name)
              (setf (cdr status) 'maybe-push-undo-stack-completed))
             (unless (eq name *special-cltl-cmd-attachment-mark-name*)

; See maybe-push-undo-stack for relevant discussion of the condition above.

               (push name *defattach-fns*)
               (install-for-add-trip

; It may be important here that set-attachment-symbol-form generates a
; defparameter whose form is quoted.  That way,
; install-for-add-trip-hcomp-build will treat the symbol as unqualified -- and
; this seems (as of this writing in mid-February 2021) potentially critical in
; the case that more than one attachment is provided to the same function in a
; given book (at the top level, as opposed to being in included books).

                (cond ((symbolp x)
                       (set-attachment-symbol-form x nil))
                      (t (set-attachment-symbol-form name (cdr x))))
                nil
                t)))))
        (memoize

; Should we push onto the undo-stack first or should we memoize first?  The
; danger of memoizing first is that an interrupt could come immediately after
; that, before pushing onto the undo-stack.  This would leave the function
; memoized after cleaning up in extend-world1 (by executing retract-world1).
; So instead, we push first; then if we're interrupted before memoization is
; complete, we are OK because the form pushed by maybe-push-undo-stack checks
; that the function is memoized before unmemoizing it.

         (without-interrupts
          (maybe-push-undo-stack 'memoize (cadr cltl-cmd))
          (setf (cdr status) 'maybe-push-undo-stack-completed))
         (let* ((tuple cltl-cmd)
                (cl-defun (nth 4 tuple)))
           (assert$ cl-defun
                    (with-overhead
                     (nth 13 tuple) ; stats
                     (memoize-fn (nth 1 tuple)
                                 :condition  (nth 2 tuple)
                                 :inline     (nth 3 tuple)
                                 :cl-defun   cl-defun
                                 :formals    (nth 5 tuple)
                                 :stobjs-in  (nth 6 tuple)
                                 :stobjs-out (nth 7 tuple)
                                 :commutative (nth 9 tuple)
                                 :forget     (nth 10 tuple)
                                 :memo-table-init-size (nth 11 tuple)
                                 :aokp       (nth 12 tuple)
                                 :invoke     (nth 14 tuple))))))
        (unmemoize
         (without-interrupts
          (maybe-push-undo-stack 'unmemoize (cadr cltl-cmd))
          (unmemoize-fn (cadr cltl-cmd))
          (setf (cdr status) 'maybe-push-undo-stack-completed))))))

; Finally, we make sure always to leave the *current-acl2-world-key* as the
; first property on the symbol-plist of the symbol.

  (let ((temp (get (car trip) *current-acl2-world-key*))
        (plist (symbol-plist (car trip))))
    (cond ((and temp (not (eq (car plist) *current-acl2-world-key*)))
           (setf (symbol-plist (car trip))
                 (cons *current-acl2-world-key*
                       (cons temp
                             (remove-current-acl2-world-key plist))))))))

(defun-one-output undo-trip (world-name world-key trip)

; Undo-trip is the function that removes from the ``real'' Common Lisp
; the things installed by add-trip.  It works merely by popping the
; appropriate stacks.

  (setf (get (car trip) world-key)
        (destructive-pop-assoc (cadr trip) (get (car trip) world-key)))
  (cond
   ((and (eq world-name 'current-acl2-world)
         (eq (car trip) 'cltl-command)
         (eq (cadr trip) 'global-value)
         (consp (cddr trip)))
    (case (car (cddr trip))
          (defuns

; Note that :inlined defstobj functions as well as defabsstobj exported
; functions are processed by eval-event-lst as though they are ordinary defuns,
; even though they correspond to macros in raw Lisp (defined by defabbrev and
; defmacro, respectively).  We are relying on the fact that
; maybe-push-undo-stack handled defun and defmacro the same, so that the form
; evaluated by maybe-pop-undo-stack will be appropriate even though the
; "function" is actually a macro.

            (dolist (tuple (cdddr (cddr trip)))
                    (maybe-pop-undo-stack (car tuple))))
          ((defstobj defabsstobj)
            (let ((name (nth 1 (cddr trip))))
              (maybe-pop-undo-stack name)
              (maybe-pop-undo-stack '*user-stobj-alist*)))
          (defpkg nil)
          ((defconst defmacro memoize unmemoize)
            (maybe-pop-undo-stack (cadr (cddr trip))))
          (attachment ; (cddr trip) is produced by attachment-cltl-cmd
           (let ((lst (cdr (cddr trip))))
             (dolist (x lst)
               (let ((name (if (symbolp x) x (car x))))
                 (maybe-pop-undo-stack name)))))
          (otherwise nil)))))

(defvar *bad-wrld*)

(defun check-acl2-world-invariant (wrld old-wrld)

; Old-wrld is the world currently installed under 'current-acl2-world.
; Wrld is a world we are trying to install there.  We check that
; old-world is in fact the current global value of 'current-acl2-
; world.  We have gotten out of sync on this once or twice.  It is
; cheap to check and pernicious to track down.

  (cond ((not (eq old-wrld
                  (w *the-live-state*)))
         (setq *bad-wrld* wrld)
         (interface-er
          "Extend-world1 or retract-world1 has been asked to install ~
           a world at a moment when the current global value of ~
           'current-acl2-world was not the installed world!  The ~
           world we were asked to install may be found in the variable ~
           *bad-wrld*."))))

(defparameter *known-worlds* nil)

(defvar *saved-user-stobj-alist* nil)

(defvar *saved-non-executable-user-stobj-lst* nil)

(defun update-wrld-structures (wrld state)
  (install-global-enabled-structure wrld state)
  (recompress-global-enabled-structure
   'global-arithmetic-enabled-structure
   wrld)
  (when (not (eq *saved-user-stobj-alist* *user-stobj-alist*))

; On 12/12/2019 we found, using CCL on a Mac, that the time for (include-book
; "centaur/sv/top" :dir :system) was reduced by 2.6% by adding the test above
; before calling recompress-stobj-accessor-arrays.  The time reduction however
; was only 0.2% for (include-book "projects/x86isa/top" :dir :system).  The
; former book involved many more stobjs: 27 after including it, vs. only 4 for
; the latter book.  So this change seems important mainly for scalability.

    (recompress-stobj-accessor-arrays
     (strip-cars *user-stobj-alist*)
     wrld)
    (setq *saved-user-stobj-alist* *user-stobj-alist*))
  (when (not (eq *saved-non-executable-user-stobj-lst*
                 *non-executable-user-stobj-lst*))

; On 12/12/2019 we found, using CCL on a Mac, that the time for (include-book
; "centaur/sv/top" :dir :system) was reduced by 2.6% by adding the test above
; before calling recompress-stobj-accessor-arrays.  The time reduction however
; was only 0.2% for (include-book "projects/x86isa/top" :dir :system).  The
; former book involved many more stobjs: 27 after including it, vs. only 4 for
; the latter book.  So this change seems important mainly for scalability.

    (recompress-stobj-accessor-arrays
     *non-executable-user-stobj-lst*
     wrld)
    (setq *saved-non-executable-user-stobj-lst*
          *non-executable-user-stobj-lst*))
  (update-memo-entries-for-attachments *defattach-fns* wrld state)
  nil)

(defun-one-output extend-world1 (name wrld)

; Wrld must be a world that is an extension of the world currently
; installed under name.

; Warning: Even though this program does not take state as an
; argument, it has the effect of smashing the value of the live state
; global 'current-acl2-world if name is 'current-acl2-world.  In
; particular, we maintain the invariant that the live global value of
; 'current-acl2-world is always the world installed under that name.
; If you don't want these changes to occur to your state, don't call
; this program!

  (let ((status

; This variable is a cons that may be destructively modified.  Its value is
; normally '(nil . nil).  Immediately after add-trip completes a call of
; (destructive-push-assoc key val alist world-key), the value of status becomes
; (cons key alist).  Then if there are maybe-push-undo-stack calls, the value
; is (cons <irrelevant> maybe-push-undo-stack-completed) immediately after they
; are (atomically) completed.  For more on this, see the cleanup form below.

         (cons nil nil))
        (state *the-live-state*)
        (pair (get name 'acl2-world-pair))
        old-wrld world-key new-trips)
    (unwind-protect-disable-interrupts-during-cleanup
     (progn
       (cond
        ((null pair)
         (setq pair (cons nil (if (eq name 'current-acl2-world)
                                  *current-acl2-world-key*
                                (gensym))))
         (pushnew name *known-worlds*)
         (cond ((eq name 'current-acl2-world)
                (f-put-global 'current-acl2-world nil state)))
         (setf (get name 'acl2-world-pair) pair)))
       (setq old-wrld (car pair))
       (setq world-key (cdr pair))

; Pair is of the form (old-wrld . world-key) and means that the world
; currently installed under name is old-wrld and its properties are
; stored at world-key.

       (cond ((eq name 'current-acl2-world)
              (check-acl2-world-invariant wrld old-wrld)))

; We now scan down the about-to-be-installed world and push onto the
; temporary new-trips the triples that constitute the extension.  If
; we fail to find the old world, we will cause a hard error.  It may look
; like we are doing this scan to guarantee that wrld is an extension.
; Were that the reason, we would do this as we installed the properties.
; No, the real reason we do this scan is so that we can collect, in reverse
; order, the triples we must install.  The order in which we push the
; values into the property lists is important!

       (do ((tl wrld (cdr tl)))
           ((equal tl old-wrld)) ; best to avoid eq; see comment in retract-world1
           (cond
            ((null tl)
             (setq *bad-wrld* wrld)
             (er hard 'extend-world1
                 "Extend-world1 was called upon to ``extend'' ~x0.  But the ~
                  world supplied to extend-world1, which is now the value of ~
                  the Lisp global *bad-wrld*, is not an extension of the ~
                  current ~x0.  The alist corresponding to the current ~x0 ~
                  may be obtained via ~x1.  No properties were modified -- ~
                  that is, the symbol-plists still reflect the ~
                  pre-extend-world1 ~x0.  You may report this problem to the ~
                  ACL2 implementors."
                 name
                 `(car (get ',name 'acl2-world-pair))))
            (t (push (car tl) new-trips))))

; It is a bit unfortunate to use with-more-warnings-suppressed below, since we
; have such a call in LP.  However, this is how we see a way to suppress
; complaints about undefined functions during the build, without suppressing
; compiler warnings entirely during the build.  Note that with-compilation-unit
; does not always defer warnings for calls of the compiler in general -- at
; least, we have seen this with CCL and Allegro CL -- but only for calls of
; compile-file.

       (with-more-warnings-suppressed
        (loop
         (when (null new-trips) (return))
         (let ((trip (car new-trips)))
           (setf (cdr status) nil)
           (add-trip name world-key trip status)
           (setq new-trips (cdr new-trips))))
        (setf (car pair) wrld)))

; Now clean up.

     (cond
      ((eq (car pair) wrld) ; everything above completed
       (when (eq name 'current-acl2-world)
         (f-put-global 'current-acl2-world wrld state)
         (update-wrld-structures wrld state)))
      (t

; We should never get here if extend-world1 was called from the cleanup form in
; retract-world1.  That's because the cleanup form is executed without
; interrupts and we don't expect errors or throws during the retraction
; process; thus, we expect the (setf (car pair) wrld) form above would have
; completed.

       (when (eq name 'current-acl2-world)
         (format t
                 "~%~
                  ; *Note*: Interrupt or error detected while extending the~%~
                  ;         ACL2 logical world; now reverting the world with~%~
                  ;         interrupts disabled.  This should complete~%~
                  ;         quickly.~&~%")
         (finish-output))

; Recall that new-trips was originally the list of triples that will extend
; old-world, which was the starting current ACL2 world, to the parameter, wrld.
; When the process above completes normally we expect to process, with
; add-trip, all of new-trips.  But if we reach here then that process was
; incomplete; thus, new-trips contains just those triples that weren't yet
; fully processed.  To a first approximation, then, we retract the extension of
; old-world by new-trips back to old-world.  But that doesn't account for the
; possibility of a partially-processed triple, T0, which is still in new-trips
; (as the car).  There are various cases, which we reference by letter in the
; code below.

; (a) When the cdr of status is maybe-push-undo-stack-completed, then we
;     completed enough of add-trip for T0 to include it in the world that we
;     will retract back to old-world.  Note that in add-trip we are careful
;     that any forms executed after maybe-push-undo-stack are harmless, in that
;     their effects would disappear anyhow during retraction (by undo-trip).

; (b) When the cdr of status is a non-empty alist as indicated above, then T0
;     will not be treated as added, but the destructive-push-assoc that was
;     completed for T0 (on the key and alist stored in status) will be undone
;     explicitly.

; (c) Otherwise the cdr of status is nil, in which case add-trip was never
;     invoked after the last triple popped from new-trips or else nothing was
;     done for T0.

       (let* ((alist (cdr status))
              (remaining (if (eq alist 'maybe-push-undo-stack-completed) ; (a)
                             (assert$ (consp new-trips) ; didn't finish
                                      (1- (length new-trips)))
                           (length new-trips)))
              (w (nthcdr remaining wrld)))
         (when (consp alist) ; (b)
           (assert$ (consp new-trips) ; didn't finish
                    (destructive-pop-assoc (car status) alist)))
         (setf (car pair) w)
         (when (eq name 'current-acl2-world)
           (f-put-global 'current-acl2-world w state)
           (update-wrld-structures w state))
         (retract-world1 name old-wrld))))))

; When we finally get past the unwind-protect above, even if the initial
; attempt is interrupted before proceeding to the cleanup form, we return wrld.

  wrld)

(defun-one-output retract-world1 (name wrld)

; Wrld must be a world that is a retraction of the world currently installed
; under name.

; Warning: Even though this program does not take state as an argument, it has
; the effect of smashing the value of the live state global 'current-acl2-world
; if name is 'current-acl2-world.  In particular, we maintain the invariant
; that the live global value of 'current-acl2-world is always the world
; installed under that name.  We also maintain the invariant that the binding
; of 'current-package is a known package, by setting 'current-package to "ACL2"
; if we have to.  If you don't want these changes to occur to your state, don't
; call this program!

  (let ((state *the-live-state*)
        (pair (get name 'acl2-world-pair))
        (processed 0)
        old-wrld world-key)
    (unwind-protect-disable-interrupts-during-cleanup
     (progn
       (cond
        ((null pair)
         (setq pair (cons nil (if (eq name 'current-acl2-world)
                                  *current-acl2-world-key*
                                (gensym))))
         (pushnew name *known-worlds*)
         (cond ((eq name 'current-acl2-world)
                (f-put-global 'current-acl2-world nil state)))
         (setf (get name 'acl2-world-pair) pair)))
       (setq old-wrld (car pair))
       (setq world-key (cdr pair))

; Pair is of the form (old-wrld . world-key) and means that the world currently
; installed under name is old-wrld and its properties are stored at world-key.

       (cond ((eq name 'current-acl2-world)
              (check-acl2-world-invariant wrld old-wrld)))

; We now scan down old-wrld until we get to wrld, doing a pop for each triple
; in the initial segment of old-wrld.  Note that we do not do the pops in the
; reverse order (as we did the pushes).  It doesn't matter.  All that matters
; is that we one pop for each push that was done.

       (do ((tl old-wrld (cdr tl)))
           ((equal tl

; At one time we used eq here.  But old-wrld and wrld are equal, but not eq,
; when retract-world1 is called in the following example.

; (defun f1 (x) x)
; (defun f2 (x) x)
; :ubt! f1
; (defun f1 (x) x)
; :oops

                   wrld))
           (cond
            ((null tl)
             (setq *bad-wrld* wrld)
             (er hard 'retract-world1
                 "Retract-world1 was called upon to ``retract'' ~x0.  But the ~
                  world supplied to retract-world1, which is now the value of ~
                  the Lisp global variable *bad-wrld*, is not a retraction of ~
                  the currently installed ~x0.  The alist corresponding to ~
                  the current ~x0 may be obtained via ~x1.  Unfortunately, ~
                  this problem was not discovered until all of the properties ~
                  in ~x0 were removed.~@2"
                 name
                 `(car (get ',name 'acl2-world-pair))
                 (cond ((eq name 'current-acl2-world)

; Perhaps we could first evaluate
; (setf (get 'current-acl2-world 'acl2-world-pair) nil)
; to install the empty world, and then call extend-world1 on old-wrld to
; reinstall that world.  That could be slow, however, and anyhow we do not
; expect to get here!  So we probably will wait until we get a complaint about
; this, if ever, before attempting such an enhancement.  In that case we might
; use acl2-query to see if the user really want to attempt such restoration.

                        "  Your session is not recoverable.  You may report ~
                         this issue to the ACL2 implementors, as a workaround ~
                         might be possible.")
                       (t ""))))
            (t (without-interrupts

; We expect undo-trip to be fast, except perhaps in the extremely rare case
; that we are re-memoizing when undoing an unmemoize triple and the compilation
; of the memoized function is expensive.  The simplicity of treating undo-trip
; atomically seems worth that very small exception.

                (undo-trip name world-key (car tl))
                (incf processed)))))
       (setf (car pair) wrld))

; Now clean up.

     (cond
      ((eq (car pair) wrld)
       (when (eq name 'current-acl2-world)
         (f-put-global 'current-acl2-world wrld state)
         (when (not (find-non-hidden-package-entry
                     (current-package state)
                     (known-package-alist state)))

; Note: Known-package-alist returns the new known packages because of a setf
; above!

           (f-put-global 'current-package "ACL2" state))

; It's not clear (as of this writing) that we need to update-wrld-structures if
; we are about to finish by calling retract-world1, but that seems safest and
; relatively cheap.

         (update-wrld-structures wrld state)))
      ((and (eq name 'current-acl2-world)
            (boundp '*bad-wrld*)
            *bad-wrld*))
      (t ; so, never executed (setf (car pair) wrld)

; We should never get here if retract-world1 was called from the cleanup form
; in extend-world1.  That's because the cleanup form is executed without
; interrupts and we don't expect errors or throws during the retraction
; process; thus, we expect the (setf (car pair) wrld) form above would have
; completed.

       (let ((w ; reflect the undo-trip calls that completed above
              (nthcdr processed old-wrld)))
         (setf (car pair) w)
         (when (eq name 'current-acl2-world)
           (f-put-global 'current-acl2-world w state)
           (format t
                   "~%~
                    ; *Note*: Interrupt or error detected while retracting~%~
                    ;         the ACL2 logical world; now extending the~%~
                    ;         world (~s triples) with interrupts disabled.~%~
                    ;         This may take awhile.~&~%"
                   processed)
           (finish-output))
         (extend-world1 name old-wrld))))))

; When we finally get past the unwind-protect above, even if the initial
; attempt is interrupted before proceeding to the cleanup form, we return wrld.

  wrld)

;                              VIRGINITY

; We do not want the ACL2 user to define any symbol that already has
; any sort of definition.

(defun-one-output virginp (name new-type)
  (and (symbolp name)
       (if (member-eq new-type '(function macro constrained-function t))
           (not (or (fboundp name)
                    (macro-function name)
                    (special-form-or-op-p name)))
         t)
       (if (member-eq new-type '(const stobj stobj-live-var t))
           (not (boundp name))
         t)))

(defun-one-output chk-virgin-msg2 (name new-type wrld state)
  (cond ((virginp name new-type) nil)
        ((f-get-global 'boot-strap-flg state)

; The test above is equivalent to (global-val 'boot-strap-flg wrld).

         (setf (get name '*predefined*) t)
         nil)

; A name regains its true virginity the moment we decide to give it a
; 'redefined property, which only happens just after the user has said that
; it's OK to redefine it.

        ((getpropc name 'redefined nil wrld)
         nil)
        (t
         (let ((reason
                (cond ((not (symbolp name)) "it is not a symbol")
                      ((member-eq new-type
                                  '(function macro constrained-function t))
                       (cond
                        ((special-form-or-op-p name) "it is a special form")
                        ((macro-function name) "it has a macro definition")
                        ((fboundp name) "it has a function definition")
                        (t "there is an inconsistency in the definition of ~
                            virginp and chk-virgin2")))
                      ((member-eq new-type '(const stobj stobj-live-var t))
                       (cond
                        ((boundp name) "it has a top level binding")
                        (t "there is an inconsistency in the definition of ~
                            virginp and chk-virgin2")))
                      (t "there is an inconsistency in the definition of ~
                          virginp and chk-virgin2")))
               (suggestion
                (let ((str "  If earlier you accidentally made this ~
                            definition or assignment outside the ACL2 ~
                            loop, then you might consider exiting the ~
                            ACL2 loop and executing appropriate ~
                            Common Lisp to erase those mistakes.  ~
                            This is a potentially perilous act unless ~
                            you are sure these names were introduced ~
                            by you and are not involved in any ~
                            logical code. ~#3~[~/To erase a function ~
                            or macro definition use (fmakunbound! ~
                            '~x0).  ~]~#4~[~/To erase a variable ~
                            setting use (makunbound '~x0). ~]"))
                  (cond ((not (symbolp name)) "")
                        ((member-eq new-type
                                    '(function macro constrained-function t))
                         (cond
                          ((special-form-or-op-p name) "")
                          (t str)))
                        (t ; (member-eq new-type '(const stobj
;                       stobj-live-var t))
                         str)))))
           (msg
            "It is illegal to define ~x0 because ~@1 in raw Common Lisp.~@2"
            name
            reason
            suggestion
            (if (member-eq new-type
                           '(function macro constrained-function t))
                1
              0)
            (if (member-eq new-type '(const stobj stobj-live-var t))
                1
              0))))))


;                           PACKAGE VIRGINITY

(defun-one-output chk-package-reincarnation-import-restrictions2
  (name proposed-imports)

; This routine returns nil or causes a hard error.  It is used in the
; implementation of the logical function chk-package-reincarnation-import-
; restrictions, which axiomatically always returns t but may cause this hard
; error (which can be thought of as a resource error).

; Note: The "2" in the name stems from chk-virgin2, which formerly played a
; similar role in chk-virgin but has been replaced by chk-virgin-msg.
; Chk-virgin1 has been lost in the mist of time, but
; chk-package-reincarnation-import-restrictions1 has never existed!

  (let ((pkg (find-package name))
        (temp (find-package-entry name *ever-known-package-alist*)))
    (cond
     (pkg
      (cond
       (temp
        (check-proposed-imports name temp proposed-imports)
        nil)
       ((member-equal name *defpkg-virgins*)
        nil)
       (t

; The package has been built in this Common Lisp but not by defpkg.

        (interface-er
         "It is illegal to defpkg ~x0 because a package of that name already ~
          exists in this lisp."
         name))))
     (t

; The package has never been built in this Common Lisp.

      nil))))

;                     ACL2 INITIALIZATION ROUTINES

#+gcl
(defvar user::*acl2-keep-tmp-files* nil)

(defun-one-output enter-boot-strap-mode (system-books-dir operating-system)

; If we interrupted an earlier initialization, the following form will undo it.
; This will set the *acl2-unwind-protect-stack* to nil because *ld-level* is
; 0 at the top.

  (acl2-unwind *ld-level* nil)

; Now provide a frame into which the set-w can push its acl2-unwind-protect
; forms.  An abort of the set-w will leave the forms in the frame so that the
; above acl2-unwind will undo them upon the next initialization attempt.  But
; if the set-w is successful, it will leave the then empty frame on the stack.

  (push nil *acl2-unwind-protect-stack*)
  (set-w 'retraction nil *the-live-state*)
  (do-symbols (sym (find-package "ACL2_GLOBAL_ACL2"))
              (makunbound sym))
  (do-symbols (sym (find-package
                    (concatenate 'string
                                 *global-package-prefix*
                                 *main-lisp-package-name*)))
              (makunbound sym))
  (do-symbols (sym (find-package "ACL2_GLOBAL_KEYWORD"))
              (makunbound sym))
  (initialize-state-globals)

; The following patch for save-gprof.lsp may be more heavy-handed than
; necessary, because maybe we don't need to keep all TMP* files.  See also
; "Note: temporary files" in save-gprof.lsp.

; If we want to let the user set other variables, we could replace
; user::*acl2-keep-tmp-files* with a variable whose value associates state
; global symbol names with initial values.  But then we will need to check that
; none is untouchable, and we will need to make a corresponding change in
; save-gprof.lsp.

  #+gcl
  (f-put-global 'keep-tmp-files user::*acl2-keep-tmp-files* *the-live-state*)
  (f-put-global 'global-enabled-structure
                (initial-global-enabled-structure "ENABLED-ARRAY-")
                *the-live-state*)
  (f-put-ld-specials *initial-ld-special-bindings*
                     nil ; no changes to useless-runes (not an LD special)
                     *the-live-state*)

; The next set-w will avail itself of the empty frame left above.

  (let ((project-dir-alist
         (acons :system
                (cond
                 (system-books-dir
                  (let* ((dir (unix-full-pathname
                               (cond
                                ((symbolp system-books-dir)
                                 (symbol-name system-books-dir))
                                ((stringp system-books-dir)
                                 system-books-dir)
                                (t (er hard 'initialize-acl2
                                       "Unable to complete initialization, ~
                                        because the supplied system books ~
                                        directory, ~x0, is not a string."
                                       system-books-dir)))))
                         (msg (bad-lisp-stringp dir)))
                    (when msg
                      (interface-er
                       "The value of the system-books-dir argument of ~
                        ENTER-BOOT-STRAP-MODE, which is ~x0, is not a legal ~
                        ACL2 string.~%~@1"
                       dir msg))
                    (canonical-dirname! (maybe-add-separator dir)
                                        'enter-boot-strap-mode
                                        *the-live-state*)))
                 (t (concatenate
                     'string
                     (canonical-dirname! (our-pwd)
                                         'enter-boot-strap-mode
                                         *the-live-state*)
                     "books/")))
                nil)))
    (set-w 'extension
           (primordial-world operating-system project-dir-alist)
           *the-live-state*))

; Inhibit proof-tree output during the build, including pass-2 if present.

  (f-put-global 'inhibit-output-lst '(proof-tree) *the-live-state*)

; We now pop the empty frame.  There is no way this acl2-unwind will do any
; real work because only an abort would leave stuff in the frame and an abort
; would prevent us from getting here.  Note that in the scheme of things,
; namely within the control structure of initialize-acl2, it is strictly
; unnecessary for us to pop this empty frame: each LD called by initialize-acl2
; will unwind the stack back to nil.  But I do it here out of politeness: the
; stack started empty and ends that way.

  (acl2-unwind *ld-level* nil))

(defun-one-output move-current-acl2-world-key-to-front (wrld)

; This program sweeps the world and makes sure that the current acl2 world key
; is the first property on every property list upon which it is found.  We try
; to maintain that invariant in set-w where we always move the property up when
; we mess with a symbol's plist.  Of course, one must then wonder why this
; program is ever useful.  The reason is that in some lisps, e.g., AKCL, when
; you ask for the symbol-name of a symbol it has the side-effect of storing the
; string on the plist for future use.  Thus, for example, during booting of
; ACL2 we keep the world key at the front but then when we print the name of
; the event we accidentally cover the world key up with a SYSTEM:PNAME
; property.  This doesn't happen for every name.  Apparently for most we access
; the symbol-name during the processing and cause the property to come into
; existence and then store our world key in front of it.  But for some names we
; don't, apparently, ever access the symbol-name during processing and then our
; world key is covered up the first time the name is printed by ACL2.  Among
; the names so covered up by system properties are the names such as |Make
; RECOGNIZER-TUPLE record| INCLUDE-BOOK-ALIST, CERTIFICATION-TUPLE,
; TYPE-SET-INVERTER-RULES, PROVED-FUNCTIONAL-INSTANCES-ALIST, GENERALIZE-RULES,
; WELL-FOUNDED-RELATION-ALIST, WORLD-GLOBALS, and CHK-NEW-NAME-LST.  It is my
; theory that these names are simply never set a second time in booting and
; their initial setting is made before they are first printed.

; In any case, the following sweep takes only a second or two at the end of a
; boot and will make our world key the first property.  We hope to keep it that
; way in add-trip, but we cannot guarantee it, since the Lisp system might
; legally at anytime cover it up with some system property.

  (cond ((null wrld) nil)
        ((eq (car (symbol-plist (caar wrld))) *current-acl2-world-key*)
         (move-current-acl2-world-key-to-front (cdr wrld)))
        (t (let ((temp (get (caar wrld) *current-acl2-world-key*)))
             (cond (temp
                    (setf (symbol-plist (caar wrld))
                          (cons *current-acl2-world-key*
                                (cons temp
                                      (remove-current-acl2-world-key
                                       (symbol-plist (caar wrld)))))))))
           (move-current-acl2-world-key-to-front (cdr wrld)))))

(progn

; Warning: These definitions will replace both the raw Lisp and *1* definitions
; of the first argument of each defun-overrides call.  We must ensure that these
; definitions can't be evaluated when proving theorems unless each has
; unknown-constraints and never returns two values for the same input (which is
; automatically taken care of by passing in live states with unknown oracles).

  (defun-overrides mfc-ts-fn (term mfc state forcep)
    (mv-let (ans ttree)
            (mfc-ts-raw term mfc state forcep)
            (declare (ignore ttree))
            ans))
  (defun-overrides mfc-ts-ttree (term mfc state forcep)
    (mfc-ts-raw term mfc state forcep))

  (defun-overrides mfc-rw-fn (term obj equiv-info mfc state forcep)
    (mv-let (ans ttree)
            (mfc-rw-raw term nil obj equiv-info mfc 'mfc-rw state
                        forcep)
            (declare (ignore ttree))
            ans))
  (defun-overrides mfc-rw-ttree (term obj equiv-info mfc state forcep)
    (mfc-rw-raw term nil obj equiv-info mfc 'mfc-rw state forcep))

  (defun-overrides mfc-rw+-fn (term alist obj equiv-info mfc state forcep)
    (mfc-rw-raw term alist obj equiv-info mfc 'mfc-rw+ state forcep))
  (defun-overrides mfc-rw+-ttree (term alist obj equiv-info mfc state forcep)
    (mv-let (ans ttree)
            (mfc-rw-raw term alist obj equiv-info mfc 'mfc-rw+ state
                        forcep)
            (declare (ignore ttree))
            ans))

  (defun-overrides mfc-relieve-hyp-fn (hyp alist rune target bkptr mfc state
                                           forcep)
    (mfc-relieve-hyp-raw hyp alist rune target bkptr mfc state
                         forcep))
  (defun-overrides mfc-relieve-hyp-ttree (hyp alist rune target bkptr mfc
                                              state forcep)
    (mv-let (ans ttree)
            (mfc-relieve-hyp-raw hyp alist rune target bkptr mfc state
                                 forcep)
            (declare (ignore ttree))
            ans))

  (defun-overrides mfc-ap-fn (term mfc state forcep)
    (mfc-ap-raw term mfc state forcep)))

#+ccl
(defun stack-access-defeat-hook-default (fn)
  (declare (xargs :guard (symbolp fn)))
  (*1*-symbolp fn))

(defun-one-output exit-boot-strap-mode ()

; We need not unwind the *acl2-unwind-protect-stack* because it must be nil for
; us to have gotten here; had an abort occurred, leaving some frames on the
; stack, we would not get here.  The frame we push below is used by the set-w
; and then popped unless an abort occurs.

  (push nil *acl2-unwind-protect-stack*)
  (set-w 'extension
         (end-prehistoric-world (w *the-live-state*))
         *the-live-state*)
  (f-put-global 'boot-strap-flg nil *the-live-state*)
  (acl2-unwind *ld-level* nil)
  (f-put-global 'inhibit-output-lst nil *the-live-state*)
  (f-put-global 'slow-array-action :warning *the-live-state*)

; This is where to start up proof trees if we ever decide that this should be
; the default.  But probably we don't want to do it in MCL.

  (stop-proof-tree-fn *the-live-state*)
  (f-put-global 'ld-skip-proofsp nil *the-live-state*)
  (move-current-acl2-world-key-to-front (w *the-live-state*))
  (progn (initialize-never-memoize-ht)
         (acl2h-init-memoizations))
  #+ccl
  (when (boundp 'ccl::*stack-access-defeat-hook*)
    (locally (declare (special ccl::*stack-access-defeat-hook*))
             (setq ccl::*stack-access-defeat-hook*
                   'stack-access-defeat-hook-default)))
  (setq *hard-error-is-error* nil)
  nil)

(defun-one-output ld-alist-raw (standard-oi ld-skip-proofsp ld-error-action)
  `((standard-oi . ,standard-oi)
    (standard-co . ,*standard-co*)
    (proofs-co . ,*standard-co*)
    (current-package . "ACL2")
    (useless-runes . nil)
    (ld-skip-proofsp . ,ld-skip-proofsp)
    (ld-redefinition-action . nil)
    (ld-prompt . ,(if ld-skip-proofsp nil t))
    (ld-missing-input-ok . nil)
    (ld-pre-eval-filter . :all)
    (ld-pre-eval-print . ,(if ld-skip-proofsp nil t))
    (ld-post-eval-print . :command-conventions)
    (ld-evisc-tuple .

; In order to avoid printing huge forms during initialization when ld-ing files
; that are among the pass two files:

                    ,(abbrev-evisc-tuple *the-live-state*))
    (ld-error-triples . t)
    (ld-error-action . ,ld-error-action)
    (ld-query-control-alist . t)
    (ld-verbose . t)
    (ld-user-stobjs-modified-warning . nil)))

(defun enter-boot-strap-pass-2 ()
; We must provide set-w a frame on which to push its undo forms.
  (push nil *acl2-unwind-protect-stack*)
  (set-w 'extension
         (global-set 'boot-strap-pass-2 t (w *the-live-state*))
         *the-live-state*)
  (acl2-unwind *ld-level* nil)
  (memoize-init) ; for memoize calls in boot-strap-pass-2-b.lisp

; We use an explicit call of LD-fn to change the defun-mode to :logic just to
; lay down an event in the pre-history, in case we someday want to poke around
; at the boundary.

  (ld-fn (ld-alist-raw '((logic))
                       t
                       :error)
         *the-live-state* nil))

; The following constant should be changed when we add to the collection of
; files to be processed in :logic default-defun-mode.

(defconst *acl2-pass-2-files*
  '("axioms"
    "memoize"
    "hons"
    "serialize"
    "boot-strap-pass-2-a"
    "apply-prim"
    "apply-constraints"
    "apply"
    "boot-strap-pass-2-b"
    ))

(assert (subsetp-equal *acl2-pass-2-files* *acl2-files*))

; Next we define fns-different-wrt-acl2-loop-only, used below in
; check-built-in-constants.

(defun our-update-ht (key val ht when-pass-2-p)

; We aim to store in ht all definitions associated with key, and here we add
; one definition, val.  Perhaps it is only necessary to store the most recent
; definition, but here we store them all, even though that is probably
; needlessly conservative for our purpose of finding where logical and raw Lisp
; definitions differ.

  (let ((old (gethash key ht))
        (val (if when-pass-2-p
                 (list :when-pass-2-p val)
               val)))
    (setf (gethash key ht)
          (cond ((and (consp old)
                      (eq (car old) :multiple))
                 (list* (car old) val (cdr old)))
                (old (list :multiple val old))
                (t val)))))

(defun note-fns-in-form (form ht when-pass-2-p)

; For every macro and every function defined by form, associate its definition
; with its name in the given hash table, ht.  See note-fns-in-files.

  (and (consp form)
       (case (car form)
         ((defun defund defn defproxy defun-nx defun-one-output defstub
            defmacro defmacro-untouchable defabbrev
            defun@par defmacro-last defun-overrides
            defun-with-guard-check defun-sk defdeprecate)
          (our-update-ht (cadr form) form ht when-pass-2-p))
         (save-def
          (note-fns-in-form (cadr form) ht when-pass-2-p))
         (defun-for-state
           (our-update-ht (defun-for-state-name (cadr form)) form ht when-pass-2-p))
         ((define-pc-atomic-macro define-pc-bind* define-pc-help
            define-pc-macro define-pc-meta define-pc-primitive)
          (let ((name (make-official-pc-command
                       (if (eq (car form) 'define-pc-meta-or-macro-fn)
                           (nth 2 form)
                         (nth 1 form)))))
            (our-update-ht name form ht when-pass-2-p)))
         ((mutual-recursion mutual-recursion@par progn)
          (loop for x in (cdr form)
                do (note-fns-in-form x ht when-pass-2-p)))
         ((when-pass-2)

; When inside when-pass-2, since the #-acl2-loop-only definition of when-pass-2
; is nil, #-acl2-loop-only code is ignored.  So as we collect definitions
; inside when-pass-2, we add a special when-pass-2 marker to help us to cause
; an error (see fns-different-wrt-acl2-loop-only) when such #-acl2-loop-only
; code is detected.  Note also that merely being in a pass-2 file like
; apply.lisp may not be a problem: that is, putting the #-acl2-loop-only
; outside when-pass-2 is enough to get the raw lisp code to be noticed.

          (loop for x in (cdr form)
                do (note-fns-in-form x ht t)))
         ((encapsulate when)
          (loop for x in (cddr form)
                do (note-fns-in-form x ht when-pass-2-p)))
         (partial-encapsulate
          (loop for x in (cdddr form)
                do (note-fns-in-form x ht when-pass-2-p)))
         ((skip-proofs local)
          (note-fns-in-form (cadr form) ht when-pass-2-p))
         (defrec ; pick just one function introduced
           (our-update-ht (record-changer-function-name (cadr form)) form ht
                          when-pass-2-p))
         (state-global-let* ; (state-global-let* (... (fn val [fn2]) ...) form)
          (note-fns-in-form (caddr form) ht when-pass-2-p))
         ((add-custom-keyword-hint
           add-macro-alias
           add-macro-fn
           assert
           #+ccl ccl:defstatic
           declaim
           def-basic-type-sets
           defbadge
           defwarrant
           defattach
           defaxiom
           defconst
           defconstant
           defequiv
           defg
           define-@par-macros
           define-atomically-modifiable-counter
           define-trusted-clause-processor ; should handle :partial-theory
           deflabel
           deflock
           defparameter
           defpkg
           defstruct
           deftheory
           defthm
           defthmd
           deftype
           defun-*1*
           defv
           defvar
           error
           eval ; presumably no ACL2 fn or macro underneath
           eval-when ; presumably no ACL2 fn or macro underneath
           f-put-global ; in axioms.lisp, before def. of set-ld-skip-proofsp
           in-package
           in-theory
           initialize-state-globals
           let ; could be arbitrarily complex, but we can only do so much!
           logic
           make-waterfall-parallelism-constants
           make-waterfall-printing-constants
           memoize
           program
           push
           reset-future-parallelism-variables
           set-duplicate-keys-action
           set-guard-msg
           set-invisible-fns-table
           set-tau-auto-mode
           set-waterfall-parallelism
           setq
           system-events
           system-verify-guards
           table
           value
           verify-guards
           verify-termination-boot-strap

; We are generally unlikely to see make-event in our source files, since
; compilation is so restricted for them.  An exception is the make-event form
; in source file apply-prim.lisp, which is local and hence not compiled.  We
; make things easy on ourselves here and avoid trying to check make-event
; forms.

           make-event
           make-apply$-prim-body-fn-raw
           set-raw-mode
           set-compile-fns
           set-ignore-ok
           set-irrelevant-formals-ok)
          nil)
         (t
          (error "Unexpected type of form, ~s.  See note-fns-in-form."
                 (car form))))))

(defun note-fns-in-file (filename ht)

; For every macro and every function defined in the indicated file, associate
; its definition with its name in the given hash table, ht.  See
; note-fns-in-files.

  (with-open-file
   (str filename :direction :input)
   (let ((avrc (cons nil nil))
         x)
     (loop while (not (eq (setq x (read str nil avrc))
                          avrc))
           do
           (note-fns-in-form x ht nil)))))

(defun note-fns-in-files (filenames ht loop-only-p)

; For every macro and every function defined in filenames, associate its
; definition with its name in the given hash table, ht.  We read each file in
; filenames either with or without feature :acl2-loop-only, according to
; whether loop-only-p is true or false, respectively.

  (let ((*features* (if loop-only-p
                        (cons :acl2-loop-only *features*)
                      (remove :acl2-loop-only *features*))))
    (loop for filename in filenames
          do (note-fns-in-file filename ht))))

(defun raw-source-name-p (filename-without-extension)
  (let ((len (length filename-without-extension)))
    (and (<= 4 len)
         (equal (subseq filename-without-extension (- len 4) len)
                "-raw"))))

; Set the following to t for a more informative error report.
(defvar *check-built-in-constants-debug* nil)

(defun fns-different-wrt-acl2-loop-only (acl2-files)

; For each file in acl2-files we collect up all definitions of functions and
; macros, reading each file both with and without feature :acl2-loop-only.  We
; return (mv when-pass-2-result macro-result program-mode-result
; logic-mode-result), where each return value is a list of symbols unless debug
; variable *check-built-in-constants-debug* is true.  Each symbol is the name
; of a macro, program-mode function, or logic-mode function (respectively, for
; results other than when-pass-2-result) defined with feature :acl2-loop-only,
; which has a different (or absent) definition without feature :acl2-loop-only.
; However, when such a symbol has a definition (raw Lisp, logical, or both)
; under when-pass-2, it is put into the list when-pass-2-result rather than the
; other three.

; This function is typically called with acl2-files equal to *acl2-files*, in
; the build directory.  See the comment about redundant definitions in
; chk-acceptable-defuns-redundancy for a pertinent explanation.

  (flet ((when-pass-2-p (val)
                        (and (consp val)
                             (if (eq (car val) :multiple)
                                 (assoc-eq :when-pass-2-p (cdr val))
                               (eq (car val) :when-pass-2-p)))))
    (let ((logic-filenames (loop for x in acl2-files
                                 when (not (raw-source-name-p x))
                                 collect (concatenate 'string x ".lisp")))
          (raw-filenames (loop for x in acl2-files
                               collect (concatenate 'string x ".lisp")))
          (ht-raw (make-hash-table :test 'eq))
          (ht-logic (make-hash-table :test 'eq))
          (when-pass-2-result nil)
          (macro-result nil)
          (program-mode-result nil)
          (logic-mode-result nil)
          (wrld (w *the-live-state*)))
      (note-fns-in-files raw-filenames ht-raw nil)
      (note-fns-in-files logic-filenames ht-logic t)
      (maphash (lambda (key logic-val)
                 (progn
                   (assert (symbolp key))
                   (let ((raw-val (gethash key ht-raw)))

; We use equalp rather than equal below because in August, 2014 using SBCL
; 1.2.2 (and this might happen with other Lisps in the future), backquote was
; implemented using structures hence equal could fail.  For example, in SBCL
; 1.2.2 we found that (equalp '`,x '`,x) evaluates to t but (equal '`,x '`,x)
; evaluates to nil.  Here is why (again, in SBCL 1.2.2), where first we
; evaluate (setq *print-pretty* nil):

; * '`,x
;
; (SB-INT:QUASIQUOTE #S(SB-IMPL::COMMA :EXPR X :KIND 0))
; *

                     (or (equalp logic-val raw-val)
                         (let ((x (if *check-built-in-constants-debug*
                                      (list key :logic logic-val :raw raw-val)
                                    key))
                               (when-pass-2-p
                                (or (when-pass-2-p logic-val)
                                    (when-pass-2-p raw-val))))
                           (cond ((and when-pass-2-p

; Our approach makes it impossible to recognize exactly those cases in which
; #-acl2-loop-only code appears under a when-pass-2 call, which are the cases
; that we want to catch (since such code is always ignored, because when-pass-2
; calls expand to nil in raw Lisp).  A conservative approach is to cause an
; error whenever there is a discrepancy between the logic and raw values, but
; here we exempt one safe situation: there is no raw value inside when-pass-2.
; In that exceptional case, we fall through to the other branches of this COND.

                                       (not ; the exception is as follows:
                                        (and
                                         (eq (car logic-val) :when-pass-2-p)
                                         (consp raw-val)
                                         (if (eq (car raw-val) :multiple)
                                             (loop for form in (cdr raw-val)
                                                   always
                                                   (not
                                                    (and
                                                     (consp (car form))
                                                     (eq (car form)
                                                         :when-pass-2-p))))
                                           (not (eq (car raw-val)
                                                    :when-pass-2-p))))))
                                  (push x when-pass-2-result))
                                 ((getpropc key 'macro-body nil wrld)
                                  (push x macro-result))
                                 ((eq (symbol-class key wrld)
                                      :program)
                                  (push x program-mode-result))
                                 (t
                                  (push x logic-mode-result))))))))
               ht-logic)
      (maphash (lambda (key raw-val)
                 (progn
                   (assert (symbolp key))
                   (when (not (gethash key ht-logic))
                     (let ((x (if *check-built-in-constants-debug*
                                  (list key :raw raw-val)
                                key)))
                       (cond ((when-pass-2-p raw-val)
                              (push x when-pass-2-result))
                             ((assoc key *primitive-formals-and-guards*
                                     :test 'eq))
                             ((getpropc key 'macro-body nil wrld)
                              (push x macro-result))
                             (t (let ((c ; avoid symbol-class (defaults to :program)
                                       (getpropc key 'symbol-class nil wrld)))
                                  (when c
                                    (if (eq c :program)
                                        (push x program-mode-result)
                                      (push x logic-mode-result))))))))))
               ht-raw)
      (mv when-pass-2-result
          macro-result
          program-mode-result
          logic-mode-result))))

(defun collect-monadic-booleans (fns ens wrld)
  (cond ((endp fns) nil)
        ((and (equal (arity (car fns) wrld) 1)
              (ts= (mv-let (ts ttree)
                           (type-set (fcons-term* (car fns) '(V)) nil nil nil
                                     ens wrld
                                     nil nil nil)
                           (declare (ignore ttree))
                           ts)
                   *ts-boolean*))
         (cons (car fns)
               (collect-monadic-booleans (cdr fns) ens wrld)))
        (t (collect-monadic-booleans (cdr fns) ens wrld))))

(defun check-invariant-risk ()

; First we check that the only invariant-risk functions are the ones we expect.

  (let ((bad (remove-duplicates-eq
              (loop for trip in (w *the-live-state*)
                    when
                    (and (eq (cadr trip) 'invariant-risk)
                         (not (or (cdr (assoc-eq
                                        (car trip)
                                        *boot-strap-invariant-risk-alist*))
                                  (member-eq (car trip)

; Put any acceptable exceptions -- i.e., function symbols with invariant risk
; that are not mapped to t in *boot-strap-invariant-risk-alist* -- into the
; following list.

                                             '()))))
                    collect (car trip)))))
    (or (null bad)
        (error "Each function symbol in the following non-empty list ~%~
                has unexpected invariant-risk:~%~s.~%~
                You can eliminate this error by doing the following for ~%~
                each such symbol: either map it to nil in ~%~
                *BOOT-STRAP-INVARIANT-RISK-ALIST*, or else add it to the ~%~
                list of ``acceptable exceptions'' in the definition of ~%~
                check-invariant-risk."
               bad)))

; See the comment about the following check in
; *boot-strap-invariant-risk-alist*.

  (let ((bad
         (loop for tuple in *super-defun-wart-table*
               when
               (and (not (member-eq (car tuple)
                                    (global-val 'untouchable-fns
                                                (w *the-live-state*))))
                    (member-eq 'state (caddr tuple))

; The next two conjuncts say that there is some non-state input.

                    (cadr tuple)
                    (not (equal (cadr tuple) '(state)))
                    (not (member-eq (car tuple)

; It is important that for each of the following functions, its calls during
; evaluation in the ACL2 loop cannot cause state-p to become false of the live
; state -- unless of course one makes changes using ttags, such as removing
; symbols from the list of untouchable.  If that claim is false of any of these
; function symbols, then it should be mapped to t in
; *boot-strap-invariant-risk-alist* so that it can be given an 'invariant-risk
; property by put-invariant-risk.

                                    '(READ-CHAR$
                                      READ-BYTE$
                                      READ-OBJECT
                                      PRINC$
                                      WRITE-BYTE$
                                      PRINT-OBJECT$-FN
                                      MAKUNBOUND-GLOBAL
                                      PUT-GLOBAL
                                      EXTEND-T-STACK
                                      SHRINK-T-STACK
                                      ASET-T-STACK
                                      SHRINK-32-BIT-INTEGER-STACK
                                      OPEN-INPUT-CHANNEL
                                      OPEN-OUTPUT-CHANNEL
                                      GET-OUTPUT-STREAM-STRING$-FN
                                      CLOSE-INPUT-CHANNEL
                                      CLOSE-OUTPUT-CHANNEL

; We exempt write-user-stobj-alist since it's non-executablep and has no raw
; Lisp code.  It's fine when inside with-global-stobj.

                                      WRITE-USER-STOBJ-ALIST))))
               collect (car tuple))))
    (or (loop for x in bad
              always
              (cdr (assoc-eq x *boot-strap-invariant-risk-alist*)))
        (error "It is probably necessary to modify ~s to map each symbol in ~%~
                the following list to t:~%~s"
               '*boot-strap-invariant-risk-alist*
               (loop for x in bad
                     when
                     (not (cdr (assoc-eq x *boot-strap-invariant-risk-alist*)))
                     collect x)))))

(defun computed-type-expr-to-type-spec-alist (state)
  (pair-type-expressions-with-type-specs
   *type-spec-templates*
   '((-3   . int-lo)
     (5    . int-hi)
     (2    . nat)
     (-1/7 . rat-lo)
     (1/11 . rat-hi))
   '(('-3   . int-lo)
     ('5    . int-hi)
     ('2    . nat)
     ('-1/7 . rat-lo)
     ('1/11 . rat-hi))
   nil
   (w state)))

(defun check-built-in-constants (&aux (state *the-live-state*))

; Certain defconsts are problematic because they build in values that one
; cannot know until the system is built!  Getting their values right requires
; some thought or experiment and even then subsequent changes to the system can
; render the values incorrect.  To guard against incorrect (obsolete) values
; for these constants, this function causes an error if doesn't like what it
; sees.  We document only one such constant, *force-xnume*, which more or less
; describes the situation suffered by all of them.

; Our Code requires that *force-xnume* be the nume of (:EXECUTABLE-COUNTERPART
; FORCE).  It would be nice to be able to write: (defconst *force-xnume*
; (fn-rune-nume 'force t t (w state))).  But that suffers TWO problems.  The
; first is that defconst disallows the use of any variable in the initial value
; form.  Thus, state is illegal above.  We tried fixing that, in a hypocritical
; way, by allowing it to ourselves in boot-strap even though we denied it to
; the user.  But even that doesn't work because of the second problem: The
; first time the defconst is processed, no numes are being allocated because
; everything is done in the :program defun-mode.  You might think, therefore,
; we ought to delay the execution of this defconst until after we've done the
; second pass and created the rune in question.  But we cannot do that because
; we use *force-xnume* in our code (namely, in ok-to-force) and that function
; can't be defined until *force-xnume* is defined.  Thus, this seemingly
; hackish way of doing it, where we actually specify ahead of time which nume
; will be assigned, is not as outlandish as it might at first seem.  We check
; that the actual assignment is correct (using this function) after booting.

; First we do a check that built-in symbols have invariant-risk as expected.

  (check-invariant-risk)

  (let ((str "The defconst of ~x0 is ~x1 but should be ~x2.  To fix ~
              the error, change the offending defconst to the value ~
              indicated and rebuild the system.  To understand why the code ~
              is written this way, see the comment in ~
              check-built-in-constants."))
    (cond
     ((not (equal *force-xrune*
                  (fn-rune-nume 'force nil t (w state))))
      (interface-er str
                    '*force-xrune*
                    *force-xrune*
                    (fn-rune-nume 'force nil t (w state)))))
    (cond
     ((not (equal *force-xnume* (fn-rune-nume 'force t t (w state))))
      (interface-er str
                    '*force-xnume*
                    *force-xnume*
                    (fn-rune-nume 'force t t (w state)))))
    (cond
     ((not
       (equal *immediate-force-modep-xnume*
              (fn-rune-nume 'immediate-force-modep t t (w state))))
      (interface-er str
                    '*immediate-force-modep-xnume*
                    *immediate-force-modep-xnume*
                    (fn-rune-nume 'immediate-force-modep t t (w state)))))
    (cond
     ((not
       (equal *tau-system-xnume*
              (fn-rune-nume 'tau-system t t (w state))))
      (interface-er str
                    '*tau-system-xnume*
                    *tau-system-xnume*
                    (fn-rune-nume 'tau-system t t (w state)))))
    (cond
     ((not
       (equal *rewrite-lambda-modep-xnume*
              (fn-rune-nume 'rewrite-lambda-modep t t (w state))))
      (interface-er str
                    '*rewrite-lambda-modep-xnume*
                    *rewrite-lambda-modep-xnume*
                    (fn-rune-nume 'rewrite-lambda-modep t t (w state)))))
    (cond
     ((not
       (equal *rewrite-lambda-modep-def-nume*
              (fn-rune-nume 'rewrite-lambda-modep t nil (w state))))
      (interface-er str
                    '*rewrite-lambda-modep-def-nume*
                    *rewrite-lambda-modep-def-nume*
                    (fn-rune-nume 'rewrite-lambda-modep t nil (w state)))))
    (cond
     ((not
       (equal *tau-acl2-numberp-pair*
              (getpropc 'acl2-numberp 'tau-pair)))
      (interface-er str
                    '*tau-acl2-numberp-pair*
                    *tau-acl2-numberp-pair*
                    (getpropc 'acl2-numberp 'tau-pair))))
    (cond
     ((not
       (equal *tau-integerp-pair*
              (getpropc 'integerp 'tau-pair)))
      (interface-er str
                    '*tau-integerp-pair*
                    *tau-integerp-pair*
                    (getpropc 'integerp 'tau-pair))))
    (cond
     ((not
       (equal *tau-rationalp-pair*
              (getpropc 'rationalp 'tau-pair)))
      (interface-er str
                    '*tau-rationalp-pair*
                    *tau-rationalp-pair*
                    (getpropc 'rationalp 'tau-pair))))
    (cond
     ((not
       (equal *tau-natp-pair*
              (getpropc 'natp 'tau-pair)))
      (interface-er str
                    '*tau-natp-pair*
                    *tau-natp-pair*
                    (getpropc 'natp 'tau-pair))))
    (cond
     ((not
       (equal *tau-bitp-pair*
              (getpropc 'bitp 'tau-pair)))
      (interface-er str
                    '*tau-bitp-pair*
                    *tau-bitp-pair*
                    (getpropc 'bitp 'tau-pair))))
    (cond
     ((not
       (equal *tau-posp-pair*
              (getpropc 'posp 'tau-pair)))
      (interface-er str
                    '*tau-posp-pair*
                    *tau-posp-pair*
                    (getpropc 'posp 'tau-pair))))
    (cond
     ((not
       (equal *tau-minusp-pair*
              (getpropc 'minusp 'tau-pair)))
      (interface-er str
                    '*tau-minusp-pair*
                    *tau-minusp-pair*
                    (getpropc 'minusp 'tau-pair))))
    (cond
     ((not
       (equal *tau-booleanp-pair*
              (getpropc 'booleanp 'tau-pair)))
      (interface-er str
                    '*tau-booleanp-pair*
                    *tau-booleanp-pair*
                    (getpropc 'booleanp 'tau-pair))))
    (cond
     ((not
       (and (equal
             *min-type-set*
             #-:non-standard-analysis -16384 #+:non-standard-analysis -131072)
            (equal
             *max-type-set*
             #-:non-standard-analysis 16383 #+:non-standard-analysis 131071)))
      (interface-er
       "The minimal and maximal type-sets are incorrectly built into the ~
        definition of type-alist-entryp.  These type-sets get generated by ~
        the call of def-basic-type-sets in type-set-a.lisp are must be ~
        mentioned, as above, in axioms.lisp.  Evidently, a new type-set bit ~
        was added.  Update type-alist-entryp.")))
    (cond
     ((not
       (equal *primitive-monadic-booleans*
              (collect-monadic-booleans
               (strip-cars *primitive-formals-and-guards*)
               (ens state)
               (w state))))
      (interface-er str
                    '*primitive-monadic-booleans*
                    *primitive-monadic-booleans*
                    (collect-monadic-booleans
                     (strip-cars *primitive-formals-and-guards*)
                     (ens state)
                     (w state)))))
    (cond
     ((not
       (equal *type-expr-to-type-spec-alist*
              (computed-type-expr-to-type-spec-alist state)))
      (interface-er str
                    '*type-expr-to-type-spec-alist*
                    *type-expr-to-type-spec-alist*
                    (computed-type-expr-to-type-spec-alist state))))
    (cond
     ((not (getpropc 'booleanp 'tau-pair))
      (interface-er
       "Our code for tau-term assumes that BOOLEANP is a tau predicate.  But ~
        it has no tau-pair property!")))
    (let ((good-lst (chk-initial-built-in-clauses *initial-built-in-clauses*
                                                  (w state) nil nil)))
      (cond
       (good-lst
        (interface-er
         "The defconst of *initial-built-in-clauses* is bad because at least ~
          one of the records supplies an :all-fnnames that is different from ~
          that computed by all-fnnames-subsumer.  The correct setting is ~
          shown below. To preserve the comments in the source file it might ~
          be best to compare -- with EQUAL -- the elements below with the ~
          corresponding elements in the current source file and just replace ~
          the ones that have changed.  Here is a correct setting in 1:1 ~
          correspondence with the current setting: ~X01."
         `(defconst *initial-built-in-clauses*
            (list ,@good-lst))
         nil))))
    (cond ((not (equal *bbody-alist*
                       (merge-sort-lexorder
                        (loop for f in *definition-minimal-theory*
                              when (not (eq f 'mv-nth))
                              collect
                              (cons f (body f t (w *the-live-state*)))))))
           (interface-er
            "There is a discrepancy between the value of *bbody-alist* and ~
             its expected value.~%Actual value of ~
             *bbody-alist*:~%~X01~%Expected value of *bbody-alist*:~X21"
            *bbody-alist*
            nil
            (merge-sort-lexorder
             (loop for f in *definition-minimal-theory*
                   when (not (eq f 'mv-nth))
                   collect
                   (cons f (body f t (w *the-live-state*))))))))
    (mv-let (when-pass-2-result macros-found program-found logic-found)
      (fns-different-wrt-acl2-loop-only *acl2-files*)
      (flet ((my-diff (x y)
                      (if *check-built-in-constants-debug*
                          (loop for tuple in x
                                when (not (member (car tuple) y :test 'eq))
                                collect tuple)
                        (set-difference-eq x y))))
        (let ((bad-macros (my-diff macros-found
                                   *initial-macros-with-raw-code*))
              (bad-program (my-diff program-found
                                    *initial-program-fns-with-raw-code*))
              (bad-logic (my-diff logic-found
                                  *initial-logic-fns-with-raw-code*)))
          (when (or when-pass-2-result bad-macros bad-program bad-logic)
            (format t
                    "~%ERROR: Failed check for coverage of functions with~%~
                    acl2-loop-only code differences!  Please send this~%~
                    error message to the ACL2 implementors. Problems are~%~
                    as shown below; use *check-built-in-constants-debug* = t~%~
                    for a verbose report.~%~
                    Note: (lisp-implementation-type) =~%~
                    ~6t~s~%~
                    Note: (lisp-implementation-version) =~%~
                    ~6t~s~%~%"
                    (lisp-implementation-type)
                    (lisp-implementation-version))
            (when when-pass-2-result
              (format t
                      "The following have #-acl2-loop-only code within ~
                       (when-pass-2 ...):~%~s~%~%"
                      when-pass-2-result))
            (when bad-macros
              (format t
                      "The following macros differ in their #+acl2-loop-only~%~
                       and #-acl2-loop-only code:~%~s~%~
                       They probably should be added to ~s.~%~%"
                      bad-macros
                      '*initial-macros-with-raw-code*))
            (when bad-program
              (format t
                      "The following program-mode functions differ in their~%~
                       #+acl2-loop-only and #-acl2-loop-only code:~%~s~%~
                       They probably should be added to ~s.~%~%"
                      bad-program
                      '*initial-program-fns-with-raw-code*))
            (when bad-logic
              (format t
                      "The following logic-mode functions differ in their~%~
                       #+acl2-loop-only and #-acl2-loop-only code:~%~s~%~
                       They probably should be added to ~s.~%~%"
                      bad-logic
                      '*initial-logic-fns-with-raw-code*))
            (error "Check failed!")))))
    (let* ((wrld (w state))
           (fns (loop for fn in (append (strip-cars *ttag-fns*)
                                        *initial-untouchable-fns*)
                      when

; It is tempting to conjoin (logicp fn wrld) below.  But we want to include
; relevant program mode functions too, if any, in case the user converts them
; to logic mode.  We consider a #+acl2-save-unnormalized-bodies to be a hack,
; for which we include that logicp check in order to avoid an built-time error.

                      (and #+acl2-save-unnormalized-bodies (logicp fn wrld)
                           (getpropc fn 'unnormalized-body nil wrld)
                           (all-nils (stobjs-in fn wrld)))
                      collect fn))
           (bad (set-difference-eq fns
; Avoid undefined constant warning during boot-strap by using symbol-value:
                                   (symbol-value '*blacklisted-apply$-fns*))))
      (when bad
        (interface-er
         "The value of *blacklisted-apply$-fns* fails to include ~&0.  This ~
          is an error because all defined functions from *ttag-fns* and ~
          *initial-untouchable-fns* with all-nils stobjs-in and stobjs-out ~
          must be in *blacklisted-apply$-fns*."
         bad)))

; The following is a start on checking that we don't have superfluous symbols
; in the list values of certain constants.  But in fact there can be such
; symbols: we want the value for each constant to be independent of features,
; in particular :acl2-par, yet some macros and functions are only defined when
; such a feature is present.  We may think more about this later.

;   (let ((undefined-macros
;          (loop for x in *initial-macros-with-raw-code*
;                when (not (or (macro-function x) (symbol-function x)))
;                collect x))
;         (undefined-program-fns
;          (loop for x in *initial-program-fns-with-raw-code*
;                when (not (fboundp x))
;                collect x))
;         (undefined-logic-fns
;          (loop for x in *initial-logic-fns-with-raw-code*
;                when (not (fboundp x))
;                collect x)))
;     (when undefined-macros
;       (format
;        t
;        "Undefined macros in *initial-macros-with-raw-code*:~%~s~%"
;        undefined-macros))
;     (when undefined-program-fns
;       (format
;        t
;        "Undefined macros in *initial-program-fns-with-raw-code*:~%~s~%"
;        undefined-program-fns))
;     (when undefined-logic-fns
;       (format
;        t
;        "Undefined macros in *initial-logic-fns-with-raw-code*:~%~s~%"
;        undefined-logic-fns))
;     (when (or undefined-macros undefined-program-fns undefined-logic-fns)
;       (error "Check failed!")))
    ))

(defun-one-output check-none-ideal (trips acc &aux (state *the-live-state*))
  (cond
   ((null trips)
    (cond ((null acc) nil)
          (t (er hard 'check-none-ideal
                 "The following are :ideal mode functions that are not ~
                  non-executable.  We rely in oneify-cltl-code on the absence ~
                  of such functions in the boot-strap world (see the comment ~
                  on check-none-ideal there); moreover, we want system ~
                  functions to execute efficiently, which might not be the ~
                  case for an :ideal mode function.  These functions should ~
                  have their guards verified: ~&0."
                 (remove-duplicates-eq acc)))))
   (t
    (let* ((trip (car trips))
           (fn (and (eq (car trip) 'event-landmark)
                    (eq (cadr trip) 'global-value)
                    (case (access-event-tuple-type (cddr trip))
                      (defun (access-event-tuple-namex (cddr trip)))
                      (defuns (car (access-event-tuple-namex (cddr trip))))
                      (otherwise nil)))))
      (cond ((and fn
                  (symbolp fn) ; always true?
                  (eq (symbol-class fn (w state))
                      :ideal)
                  (not (eq (getpropc fn 'non-executablep)
                           t)))
             (check-none-ideal (cdr trips) (cons fn acc)))
            (t (check-none-ideal (cdr trips) acc)))))))

(defun check-state-globals-initialized ()
  (let (bad)
    (do-symbols
     (sym (find-package "ACL2_GLOBAL_ACL2"))
     (when (boundp sym)
       (let ((acl2-sym (intern (symbol-name sym) "ACL2")))
         (when (not
                (or (assoc acl2-sym *initial-global-table* :test 'eq)
                    (assoc acl2-sym *initial-ld-special-bindings* :test 'eq)))
           (push (cons acl2-sym (symbol-value sym))
                 bad)))))
    (when bad
      (error
       "The following symbols, perhaps with the values shown, need to~%~
        be added to *initial-global-table*:~%~s~%"
       bad))))

(defun check-slashable ()

; First check that certain obviously slashable characters are marked as such.

  (let ((bad
         (loop for char in
               '(#\Newline #\Page #\Space #\Tab #\" #\# #\' #\( #\) #\, #\:
                 #\; #\\ #\`
                 #\a #\b #\c #\d #\e #\f #\g #\h #\i #\j #\k #\l #\m #\n
                 #\o #\p #\q #\r #\s #\t #\u #\v #\w #\x #\y #\z #\|)
               when (not (svref *slashable-array* (char-code char)))
               collect (char-code char))))
    (when bad
      (interface-er
       "The character code~#0~[~/s~] ~&0 must be associated with T in ~
        *slashable-array*."
       bad)))

; Next check that *slashable-chars* and *slashable-array* specify the same set
; of slashable characters.

  (let ((bad ; quadratic below, but 256^2 isn't big
         (loop for i from 0 to 255
               when (not (iff (member (code-char i) *slashable-chars*)
                              (svref *slashable-array* i)))
               collect i)))
    (when bad
      (interface-er
       "Each character code in the list ~x0 is marked as slashable in exactly ~
        one of *slashable-array* and *slashable-chars*; but those two ~
        structures are supposed to represent the same set of slashable ~
        characters."
       bad)))

; Finally, check that the set specified in *slashable-array* is sufficient for
; the current host Lisp.  See *slashable-array* for a comment on why this check
; is appropriate.

  (let ((bad
         (loop for i from 0 to 255
               when (let ((str (coerce (list (code-char i)
                                             #\A #\B
                                             (code-char i)
                                             #\U #\V
                                             (code-char i))
                                       'string)))
                      (and (not (eq (ignore-errors (read-from-string str))
                                    (intern str "ACL2")))
                           (not (svref *slashable-array* i))))
               collect i)))
    (when bad
      (interface-er
       "Each character code in the list ~x0 needs to be marked as slashable ~
        in both *slashable-array* and *slashable-chars*."
       bad))))

(defun check-some-builtins-for-executability ()

; The function get-defun-event produces the logical definition of a given
; function symbol if there is one.  It does so by fetching the event for that
; symbol, but if that event is verify-termination-boot-strap, then
; get-defun-event uses cltl-def-from-name to fetch the definition.  Now
; cltl-def-from-name generally returns the logical defun form, but for
; non-executable functions it returns a defun form intended for use in raw Lisp
; only (whose body is a call of throw-or-attach).  Here, we make sure that we
; do not hit that case.

; If we run across an error from this check, we can allow an exception for the
; offending function(s) provided we deal with those exceptions in the
; definition of get-defun-event.

; This check might be coded more efficiently by walking through the world,, but
; it has taken only 0.06 seconds, which seems fine.

  (let ((wrld (w *the-live-state*)) ans)
    (do-symbols (fn (find-package "ACL2"))
                (when (and (eq (car (get-event fn wrld))
                               'verify-termination-boot-strap)
                           (getpropc fn 'non-executablep nil wrld))
                  (push fn ans)))
    (or (null ans)
        (interface-er
         "The initial ACL2 world has the following non-empty list of ~
          functions for which get-defun-event will produce the wrong ~
          result:~%~x0.~%See ACL2 function check-executable-builtins for an ~
          explanation, or contact the ACL2 implementors."
         ans))))

(defun-one-output check-acl2-initialization ()
  (check-built-in-constants)
  (check-out-instantiablep (w *the-live-state*))
  (check-none-ideal (w *the-live-state*) nil)
  (check-state-globals-initialized)
  (or (plist-worldp-with-formals (w *the-live-state*))
      (error "The initial ACL2 world does not satisfy ~
              plist-worldp-with-formals!"))
  (check-slashable)
  (check-some-builtins-for-executability)
  nil)

(defun set-initial-cbd ()
  (let ((state *the-live-state*))
    (setq *initial-cbd* (our-pwd))

; In CCL, it seems that *initial-cbd* as computed above could give a string
; not ending in "/".  We fix that here.

    (cond ((and (stringp *initial-cbd*)
                (not (equal *initial-cbd* ""))
                (not (eql (char *initial-cbd*
                                (1- (length *initial-cbd*)))
                          #\/)))
           (setq *initial-cbd*
                 (concatenate 'string *initial-cbd* "/"))))
    (cond ((not (absolute-pathname-string-p
                 *initial-cbd*
                 t
                 (get-os)))
           (error
            "Our guess for the initial setting of cbd, ~x0, which was ~%~
              generated by (our-pwd), is not a legal directory!  Before ~%~
              entering ACL2, please setq *initial-cbd* to a nonempty ~%~
              string that represents an absolute ACL2 (i.e., Unix-style) ~%~
              pathname.  Sorry for the inconvenience."
            *initial-cbd*)))

; *Initial-cbd* is already in good shape, do not call set-cbd since it calls
; *os, which might not be defined yet during the boot-strap.

    (set-cbd-fn1 *initial-cbd* state)))

(defun initialize-acl2 (&optional (pass-2-ld-skip-proofsp 'include-book)
                                  &aux
                                  (acl2-pass-2-files *acl2-pass-2-files*)
                                  system-books-dir
                                  skip-comp-exec

; We avoid proclaiming types dynamically, instead doing so only via the
; acl2-proclaims.lisp mechanism.  See the Essay on Proclaiming.

                                  (*do-proclaims* nil))

; The first three &aux arguments were optional arguments before July, 2021.  If
; system-books-dir is made an optional argument and then supplied, it should be
; a Unix-style pathname (either absolute or not [doesn't matter which]).

; This function first lds all of the *acl2-files*, except
; boot-strap-pass-2-*.lisp and *-raw.lisp, in default-defun-mode :program
; (which is the default default-defun-mode).  It then loads the files in
; acl2-pass-2-files in :logic mode.

; During the first pass, ld-skip-proofsp is 'initialize-acl2, which is like the
; setting t (doing syntactic checks but skipping proofs and LOCALs) but omits a
; few of the checks so the bootstrapping can be done.  During the second pass,
; ld-skip-proofsp is as specified by the &optional parameter above.  It
; defaults to 'include-book, which means we skip LOCALs, all syntactic checks,
; and proofs.  By calling this function with pass-2-ld-skip-proofsp nil you can
; arrange for it to try to prove its way through the second pass -- and indeed,
; through the entire sources.  See below.

; Why Two Passes?  By doing things in two passes we make it possible to use all
; system functions in hints and other proof commands.  In the one-pass
; initialization we used to use, it was impossible to use theory expressions in
; the defthms in axioms.lisp because the necessary theory functions were not
; yet defined and so trans-eval balked on them.

; However, we came to realize that many proofs skipped during the boot-strap
; were ones that could be done by making a little effort, including proofs for
; defun events marked :mode :logic and defthm events not in pass-2 files.  So
; in July 2021 we made some changes so that when pass-2-ld-skip-proofsp is nil,
; then the entire boot-strap is done without skipping proofs except where
; explicitly indicated with skip-proofs -- either a skip-proofs wrapper or the
; use of an optional new first argument, :skip-proofs, for
; verify-termination-boot-strap.  WARNING: defthm events are skipped in
; :program mode, so if you put a defthm event in other than a pass-2 file, be
; sure to arrange that it will be in an encapsulate with (logic) included above
; it -- otherwise the defthm event won't be part of the boot-strap world.

  (when (null system-books-dir)
    (let ((dir (getenv$-raw "ACL2_SYSTEM_BOOKS")))
      (when (and dir (not (equal dir "")))
        (setq system-books-dir dir))))

  (with-warnings-suppressed

; Interactive Proofs: Many times, (initialize-acl2 nil) -- which causes the
; system to prove the admissibility of everything done in the second pass --
; will fail because insufficient lemmas are available to handle new functions
; added since the last such proof.  But it will leave you in a state so that
; you can continue to develop proofs.  In particular, if you have changed some
; of the proved code, e.g., axioms.lisp, and you wish to re-verify it, you can
; proceed as follows.  First, fire up akcl.  Then do (acl2::load-acl2).
; Finally do (initialize-acl2 nil) and wait for the first proof to fail.  When
; it fails you will be returned to lisp.  There, in raw lisp, you should
; execute
;   (let ((state *the-live-state*))
;    (reset-ld-specials t)
; ;  (set-ld-redefinition-action '(:doit! . :overwrite) state) ;see below
;    )
; This will set the ld-specials to their conventional post-boot-strap setting,
; except (possibly) for ld-redefinition-action which will allow redefinition.
; (We discuss this more below.)  Then enter the loop with (LP!), which will set
; *features* to include :acl2-loop-only in case read conditionals are present
; in the sources you wish to develop.  Once in the loop, you should be able to
; continue as normal with proof development.

; If the initialization did not get beyond pass one, :q is undefined and the
; only way to exit is to do (mv nil :q state).  You will also note that other
; keyword commands, e.g., :pc, are unavailable.  You can always execute the
; appropriate form in raw lisp, e.g.,

; (let ((state *the-live-state*)) (pc 'fn))

; If you did get beyond pass one, things will be pretty normal looking except
; that inspection will show that both (global-val 'boot-strap-flg (w state))
; and (global-val 'boot-strap-pass-2 (w state)) are t.  This will manifest
; itself in some perhaps surprising ways during interactive proofs, e.g.,
; redundant deflabels are admitted during the second pass.

; Is Redefinition Permission Necessary?  Not always.  If you are re-verifying
; the sources the chances are you've changed something.  Suppose some event is
; no longer admissible.  If you have to change a function definition to admit
; it, i.e., one of your new events is incorrectly written, then redefinition
; permission is necessary because what you are trying to do is NOT just a
; simple reclassifying (you're changing the definition).  If on the other hand
; you are not changing definitions but adding them, you need not perform the
; set-ld-redefinition-action shown above.  A conservative thing to do is to
; leave the redefinition action nil and not set it until necessary.

; How do I Add a New Function Definition?  If you try to add to the sources a
; new function definition while in pass one of the initialization it will fail
; because we insist that all functions defined logically already have raw lisp
; definitions.  You should define the function first in raw lisp (by exiting
; the LP!) and then in the loop.  If you discovered this problem by provoking
; the hard error: ACL2 Error in ACL2-INTERFACE: fn is not fboundp! then you
; must first exit the lisp break with :q.  This will revert the world and throw
; you out of the LP!.  The world is as it was before the offensive definition,
; so you should define the function in raw lisp, reenter LP! and proceed as
; intended.

; The Special State Discussion: We bind state to *the-live-state* below because
; the macro expansion of ld introduces the variable state.  Once upon a time we
; declared state special with (defparameter state *the-live-state*) in this
; file.  But that had the effect of preventing tail-recursion removal in
; situations like (pprogn (princ$ ...) (recursive-call ...)) because pprogn
; macro expands to a binding of state and you can't jump out of a binding of a
; special in tail recursion (it is only allowed if it is lexical).  Thus, we
; got the curious and frustrating problem that if we recompiled system
; functions (like print-doc-string-part1) then they would no longer have tail
; recursions removed, even though the recursion would be so removed when we
; made the system from scratch.  (Reiterating the reason: between the two
; compilations of the function, state became special.  Had we declared state
; special in axioms.lisp instead of here in interface-raw.lisp, none of
; tail-recursion removal on state changing functions would have been done!)  We
; no longer make state special and hence must bind it to *the-live-state*
; lexically when its use is unavoidable.  In point of fact we now evaluate
; (setq state *the-live-state*) in (load-acl2), without making state special,
; and hence state may be used in raw Lisp after the system is loaded as long as
; the form using state is not compiled.

; Finally: another way to prove your way through axioms.lisp is to invoke
; (acl2::load-acl2) and (initialize-acl2), then save the system (e.g., in akcl
; execute (si::save-system "my-saved_acl2")), and now each time you invoke that
; saved image first execute

; (defconst *acl2-pass-2-files* '())

; in raw Lisp (or, execute this before saving the image), and then after
; executing (LP!) submit the form

; (set-w 'extension (global-set 'boot-strap-pass-2 t (w state)) state)

; to ACL2 in order to allow system DEFLABELs to be considered redundant.

; Save perhaps 12K in image.

   (set-initial-cbd)
   (makunbound '*copy-of-common-lisp-symbols-from-main-lisp-package*)
   (let* ((*features* (cons :acl2-loop-only *features*))
          #+akcl

; AKCL compiler note stuff.  We have so many tail recursive functions
; that the notes about tail recursion optimization are just too much
; to take.

          (compiler:*suppress-compiler-notes* t)
          (state *the-live-state*)
          pass-2-alist)
     (enter-boot-strap-mode system-books-dir (get-os))
     (setq pass-2-alist
           (let ((ans nil))
             (dolist
               (fl acl2-pass-2-files)
               (mv-let (erp val state)

; Warning.  Because of the read-file here, we have to be careful not to define
; any packages in the pass-2 files that contain symbols mentioned in those
; files.  The read-file will break in any such case; the DEFPKG in such a file
; must be processed first.

                 (read-file (coerce
                             (append (coerce fl 'list)
                                     (cons #\. (coerce *lisp-extension*
                                                       'list)))
                             'string)
                            *the-live-state*)
                 (declare (ignore state))
                 (cond (erp (interface-er "Unable to read file ~x0!"
                                          fl))
                       (t (push (cons fl val) ans)))))
             ans))
     (dolist
       (fl *acl2-files*)
       (when (not (or (equal fl "boot-strap-pass-2-a")
                      (equal fl "boot-strap-pass-2-b")
                      (raw-source-name-p fl)))
         (mv-let (er val st)
                 (ld-fn
                  (ld-alist-raw (or (cdr (assoc fl pass-2-alist :test #'equal))
                                    (coerce
                                     (append (coerce fl 'list)
                                             (cons #\. (coerce *lisp-extension*
                                                               'list)))
                                     'string))
                                (if (eq pass-2-ld-skip-proofsp nil)

; See the comment above about July 2021 changes to support a more complete
; execution of proofs in this case.

                                    nil
                                  'initialize-acl2)
                                :error)
                  *the-live-state*
                  nil)
                 (declare (ignore val st))
                 (cond (er

; The load caused an error.  We abort quietly without doing anything
; else so we are in the same state.

                        (return-from initialize-acl2 nil))))))
     (enter-boot-strap-pass-2)
     (dolist
       (fl acl2-pass-2-files)
       (mv-let (er val st)
         (ld-fn
          (ld-alist-raw (or (cdr (assoc fl pass-2-alist :test #'equal))
                            (interface-er "Did not find ~x0 in pass-2-alist."
                                          fl))
                        pass-2-ld-skip-proofsp
                        :error)
          state
          nil)
         (declare (ignore val st))
         (cond (er

; The load caused an error.  We abort quietly without doing anything
; else so we are in the same state.

                (return-from initialize-acl2 nil)))))

; It is important not to wait to write out TMP1.lisp until after we leave the
; boot-strap.  By doing so before that time, we ensure that the guard-check
; under safe mode is made for primitives (see oneify-cltl-code), and that
; compile-uncompiled-*1*-defuns will not encounter 'exit-boot-strap-mode and
; thus stop finding functions to compile.  We use a call of ld here to make
; possible the subsidiary uses of state-global-let* on behalf of macroexpand1
; (see the comment in comp-fn for more information).

     (unless skip-comp-exec

; Optimization: Skip this compile for generate-acl2-proclaims.

       (ld '((comp-fn :exec nil "1" state))))
     (exit-boot-strap-mode)
     (initialize-pc-acl2 *the-live-state*)

; We now set up the ld specials as we wish them for the user's first
; invocation of LP.  The ld specials were previously initialized (in
; enter-boot-strap-mode) to the same values used below (because the
; LDs above make reference to some of them so they must be bound).
; But the LD above changes them so we now initialize them again.

     (f-put-ld-specials *initial-ld-special-bindings*
                        nil ; no changes to useless-runes (not an LD special)
                        *the-live-state*)

; We now check certain invariants, for example, that we have defined certain
; built-in constants correctly.

     (or (not acl2-pass-2-files)

; The check for check-built-in-constants in check-acl2-initialization, for one,
; will fail if we do not make a second pass through axioms.lisp.  That is
; because all (or at least most) of the 'level-no properties are still 0 before
; then, so chk-initial-built-in-clauses (called in check-built-in-constants)
; will fail, because its subroutine all-fnnames-subsumer does not behave
; properly until the 'level-no properties are set.

         (check-acl2-initialization))
     (cond
      ((or (not (probe-file *acl2-status-file*))
           (delete-file *acl2-status-file*))
       (with-open-file (str *acl2-status-file*
                            :direction :output)
                       (format str
                               "~s"

; The next token, :INITIALIZED, is used in GNUmakefile; keep in sync.

                               :INITIALIZED))))

     (setq *saved-build-date-lst*

; The call of eval below should avoid a warning in cmucl version 18d.  Note
; that saved-build-date-string is defined in interface-raw.lisp.

           (list (eval '(saved-build-date-string))))

; If you want the final image to have infixp = t (and have feature :acl2-infix
; set), then put the following form here:
;    (f-put-global 'infixp t *the-live-state*)

     t)))


;                                  LP

; Lp is the function that an ACL2 user invokes to get into the ACL2
; read-eval-print loop.

; Essay on Pathnames

; We use Unix-style pathnames everywhere in ACL2 except when interfacing with
; the operating system.  Functions defined in this file, interface-raw.lisp,
; generally use real pathname strings for the host operating system, which we
; call "OS filenames".  (Exceptions are clearly labeled, including
; compile-uncompiled-defuns and compile-uncompiled-*1*-defuns.)  Functions
; defined outside this file (interface-raw.lisp) pass around what we call "ACL2
; filenames", which are Unix-style pathname strings that consist solely of
; legal ACL2 characters, as checked by bad-lisp-stringp.

; Here are some examples of functions that take OS pathnames.

; acl2-compile-file [but see comment there]
; compile-file
; convert-book-name-to-compiled-name [ACL2 pathname is OK too]
; delete-file
; delete-compiled-file
; expansion-filename [ACL2 pathname is OK too]
; load
; probe-file
; proclaim-file

; Before defining lp, we provide support for inhibiting breaks.

#-(and gcl (not cltl2))
(defun our-abort (condition y
                            &aux
                            (state *the-live-state*)
                            (btp (member-eq
                                  (f-get-global 'debugger-enable *the-live-state*)
                                  '(:bt :break-bt :bt-break))))

; Keep this in sync with :doc set-debugger-enable.

  (declare (ignore y))
  #+acl2-par (setq *reset-parallelism-variables* t)
  (print-proof-tree-finish state)
  (when btp (print-call-history))
  (cond ((or (debugger-enabledp state)
             (eql *ld-level* 0)
             (f-get-global 'boot-strap-flg state))
         nil)
        (t
         (let ((*debugger-hook* nil) ; extra care to avoid possible loop
               #+ccl ; as above, for CCL revision 12090 and beyond
               (ccl::*break-hook* nil)
               (*package* (find-package (current-package state)))
               (continue-p

; If *acl2-time-limit-boundp* is true, then we can safely use our approach of
; continuing from the break (if possible) and letting the prover notice that
; *acl2-time-limit* is 0.  That allows the prover to quit in a clean way that
; supports :redo-flat.  The reason that *acl2-time-limit-boundp* needs to be
; true is that ultimately, we want *acl2-time-limit* to revert to its default
; value of nil.

                (and (f-get-global 'abort-soft state)
                     (find-restart 'continue)
                     *acl2-time-limit-boundp*
                     (not (eql *acl2-time-limit* 0)))))
           #+ccl ; for CCL revisions before 12090
           (declare (ignorable ccl::*break-hook*))
           (terpri t)
           (format t
                   "***********************************************")
           (cond
            (continue-p
             (format t
                     "~&Note:  ~A~
                      ~&  Will attempt to exit the proof in progress;~
                      ~&  otherwise, the next interrupt will abort the proof.~
                      ~&  For an immediate abort see :DOC abort-soft."
                     condition))
            (t
             (format t
                     "~&************ ABORTING from raw Lisp ***********")
             (format t
                     "~&********** (see :DOC raw-lisp-error) **********")

; In CCL we can get information about the function currently being executed.
; Consider for example what happens if, during a computation, the evaluation of
; (ash 1 (expt 2 48)) causes the error "Memory allocation request failed".
; That is not very helpful, but it could be helpful to see the following extra
; information about when this occurred:

; "While executing: CCL::BIGNUM-ASHIFT-LEFT-DIGITS."

; This extra information is a bit dodgy, since it comes from the low-level
; definition of function ccl::%break-message in CCL source file
; level-1/l1-readloop-lds.lisp (circa late 2017).  It is also may be unhelpful
; in many cases, or not ideal; for example, the same function as above,
; CCL::BIGNUM-ASHIFT-LEFT-DIGITS, is reported when attempting to evaluate (expt
; 2 (expt 2 48)).  However, you get what you get with raw Lisp errors, and we
; are happy to make them a bit more useful in some cases.

             (cond
              #+ccl
              ((and (fboundp 'ccl::%real-err-fn-name)
                    (boundp 'ccl::*top-error-frame*))
               (format t
                       "~&Error:  ~A~&While executing: ~S"
                       condition
                       (ccl::%real-err-fn-name ccl::*top-error-frame*)))
              (t
               (format t
                       "~&Error:  ~A"
                       condition)))))
           (when btp (format t "~%NOTE: See above for backtrace.~%"))
           (format t
                   "~&***********************************************~&")
           (when *acl2-error-msg*
             (format t *acl2-error-msg*))
           (when (not (untouchable-fn-p 'set-debugger-enable-fn
                                        (w state)
                                        (f-get-global 'temp-touchable-fns
                                                      state)))
             (format t
                     "~%To enable breaks into the debugger (also see :DOC ~
                      acl2-customization):~&~s~&"
                     '(set-debugger-enable t)))
           (force-output t)
           (let* ((x (standard-oi state))
                  (chan (if (and (consp x)
                                 (symbolp (cdr (last x))))
                            (cdr (last x))
                          (and (symbolp x)
                               x))))
             (when (and chan
                        (open-input-channel-p chan :object state))
               (clear-input (get-input-stream-from-channel chan))))
           (cond (continue-p
                  (setq *acl2-time-limit* 0)
                  (invoke-restart 'continue))
                 (t

; Parallelism blemish: as of May 16, 2011, we also reset all parallelism
; variables in Rager's modified version of the source code.  However, that
; strikes Rager as strange, since we went through so much trouble to find out
; where we should reset parallelism variables. So, it is now commented out,
; today, May 16, 2011, and we will wait to see what happens.

;                  #+acl2-par
;                  (reset-all-parallelism-variables)

; Parallelism blemish: after a single proof runs for awhile, at least with
; waterfall parallelism enabled, it can take two interrupts before the abort
; occurs.  It would be nice if the proof could abort after the first interrupt,
; since when two interrupts are required, the summary does not print the
; ACL2(p) checkpoints.

                  (our-ignore-errors ; might not be in scope of catch
                    (throw 'local-top-level :our-abort))))))))

; We formerly set *debugger-hook* here, but now we set it in lp; see the
; comment there.

#+ccl ; for CCL revisions starting with 12090
(when (boundp 'ccl::*break-hook*)
  (setq ccl::*break-hook* 'our-abort))

(defun initial-customization-filename ()

; Every value returned by this function is either :none, nil, or a legal ACL2
; string.

  (let* ((cfb00 (getenv$-raw "ACL2_CUSTOMIZATION")) ; nil or legal ACL2 string
         (cfb0 (if (equal cfb00 "NONE")
                   :none
                 (and cfb00
                      (not (equal cfb00 ""))
                      (extend-pathname (f-get-global 'connected-book-directory
                                                     *the-live-state*)
                                       cfb00
                                       *the-live-state*)))))
    (cond
     ((eq cfb0 :none)
      :none)
     ((and cfb0 (probe-file cfb0))
      cfb0)
     (cfb0 ; but (not (probe-file cfb0))
      (let ((*print-circle* nil))
        (format t
                "~%ERROR: Environment variable ACL2_CUSTOMIZATION has value~%~
                 ~3T~a~%but file~%~3T~a~%does not appear to exist.~%~
                 Now quitting ACL2.  To fix this problem, you may wish~%~
                 to fix the value of that environment variable by setting it~%~
                 to a valid file name, by unsetting it, or by setting it to~%~
                 the empty string.~%~%"
                cfb00
                cfb0))
      (exit-lisp 1))
     (t
      (let* ((cb1 (our-merge-pathnames
                   (f-get-global 'connected-book-directory *the-live-state*)
                   "acl2-customization"))
             (cfb1 (string-append cb1 ".lsp"))
             (cfb1a (string-append cb1 ".lisp")))
        (cond
         ((probe-file (pathname-unix-to-os cfb1 *the-live-state*))
          cfb1)
         ((probe-file (pathname-unix-to-os cfb1a *the-live-state*))
          cfb1a)
         (t
          (let* ((home (our-user-homedir-pathname))
                 (cb2 (and home
                           (our-merge-pathnames

; The call of pathname-os-to-unix below may seem awkward, since later we apply
; pathname-unix-to-os before calling probe-file.  However, our-merge-pathnames
; requires Unix-style pathname arguments, and we prefer not to write an
; analogous function that takes pathnames for the host operating system.

                            (pathname-os-to-unix

; MCL does not seem to handle calls of truename correctly on logical pathnames.
; We should think some more about this, but for now, let's solve this problem
; by brute force.

                             #+(and mcl (not ccl))
                             (our-truename
                              (common-lisp::translate-logical-pathname
                               home)
                              t)
                             #-(and mcl (not ccl))
                             (our-truename home
                                           "Note: Calling OUR-TRUENAME from ~
                                            INITIAL-CUSTOMIZATION-FILENAME")
                             (os (w *the-live-state*))
                             *the-live-state*)
                            "acl2-customization")))
                 (cfb2 (and cb2 (string-append cb2 ".lsp")))
                 (cfb2a (and cb2 (string-append cb2 ".lisp"))))
            (cond (cb2 (cond ((probe-file (pathname-unix-to-os
                                           cfb2 *the-live-state*))
                              cfb2)
                             ((probe-file (pathname-unix-to-os
                                           cfb2a *the-live-state*))
                              cfb2a)
                             (t nil))))))))))))

#+(and acl2-par lispworks)
(setq system:*sg-default-size*

; Keep the below number in sync with the call to hcl:extend-current-stack in
; lp.

      80000)

#+(and acl2-par lispworks)
(defun spawn-extra-lispworks-listener ()

; In Lispworks, we spawn a thread for the listener before we exit lp for the
; first time, so that when we exit lp, multiprocessing does not stop.  This
; strategy is derived from the following quote, from Martin Simmons, of
; Lispworks.
;
; "If you want it to run a normal REPL, then you could call
; lw:start-tty-listener when acl2::lp returns.  That will make a new thread
; running the REPL, which will prevent multiprocessing from stopping."
;
; Another strategy, which was never released, involved following the
; multiprocessing example in section 15.13 of the Lispworks 6.0 manual.  To
; quickly outline that strategy, we (1) renamed "lp" to "lp1", (2) defined "lp"
; to spawn a thread that called "lp1", (3) saved the Lispworks image with the
; ":multiprocessing t" flag, and (4) ensured that the Lispworks image's restart
; function was acl2-default-restart-function, which called "lp".
;
; We feel that Martin's suggested implementation is simpler, and so we
; use that.
;
; We rely on the following property of lw:start-tty-listener: if the tty
; listener is already running, calling lw:start-tty-listener does nothing.

  (lw:start-tty-listener))

(#+allegro

; Builds with Allegro CL warn that this constant is redefined, when using
; defconstant.  We could probably use defparameter in all Lisps, but we really
; want this to be a constant; in particular, there is no reason to let-bind
; it.  In order to avoid the warning in Allegro CL, we conditionalize here.

 defparameter
 #-allegro
 defconstant
 *our-standard-io*

; We bind *debug-io* to this constant inside LP to ensure that when the
; debugger is invoked, it will write to the standard output rather than to the
; terminal (unless *debug-io* is rebound, as in community books file
; books/centaur/vl2014/server/server-raw.lsp).  Formerly we bound *debug-io* to
; *standard-output* in LP, which would cause an infinite loop in the SBCL
; debugger as described below.  We thank Keshav Kini for the current approach,
; and for bringing this problem to our attention.  As described below, this
; approach ensures that debugger output is printed to standard output, not to
; the terminal, but without binding *debug-io* to an output-only stream.

; Below is some discussion showing how we formerly got this wrong and
; progressed towards the current solution.  Before making changes
; related to this constant, be sure to understand the issues raised in
; that discussion.

; (1) Git commit 26013676ec22cd68e29be0a43f9cbf2aeee2114e on Feb 5, 2016
;     provided a fix for problem described in the following quote from :doc
;     note-7-3.

;       It was possible for a backtrace to be printed to the terminal by SBCL
;       and CMUCL, even when output is redirected to a file. This has been
;       fixed.

;     The fix was for ACL2 function print-call-history to print backtraces to
;     *standard-output*, rather than to the default stream, *debug-io*.
;
; BUT that fix caused a problem:
;
; (2) Commit 6d7ad53ecdaaec9dcf3e3d05c19832b97fa7062a on Aug 26, 2016 provided
;     a fix for GitHub Issue 634 (https://github.com/acl2/acl2/issues/634),
;     namely, printing of a backtrace to the terminal.  The problem had been
;     that for SBCL (and CMUCL), print-call-history was sending its output to
;     *standard-output* instead of *debug-io*, so the rebinding of *debug-io*
;     in community books file books/centaur/vl2014/server/server-raw.lsp had no
;     effect on where print-call-history sent its output: that output was going
;     to *standard-output*, hence to a .cert.out file.  The fix was to avoid
;     the use of *standard-output* in print-call-history, instead binding
;     *debug-io* to *standard-output* in LP.  That solution still handles (1)
;     by sending backtraces to *standard-output* by default; but now, the
;     redirection in server-raw.lsp, by rebinding *debug-io*, works as
;     intended.

; BUT that fix caused a problem: with *debug-io* bound to *standard-output*, a
; horrible infinite loop could occur in SBCL when trying to read from
; *debug-io*, as shown in this item, formerly in community books file
; books/system/to-do.txt, for obtaining that infinite loop in ACL2 but not in
; pure SBCL:

; (value :q)
; (LP!) ; only in ACL2
; #+acl2-loop-only (program)
; (defun foo (x) (declare (optimize (safety 0))) (car x))
; #+acl2-loop-only (set-debugger-enable t)
; (foo 3)
;
; So now, in LP we bind *debug-io* to *our-standard-io* instead of
; *standard-output*, thus guaranteeing that debugger output is sent to standard
; output rather than the terminal, without the mistake of binding *debug-io* to
; an output-only stream.

  (make-two-way-stream *standard-input* *standard-output*))

(defun ld-acl2-customization (state)
  (let ((customization-full-file-name
         (initial-customization-filename)))
    (cond
     ((or (eq customization-full-file-name :none)
          (f-get-global 'boot-strap-flg state))
      nil)
     (customization-full-file-name

; If the ACL2 customization file exists (and we are not booting) then it hasn't
; been included yet, and we include it now.

      (let ((quietp (let ((s (getenv$-raw "ACL2_CUSTOMIZATION_QUIET")))
                      (and s
                           (not (equal s ""))
                           (not (string-equal s "NIL"))
                           (if (string-equal s "ALL") :all t)))))
        (when (not quietp)
          (fms "Customizing with ~x0.~%"
               (list (cons #\0 customization-full-file-name))
               *standard-co*
               state
               nil))
        (let ((ld-alist (put-assoc-eq
                         'standard-oi
                         customization-full-file-name
                         (put-assoc-eq
                          'ld-error-action :error
                          (f-get-ld-specials *the-live-state*))))
              #+acl2-infix (old-infixp
                            (f-get-global 'infixp *the-live-state*)))
          #+acl2-infix (f-put-global 'infixp nil *the-live-state*)
          (mv-let (erp val state)
            (with-suppression ; package locks, not just warnings, for read
<<<<<<< HEAD
             (state-free-global-let*
              ((connected-book-directory
                (f-get-global 'connected-book-directory state)
                set-cbd-state))
=======
             (with-cbd
              :same
>>>>>>> d8ef1725
              (cond (quietp

; We avoid using with-output!, since it generates a call of state-global-let*,
; which isn't allowed outside the loop -- which we haven't yet entered!

                     (state-free-global-let*
                      ((inhibit-output-lst *valid-output-names*)
                       (gag-mode nil)
                       (print-clause-ids nil))
                      (let ((quiet-alist ld-alist))
                        (loop for pair in
; Warning: Keep quiet-alist in sync with the state-free-global-let* bindings
; below.
                              '((ld-verbose . nil)
                                (ld-pre-eval-print . :never)
                                (ld-post-eval-print . nil)
                                (ld-prompt . nil))
                              do (setq quiet-alist
                                       (put-assoc-eq (car pair)
                                                     (cdr pair)
                                                     quiet-alist)))
                        (cond
                         ((eq quietp :all)
                          (ld-fn quiet-alist *the-live-state* nil))
                         (t
                          (state-free-global-let*
; Warning: Keep these bindings in sync with quiet-alist.
                           ((ld-verbose nil)
                            (ld-pre-eval-print :never)
                            (ld-post-eval-print nil)
                            (ld-prompt nil))
                           (ld-fn quiet-alist *the-live-state* nil)))))))
                    (t (ld-fn ld-alist *the-live-state* nil)))
              :binder state-free-global-let*))
            #+acl2-infix
            (f-put-global 'infixp old-infixp *the-live-state*)
            (cond (erp (format t "**Error encountered during LD of ACL2 ~
                                  customization file,~%~s.~%Quitting....~%"
                               customization-full-file-name)
                       (quit 1))
                  (t (value val))))))))))

(defun project-dir-filename (dir0 filename filename-dir key ctx state)

; This function is similar to canonical-dirname!.

; Filename is a Unix-style pathname and filename-dir is its directory, which is
; an absolute pathname against which dir, if a relative pathname, is to be
; resolved.

; As of August 2022 when we introduced the project-dir-alist, for sysfiles
; whose keyword is not necessarily :system.  This code had been in LP for a few
; years for computing the system books directory.  We use this same code for
; other project-dir-alist entries.

; Filename is used for error reporting.  It is nil when we are using an
; environment variable to set the directory for :system; otherwise it is the
; project-dir-alist file.

  (let* ((dir (extend-pathname+ filename-dir dir0 t state)))
    (cond ((and dir
                (or (equal dir "")
                    (not (eql (char dir (1- (length dir)))
                              *directory-separator*))))
           (cond
            (filename
             (er soft ctx
                 "The project pathname ~x0, supplied in file ~x1 for the key ~
                  ~x2, represents a file but not a directory."
                 dir0 filename key))
            (t
             (er soft ctx
                 "The pathname ~x0, supplied by environment variable ~
                  ACL2_SYSTEM_BOOKS, represents a file but not a directory."
                 dir0))))
          (dir (value dir))
          (filename
           (er soft ctx
               "The project pathname ~x0, supplied in file ~x1 for the key ~
                ~x2, represents a directory that does not exist."
               dir0 filename key))
          (t
           (er soft ctx
               "The pathname ~x0, supplied by environment variable ~
                ACL2_SYSTEM_BOOKS, represents a directory that does not exist."
               dir0)))))

(defun project-dir-alist-from-file-rec (lst filename filename-dir ctx state)

; This function is like plist-to-alist, except that the value components are
; strings and we ensure that each ends in the directory-separator and is
; suitably canonical.

  (declare (xargs :guard (and (keyword-value-listp lst)
                              (string-listp (odds lst)))))
  (cond ((endp lst) (value nil))
        (t (let* ((key (car lst))
                  (dir0 (cadr lst))
                  (dir1 (if (equal dir0 "") "./" dir0)))
             (er-let* ((dir (project-dir-filename dir1 filename filename-dir
                                                  key ctx state))
                       (rest (project-dir-alist-from-file-rec
                              (cddr lst) filename filename-dir ctx state)))
               (value (acons (car lst) dir rest)))))))

(defun project-dir-alist-from-file-0 (filename ctx state)
  (declare (xargs :stobjs state :mode :program))
  (let ((filename-u (pathname-os-to-unix filename (os (w state)) state)))
    (er-let* ((lst (read-file+ filename-u
                               (msg "Unable to open file ~x0 to read the ~
                                     project-dir-alist."
                                    filename)
                               ctx
                               state)))
      (cond ((not (keyword-value-string-listp lst))
             (er soft ctx
                 "The value read for the project-dir-alist must be an ~
                  alternating list of keywords and strings, starting with a ~
                  keyword.  But the value read from file ~x0 is ~x1, which ~
                  does not have that property."
                 filename lst))
            ((not (project-dir-file-p filename-u state))
             (er soft ctx
                 "The value read for the project-dir-alist is, as expected, ~
                  an alternating list of keywords and strings, starting with ~
                  a keyword.  But each line must either be blank, be a ~
                  comment (i.e., its first non-whitespace character is `;'), ~
                  or contain a keyword followed by a filename without `\"' in ~
                  its name.  File ~x0 does not have that property."
                 filename))
            (t
             (let ((abs (canonical-unix-pathname filename-u nil state)))
               (cond
                ((null abs)
                 (er soft ctx
                     "Surprising error: Unable to get the absolute pathname ~
                      for file ~x0~@1."
                     filename-u
                     (if (equal filename filename-u)
                         ""
                       (msg " (which was obtained from filename ~x0)"
                            filename))))
                (t (project-dir-alist-from-file-rec
                    lst abs
                    (directory-of-absolute-pathname abs)
                    ctx state)))))))))

(defun project-dir-alist-from-file (filename ctx state)

; We avoid using with-output! below because we get an error pertaining to
; acl2-unwind-protect in that case.

; Note that the result is not sorted.  To install it as the value of state
; global project-dir-alist, we need to sort this result by decreasing length of
; filenames.

  (let* ((old-inh (f-get-global 'inhibit-output-lst state))
         (flg (member-eq 'error old-inh)))
    (er-progn
     (if flg
         (set-inhibit-output-lst (cons 'error old-inh))
       (value nil))
     (er-let* ((val (project-dir-alist-from-file-0 filename ctx state)))
       (er-progn (if flg
                     (set-inhibit-output-lst old-inh)
                   (value nil))
                 (cond
                  ((duplicate-keysp-eq val)
                   (er soft ctx
                       "The keyword ~x0 occurs more than once in the ~
                        ACL2_PROJECTS file, ~x1."
                       (car (duplicate-keysp-eq val))
                       filename))
                  ((loop for tail on val thereis
                         (rassoc-equal (cdar tail) (cdr tail)))
                   (er soft ctx
                       "The directory ~x0 is specified more than once in the ~
                        ACL2_PROJECTS file, ~x1."
                       (loop for tail on val when
                             (rassoc-equal (cdar tail) (cdr tail))
                             do (return (cdar tail)))
                       filename))
                  (t (value val))))))))

(defun replace-project-dir-alist (project-dir-alist)
  (let ((doublet (assoc-eq 'global-value
                           (get 'project-dir-alist *current-acl2-world-key*))))
    (assert (and (consp doublet)
                 (consp (cdr doublet))
                 (not (eq (cadr doublet) *acl2-property-unbound*))))
    (setf (cadr doublet) project-dir-alist))
  (loop for trip in (lookup-world-index 'event 0 (w *the-live-state*))
        when (and (eq (car trip) 'project-dir-alist)
                  (eq (cadr trip) 'global-value))
        do (progn (setf (cddr trip)
                        (merge-sort-length>=-cdr project-dir-alist))
                  (return t))
        finally (error "Implementation error: Failure in ~
                        replace-project-dir-alist!")))

(defun establish-project-dir-alist (system-dir0 ctx state)

; This function may set the value of state global project-dir-alist.  It is
; evaluated only for side effect; the return value is irrelevant.

; System-dir0 is either nil or the value of environment variable
; ACL2_SYSTEM_BOOKS (possibly with a trailing slash added).  We assume that
; state global project-dir-alist has already been set: to the
; system books directory in the normal case, but to an alist if the executable
; was created with save-exec.

  (declare (xargs :stobjs state :mode :program))
  (mv-let (erp val state)
    (er-let* ((system-books-dir
               (value (and system-dir0 ; legal ACL2 string from getenv$-raw
                           (extend-pathname+
                            (cbd)
                            (pathname-os-to-unix system-dir0
                                                 (os (w state))
                                                 state)
                            t state))))
              (proj-file (getenv$ "ACL2_PROJECTS" state))
              (proj-alist (if proj-file
                              (project-dir-alist-from-file proj-file ctx state)
                            (value nil)))
              (new-sys-pair (value (assoc-eq :system proj-alist)))
              (old-project-dir-alist
               (value (project-dir-alist (w state)))))
      (cond
       ((null proj-file) ; hence also (null new-sys-pair)
        (when system-books-dir
          (replace-project-dir-alist (put-assoc-eq :system
                                                   system-books-dir
                                                   old-project-dir-alist)))
        (value nil))
       ((and new-sys-pair     ; hence ACL2_PROJECTS was specified
             system-books-dir ; hence ACL2_SYSTEM_BOOKS was specified
             (not (equal (cdr new-sys-pair) system-books-dir)))

; Conflict!  Print an error message and exit.

        (er-let* ((dir0 (getenv$ "ACL2_SYSTEM_BOOKS" state)))
          (er soft ctx
              "The project-dir-alist read from file ~x0 associates :SYSTEM ~
               with ~x1.  This conflicts with the value ~x2 associated with ~
               :SYSTEM~@3."
              proj-file
              (cdr new-sys-pair)
              system-books-dir
              (if dir0
                  (msg " using environment variable ACL2_SYSTEM_BOOKS")
                (msg ", which is the pathname of the books/ directory of your ~
                      ACL2 distribution")))))
       ((rassoc-equal (or system-books-dir
                          (cdr (assoc-eq :system old-project-dir-alist)))
                      (remove-assoc-eq :system proj-alist))

; The test above will be false if system-books-dir is nil and
; old-project-dir-alist is an alist (because the executable was created by
; save-exec).  That's fine if you think about it: when system-books-dir is nil,
; our only concern is that old-project-dir-alist is a string that will be the
; system books directory.

        (let ((pair (rassoc-equal (or system-books-dir
                                      (cdr (assoc-eq :system
                                                     old-project-dir-alist)))
                                  (remove-assoc-equal :system proj-alist))))
          (er soft ctx
              "The project-dir-alist read from file ~x0 associates keyword ~
               ~x1 with ~x2, which is also the system books directory."
              proj-file
              (car pair)
              (cdr pair))))
       ((and ; proj-file is non-nil
         (let ((wrld (w state)))
           (or (conflicting-symbol-alists
                proj-alist
                (cdr (assoc-eq :include-book-dir-alist
                               (table-alist 'acl2-defaults-table wrld))))
               (conflicting-symbol-alists
                proj-alist
                (table-alist 'include-book-dir!-table wrld)))))
        (let* ((wrld (w state))
               (c1 (conflicting-symbol-alists
                    proj-alist
                    (cdr (assoc-eq :include-book-dir-alist
                                   (table-alist 'acl2-defaults-table wrld)))))
               (c2 (conflicting-symbol-alists
                    proj-alist
                    (table-alist 'include-book-dir!-table wrld))))
          (mv-let (k new old fn)
            (if c1
                (mv (car c1) (cadr c1) (cddr c1) 'add-include-book-dir)
              (mv (car c2) (cadr c2) (cddr c2) 'add-include-book-dir!))
            (er soft ctx
                "The project-dir-alist read from file ~x0 assigns the value ~
                 ~x1 to the key ~x2.  But before the present ACL2 executable ~
                 was created with save-exec, that key was associated with a ~
                 different value by ~x3, namely, ~x4."
                proj-file new k fn old))))

; We get to this point if proj-file is non-nil and there is no conflict.  We
; set the project-dir-alist to the proj-alist read from the proj-file, except
; that we add a value for :SYSTEM if one is not already there.

       (t
        (replace-project-dir-alist
         (if new-sys-pair
             proj-alist
           (acons :system
                  (or system-books-dir
                      (cdr (assoc-eq :system old-project-dir-alist)))
                  proj-alist)))
        (value nil))))
    (cond (erp (pprogn (fms "**ABORTING start of ACL2!**~|Address the error ~
                             noted above in order to run ACL2.~|See :DOC ~
                             project-dir-alist."
                            nil *standard-co* state nil)
                       (prog2$ (exit 1)
                               (mv erp val state))))
          (t (value val)))))

(defun lp (&rest args)

; This function can only be called from within raw lisp, because no ACL2
; function mentions it.  Thus, we assume we are in raw lisp.  This is the
; top-level entry to ACL2.  Note that truename can cause an error in some
; Common Lisps when the given file or directory does not exist, in which case
; our-truename will generally return nil.  Hence, we sometimes call
; our-truename on "" rather than on a file name.

  (when args
    (error "LP takes no arguments."))

  (when (not *acl2-default-restart-complete*)
    (acl2-default-restart t)
    #+gcl
    (save-acl2-in-akcl nil nil nil t))

  (with-more-warnings-suppressed

; Parallelism wart: we currently reset the parallelism variables twice on
; startup.  Removing the below call to reset-all-parallelism-variables should
; be the correct way to remove this double-reset, because we more thoroughly
; determine where to reset parallelism variables elsewhere in the code.

   #+acl2-par
   (reset-all-parallelism-variables)

; Remark for #+acl2-par.  Here we set the gc-threshold to a high number.  If
; the Lisps support it, this threshold could be based off the actual memory in
; the system.  We perform this setting of the threshold in lp, because
; Lispworks doesn't save the GC configuration as part of the Lisp image.

; Parallelism no-fix: the threshold below may cause problems for machines with
; less than that amount of free RAM.  At a first glance, this shouldn't
; realistically be a problem.  However, a user might actually encounter this
; problem when running several memory-intensive ACL2(p) sessions in parallel
; via make -j.

   #+acl2-par
   (when (not *lp-ever-entered-p*) (set-gc-threshold$ (expt 2 30) nil))

   #+(and acl2-par lispworks)
   (when (not *lp-ever-entered-p*)
     (sys:set-default-segment-size 0 :cons 250)
     (sys:set-default-segment-size 1 :cons 250)
     (sys:set-default-segment-size 2 :cons 250)
     (sys:set-default-segment-size 0 :other 250)
     (sys:set-default-segment-size 1 :other 250)
     (sys:set-default-segment-size 2 :other 250))

   #+acl2-par
   (f-put-global 'parallel-execution-enabled t *the-live-state*)
   (let ((state *the-live-state*)
         #+(and gcl (not cltl2))
         (system::*break-enable* (debugger-enabledp *the-live-state*))
         (*debug-io* *our-standard-io*))
     (cond
      ((> *ld-level* 0)
       (when (raw-mode-p *the-live-state*)
         (fms "You have attempted to enter the ACL2 read-eval-print loop from ~
               within raw mode.  However, you appear already to be in that ~
               loop.  If your intention is to leave raw mode, then execute:  ~
               :set-raw-mode nil.~|"
              nil (standard-co *the-live-state*) *the-live-state* nil))
       (return-from lp nil))
      ((not *lp-ever-entered-p*)
       (f-put-global 'saved-output-reversed nil state)
       (push-current-acl2-world 'saved-output-reversed *the-live-state*)
       (set-initial-cbd)
       (eval `(in-package ,*startup-package-name*)) ;only changes raw Lisp pkg

; We formerly set *debugger-hook* at the top level using setq, just below the
; definition of our-abort.  But that didn't work in Lispworks, where that value
; persisted right up to the saving of an image yet *debugger-hook* was nil
; after starting up that image.  Apparently Lispworks 6.0 sets *debugger-hook*
; globally to nil when input comes from a file, which is how ACL2 is built,
; rather than standard-input,

       #-(and gcl (not cltl2))
       (setq *debugger-hook* 'our-abort)

; We have found it necessary to extend the LispWorks stack size, in particular
; for community books books/concurrent-programs/bakery/stutter2 and
; books/unicode/read-utf8.lisp.

       #+lispworks (hcl:extend-current-stack 400)

; David Rager agrees that the following block of code is fine to delete (note
; that as of 11/2017 (hcl:current-stack-length) is 399998 when ACL2 comes up,
; built on 64-bit LispWorks), though he wonders if it is needed for 32-bit
; LispWorks.  We'll leave it as a comment in case something like it is useful
; in the future.

;;;        #+(and lispworks acl2-par)
;;;        (when (< (hcl:current-stack-length)
;;;
;;; ; Keep the below number (currently 80000) in sync with the value given to
;;; ; *sg-default-size* (set elsewhere in our code).
;;;
;;;                 80000)
;;;          (hcl:extend-current-stack
;;;
;;; ; this calculation sets the current stack length to be within 1% of 80000
;;;
;;;           (- (round (* 100 (/ (hcl:current-stack-length) 80000))) 100)))

       #+sbcl
       (define-our-sbcl-putenv) ; see comment on this in acl2-fns.lisp

; Acl2-default-restart isn't enough in Allegro, at least, to get the new prompt
; when we start up:

       (let* ((save-expansion (let ((s (getenv$-raw "ACL2_SAVE_EXPANSION")))
                                (and s
                                     (not (equal s ""))
                                     (not (equal (string-upcase s)
                                                 "NIL")))))
              (book-hash-alistp-env

; A non-nil value of this variable indicates that we are to use the "book-hash"
; mechanism of storing an alist in the .cert file, instead of a numeric
; checksum.  Starting in June 2016, storing such an alist is the default.  That
; default is defeated when the indicated environment variable has value (up to
; case) "NIL".

               (let ((s (getenv$-raw "ACL2_BOOK_HASH_ALISTP")))
                 (or (null s) ; default case
                     (not (equal (string-upcase s)
                                 "NIL")))))
              (os-user-home-dir-path (our-user-homedir-pathname))
              (os-user-home-dir0 (and os-user-home-dir-path
                                      (our-truename os-user-home-dir-path
                                                    "Note: Calling OUR-TRUENAME ~
                                                  from LP.")))
              (os-user-home-dir (and os-user-home-dir0
                                     (if (eql (char os-user-home-dir0
                                                    (1- (length os-user-home-dir0)))
                                              *directory-separator*)
                                         (subseq os-user-home-dir0
                                                 0
                                                 (1- (length os-user-home-dir0)))
                                       os-user-home-dir0)))
              (user-home-dir (and os-user-home-dir
                                  (pathname-os-to-unix
                                   os-user-home-dir
                                   (os (w *the-live-state*))
                                   *the-live-state*)))
              (system-dir0 (getenv$-raw "ACL2_SYSTEM_BOOKS")))
         (when save-expansion
           (f-put-global 'save-expansion-file t *the-live-state*))
         (when book-hash-alistp-env
           (f-put-global 'book-hash-alistp t *the-live-state*))
         (when user-home-dir
           (f-put-global 'user-home-dir user-home-dir *the-live-state*))
; The following needs to wait for user-homedir-pathname.
         (establish-project-dir-alist system-dir0 'lp *the-live-state*)
         )
       (set-gag-mode-fn :goals *the-live-state*)
       (f-put-global 'serialize-character-system #\Z state)
       (f-put-global 'pc-info
                     (make pc-info
                           :print-macroexpansion-flg nil
                           :print-prompt-and-instr-flg t
                           :prompt "->: "
                           :prompt-depth-prefix "#")
                     state)
       #+(and (not acl2-loop-only) acl2-rewrite-meter)
       (setq *rewrite-depth-alist* nil)

; Without the following call, it was impossible to read and write with ACL2 I/O
; functions to *standard-co* in CLISP 2.30.  Apparently the appropriate Lisp
; streams at the time of the build were closed when the ACL2 image was brought
; up.  So we "refresh" the appropriate property lists with the current such
; Lisp streams.

       (setup-standard-io)

; The following applies to CLISP 2.30, where charset:iso-8859-1 is defined, not to
; CLISP 2.27, where charset:utf-8 is not defined.  It apparently has to be
; executed in the current Lisp session.  We tried executing the following form
; before saving an image, but the value of custom:*default-file-encoding* at
; startup was #<ENCODING CHARSET:ASCII :UNIX>.

       #+(and clisp unicode)
       (setq custom:*default-file-encoding* charset:iso-8859-1)
       (ld-acl2-customization state)
       (let ((val (getenv$-raw "ACL2_CHECK_INVARIANT_RISK")))
         (when (and val (not (equal val "")))
           (let* ((val1 (string-upcase val))
                  (val2 (cond
                         ((equal val1 "NIL") nil)
                         ((equal val1 "T") t)
                         ((member-equal val1 '(":ERROR" "ERROR"))
                          :ERROR)
                         ((member-equal val1 '(":WARNING" "WARNING"))
                          :WARNING)
                         (t (error "Error detected in ~
                                    initialize-state-globals:~%Illegal value, ~
                                    ~s, for environment variable ~
                                    ACL2_CHECK_INVARIANT_RISK.~%See :DOC ~
                                    invariant-risk."
                                   val1)))))
             (ld-fn (put-assoc-eq
                     'standard-oi
                     `((set-check-invariant-risk ,val2))
                     (put-assoc-eq 'ld-pre-eval-print
                                   t
                                   (f-get-ld-specials *the-live-state*)))
                    *the-live-state*
                    t))))
       (f-put-global 'ld-error-action :continue *the-live-state*)))
     (with-suppression ; package locks, not just warnings; to read 'cl::foo
      (cond ((and *return-from-lp*
                  (not *lp-ever-entered-p*))
             (f-put-global 'standard-oi
                           `(,*return-from-lp* (value :q))
                           *the-live-state*)
             (setq *return-from-lp* nil)
             (setq *lp-ever-entered-p* t)
             (state-free-global-let*
              ((ld-verbose nil)
               (ld-prompt nil)
               (ld-post-eval-print nil))
              (ld-fn (f-get-ld-specials *the-live-state*)
                     *the-live-state*
                     nil)))
            (t (setq *lp-ever-entered-p* t)
               (f-put-global 'standard-oi *standard-oi* *the-live-state*)
               (cond
                (*lp-init-forms*
                 (let ((standard-oi (append *lp-init-forms* *standard-oi*)))
                   (setq *lp-init-forms* nil)
                   (ld-fn (put-assoc-eq 'standard-oi
                                        standard-oi
                                        (f-get-ld-specials *the-live-state*))
                          *the-live-state*
                          nil)))
                (t (ld-fn (f-get-ld-specials *the-live-state*)
                          *the-live-state*
                          nil)))
               (fms "Exiting the ACL2 read-eval-print loop.  To re-enter, ~
                     execute (LP)."
                    nil *standard-co* *the-live-state* nil))))
     #+(and acl2-par lispworks)
     (spawn-extra-lispworks-listener)
     (values))))

(defmacro lp! (&rest args)
  `(let ((*features* (add-to-set-eq :acl2-loop-only *features*)))
     (lp ,@args)))

;                   COMPILING, SAVING, AND RESTORING

#+ccl
(defun stack-access-defeat-hook-cert-ht ()

; This function either returns nil or, if ccl::*stack-access-winners* is bound
; to a hash-table, a hash-table whose keys are names of currently-known
; "winners".  Each such name is the name of a function FN that is a key of
; ccl::*stack-access-winners* such that FN is the current symbol-function of
; FN.

  (let ((ccl-ht
         (and (boundp 'ccl::*stack-access-winners*)
              (symbol-value 'ccl::*stack-access-winners*))))
    (and (hash-table-p ccl-ht)
         (let ((ht (make-hash-table :test 'eq)))
           (maphash (lambda (key val)
                      (when (and val
                                 (symbolp val)
                                 (fboundp val)
                                 (eq key (symbol-function val)))
                        (setf (gethash val ht) t)))
                    ccl-ht)
           ht))))

#+ccl
(defvar *stack-access-defeat-hook-cert-ht* nil)

#+ccl
(defun stack-access-defeat-hook-cert (fn)

; This function assumes that *stack-access-defeat-hook-cert-ht* is bound to a
; hash-table of names of "winners"; see function
; stack-access-defeat-hook-cert-ht.

  (and (symbolp fn)
       (not (gethash fn *stack-access-defeat-hook-cert-ht*))))

(defun acl2-compile-file (full-book-string os-expansion-filename)

; Full-book-string is an ACL2 pathname, while os-expansion-filename is an OS
; pathname; see the Essay on Pathnames.  We compile os-expansion-filename but
; into the compiled filename corresponding to full-book-string.

; To compile os-expansion-filename, we need to make sure that uses in the file
; of backquote and comma conform in meaning to those that were in effect during
; certification.

; We assume that this function is called only after forms in the given
; full-book-string have already been evaluated and (if appropriate) proclaimed,
; hence in particular so that macros have been defined.

  (let ((*defeat-slow-alist-action* t)
        (*readtable* *acl2-readtable*)
        (ofile (convert-book-string-to-compiled
                (pathname-unix-to-os full-book-string *the-live-state*)
                *the-live-state*))
        (stream (get (proofs-co *the-live-state*)
                     *open-output-channel-key*)))

; It is tempting to evaluate (proclaim-file os-expansion-filename).  However,
; all functions in full-book-string were presumably already proclaimed, as
; appropriate, during add-trip.

    (let ((*readtable* *reckless-acl2-readtable*)

; We reduce the compiled file size produced by CCL, even if we have previously
; set ccl::*save-source-locations* to t (though we stopped doing so in
; Version_7.0).  We have seen an example where this binding reduced the
; .dx64fsl size from 13696271 to 24493.

          #+ccl (ccl::*save-source-locations* nil))
      (cond
       #+ccl
       (*stack-access-defeat-hook-cert-ht*
        (let ((ccl::*stack-access-defeat-hook*
               'stack-access-defeat-hook-cert))
          (declare (special ccl::*stack-access-defeat-hook*))
          (compile-file os-expansion-filename :output-file ofile)))
       (t (compile-file os-expansion-filename :output-file ofile))))

; Warning: Keep the following "compile on the fly" readtime conditional in sync
; with the one in initialize-state-globals.  Here, we avoid loading the
; compiled file when compiling a certified book, because all functions are
; already compiled.

    #-(or ccl sbcl)
    (let ((*compiling-certified-file*

; See the comment about an optimization using *compiling-certified-file* in the
; raw Lisp definition of acl2::defconst.

           t)
          (alist (loop for pair in
                       (table-alist 'memoize-table (w *the-live-state*))
                       when (fboundp (car pair)) ; always true?
                       collect (cons (car pair)
                                     (symbol-function (car pair))))))
      (load-compiled ofile t)
      (loop for pair in alist
            when (not (eq (symbol-function (car pair))
                          (cdr pair)))
            do (setf (symbol-function (car pair))
                     (cdr pair)))
      (terpri stream)
      (prin1 ofile stream))
    (terpri stream)
    (terpri stream)))

(defun-one-output delete-auxiliary-book-files (full-book-string)
  (let* ((file (pathname-unix-to-os full-book-string *the-live-state*))
         (ofile (convert-book-string-to-compiled file *the-live-state*))
         (efile (expansion-filename file))
         (err-string "A file created for book ~x0, namely ~x1, exists and ~
                      cannot be deleted with Common Lisp's delete-file.  We ~
                      do not know for sure whether this file was produced by ~
                      ACL2 and we do not even know that it corresponds to the ~
                      book ~x0.  If ~x1 exists at the time of an ~
                      (include-book ~x0), it might be erroneously loaded, ~
                      possibly causing inconsistency."))
    (when (probe-file ofile)
      (cond ((delete-file ofile) nil)
            (t (er hard 'delete-auxiliary-book-files
                   err-string
                   full-book-string ofile))))
    #+clisp
    (let* ((len (length file))
           (lib-file (assert$ (equal (subseq file (- len 5) len) ".lisp")
                              (concatenate 'string
                                           (subseq file 0 (- len 5))
                                           ".lib"))))
      (when (probe-file lib-file)
        (cond ((delete-file lib-file) nil)
              (t (er hard 'delete-auxiliary-book-files
                     err-string
                     full-book-string lib-file)))))
    (when (probe-file efile)
      (cond ((delete-file efile) nil)
            (t (er hard 'delete-auxiliary-book-files
                   err-string
                   full-book-string efile))))))

(defun delete-expansion-file (os-expansion-filename full-book-string state)

; Os-expansion-filename is, as the name suggests, an OS filename; see the Essay
; on Pathnames.  Since that pathname could contain characters that are not ACL2
; characters, we print the message using the ACL2 string for the corresponding
; book, full-book-string.

  (delete-file os-expansion-filename)
  (io? event nil state
       (full-book-string)
       (fms! "Note: Deleting expansion file for the book, ~s0.~|"
             (list (cons #\0 full-book-string))
             (proofs-co state) state nil)))

(defun compile-uncompiled-defuns (file &optional (fns :some) gcl-flg
                                       &aux (state *the-live-state*))

; File should be given in Unix-style syntax.  Hence for example, "TMP" is
; relative to the current directory, even though on a Macintosh this might
; appear to be an absolute pathname for a file.

; Compile-uncompiled-defuns compiles the non-built-in defuns that are not
; currently compiled if FNS is :some.  Otherwise, FNS should be a list of
; functions to compile.

  (when (and (not (symbol-listp fns))
             (not (eq fns :some)))
    (er hard 'compile-uncompiled-defuns
        "The argument to compile-uncompiled-defuns must be either a true list ~
         of symbols or the keyword :some.  The argument ~x0 is thus illegal."
        fns))
  (cond
   ((null fns)
    (warning$ 'compile-uncompiled-defuns nil
              "No functions to compile.")
    (return-from compile-uncompiled-defuns file)))
  (let ((os-file (pathname-unix-to-os file state)))
    (state-global-let*
     ((print-circle (f-get-global 'print-circle-files state))

; The use of with-output-object-channel-sharing below will fail in Lisps that
; allow compilation, like Allegro CL and unlike CCL, when we are inside a
; binding of writes-okp to nil, as within a call of
; protect-system-state-globals (e.g., when inside make-event expansion or
; perhaps evaluation of a clause-processor hint).  It's sad to see an event
; fail for that reason, such as (make-event (er-progn (comp t) (value
; '(value-triple nil)))).  So here we bind writes-okp to t.

      (writes-okp t)
      (serialize-character (f-get-global 'serialize-character-system state)))
     (with-print-controls
      :defaults
      ((*print-circle* (f-get-global 'print-circle state)))
      (let ((seen (make-hash-table :test 'eq))
            (fns (cond ((eq fns :uncompiled)
                        :some)
                       ((eq fns t)
                        :all)
                       (t fns)))
            (fn-file (format nil "~a.lisp" file)))

; (Warning: Do not delete the following comment without considering the pointer
; to it in compile-uncompiled-*1*-defuns.)
; The following use of with-output-object-channel-sharing causes #n= sharing
; notation to be used when printing each defun.  The number of such indices (n)
; starts fresh with each definition.  This should be OK since each defun will
; presumably be read separately -- quoting the CL HyperSpec, Section "2.4.8.15
; Sharpsign Equal-Sign": ... The scope of the label is the expression being
; read by the outermost call to read; within this expression, the same label
; may not appear twice.

        (with-output-object-channel-sharing
         chan fn-file
         (let ((str0
                (get-output-stream-from-channel chan))
               (str1
                "; (ACL2 Note) Attempting separate compilation ~a: ~s.~&"))
           (format str0
                   "; This file is automatically generated, to be ~
                    compiled.~%; Feel free to delete it after compilation.~%")

; We print (in-package "...") but we do it this way to guarantee that the
; symbol 'in-package is printed correctly.

           (print-object$ (list 'in-package (current-package state))
                          chan state)
           (dolist (trip (w state))
             (cond ((and (eq fns :some)
                         (eq (car trip) 'command-landmark)
                         (eq (cadr trip) 'global-value)
                         (equal (access-command-tuple-form (cddr trip))
                                '(exit-boot-strap-mode)))
                    (return))
                   ((and (eq (car trip) 'cltl-command)
                         (eq (cadr trip) 'global-value)
                         (consp (cddr trip))
                         (eq (caddr trip) 'memoize)
                         (not (gethash (cadddr trip) seen))
                         (memoizedp-raw (cadddr trip))
                         (or (eq fns :some)
                             (member-eq (cadddr trip) fns)))
                    (setf (gethash (cadddr trip) seen) t)
                    (when (not (compiled-function-p! (cadddr trip)))
                      (format t str1

; We ignore errors (if possible), since for example, we have seen LispWorks
; complain when (car x) names a function that is a lexical closure.

                              "for memoized function"
                              (cadddr trip))

; We ignore errors (if possible), since for example, we have seen LispWorks
; complain when (car x) names a function that is a lexical closure.

                      (our-ignore-errors (compile (cadddr trip)))))
                   ((and (eq (car trip) 'cltl-command)
                         (eq (cadr trip) 'global-value)
                         (consp (cddr trip))
                         (eq (caddr trip) 'defuns)

; The next test asks whether the ignorep field of the defuns tuple is
; '(defstobj . stobj).  If it is, this triple didn't actually make
; those definitions.

                         (not (and (consp (caddr (cddr trip)))
                                   (eq (car (caddr (cddr trip))) 'defstobj))))
                    (dolist (x (cdddr (cddr trip)))
                      (cond ((and (not (gethash (car x) seen))
                                  (or (eq fns :some)
                                      (member-eq (car x) fns)))
                             (setf (gethash (car x) seen) t)
                             (when (not (compiled-function-p! (car x)))
                               (cond ((or (member-eq
                                           (car x)
                                           (f-get-global
                                            'program-fns-with-raw-code
                                            state))
                                          (member-eq
                                           (car x)
                                           (f-get-global
                                            'logic-fns-with-raw-code
                                            state)))
                                      (format t str1
                                              "due to raw code"
                                              (car x))

; We ignore errors (if possible), since for example, we have seen LispWorks
; complain when (car x) names a function that is a lexical closure.

                                      (our-ignore-errors (compile (car x))))
                                     (t (print-object$ (cons 'defun x)
                                                       chan state))))))))
                   ((and (eq (car trip) 'cltl-command)
                         (eq (cadr trip) 'global-value)
                         (consp (cddr trip))
                         (eq (caddr trip) 'defstobj))
                    (dolist (x (car (cddddr (cddr trip))))

; (cddr trip) is of the form
; (DEFSTOBJ name the-live-name init raw-defs disc axiomatic-defs)
; where disc is the redundant-raw-lisp-discriminator for name.  Note that since
; raw Lisp definitions for defabsstobj are defmacros, we do not deal with
; defabsstobj, just as we skip the defstobj case when defabbrev is used for raw
; Lisp definitions, as determined by (member-equal *stobj-inline-declare* x) as
; shown below.

                      (cond
                       ((and (not (gethash (car x) seen))
                             (not (member-equal *stobj-inline-declare* x))
                             (or (eq fns :some)
                                 (member-eq (car x) fns)))
                        (setf (gethash (car x) seen) t)
                        (when (not (compiled-function-p! (car x)))
                          (print-object$ (cons 'defun x)
                                         chan state))))))
                   ((eq (cadr trip) 'redefined)

; This case avoids redefining a macro back to an overwritten function in the
; following example provided by Eric Smith.

; (defun foo (x) x)
; :redef!
; (defmacro foo (x) x)
; :comp t

                    (setf (gethash (car trip) seen) t))))
           (newline chan state)
           (close-output-channel chan state)))
        (when (not (eq fns :some))
          (let (missing)
            (dolist (fn fns)
              (when (not (gethash fn seen))
                (push fn missing)))
            (when missing
              (format t
                      "~%Warning:  The following functions have not been ~
                       compiled.~%  ~s~%Perhaps you have not defined them ~
                       inside the ACL2 command loop.~%"
                      missing))))
        (cond
         (gcl-flg
          #+gcl
          (compile-file
           (our-truename (pathname-unix-to-os fn-file state)
                         "Note: Calling OUR-TRUENAME from ~
                          COMPILE-UNCOMPILED-DEFUNS (under gcl-flg and #+gcl).")
           :c-file t :h-file t)
          #-gcl
          (er hard 'compile-uncompiled-defuns
              "The gcl-flg argument to compile-uncompiled-defuns is only ~
               legal when running under GCL."))
         (t
          (let ((lisp-file
                 (our-truename (pathname-unix-to-os fn-file state)
                               "Note: Calling OUR-TRUENAME from ~
                                COMPILE-UNCOMPILED-DEFUNS.")))
            (compile-file lisp-file)
            (when (not (keep-tmp-files state))
              (delete-file lisp-file)
              #+clisp
              (delete-file (concatenate 'string os-file ".lib"))))))
        (load-compiled os-file t)
        (if (not (keep-tmp-files state))
            (delete-file (concatenate 'string os-file "."
                                      *compiled-file-extension*))))
      (value nil)))
    os-file))

(defun compile-uncompiled-*1*-defuns (file &optional (fns :some) gcl-flg chan0
                                           &aux
                                           (state *the-live-state*)
                                           (wrld (w *the-live-state*)))

; This is similar to compile-uncompiled-defuns, but for *1* functions.
; However, an optional chan0 may be supplied; if non-nil, then it is an open
; output channel of type :object, which is closed by this function.

; File should be given in Unix-style syntax.  Hence for example, "TMP" is
; relative to the current directory, even though on a Macintosh this might
; appear to be an absolute pathname for a file.

; If chan0 is not nil, then unlike compile-uncompiled-defuns, we write out all
; relevant *1* function definitions, even those that are currently compiled.

  (when (and (not (symbol-listp fns))
             (not (eq fns :some)))
    (er hard 'compile-uncompiled-*1*-defuns
        "The argument to compile-uncompiled-*1*-defuns must be either a true ~
         list of symbols or the keyword :some.  The argument ~x0 is thus ~
         illegal."
        fns))
  (cond
   ((and (null fns) (null chan0))
    (warning$ 'compile-uncompiled-defuns nil
              "No functions to compile.")
    (return-from compile-uncompiled-*1*-defuns file)))
  (let ((os-file (pathname-unix-to-os file state)))
    (state-global-let*
     ((print-circle (f-get-global 'print-circle-files state))
      (writes-okp t) ; see comment on this binding in compile-uncompiled-defuns
      (serialize-character (f-get-global 'serialize-character-system state)))
     (with-print-controls
      :defaults
      ((*print-circle* (f-get-global 'print-circle state)))
      (let ((seen (let ((tbl (make-hash-table :test 'eq)))
                    (when (not (eq fns :some))
                      (dolist (fn fns)
                        (setf (gethash fn tbl) :init)))
                    tbl))
            (fns (cond ((eq fns :uncompiled)
                        :some)
                       ((eq fns t)
                        :all)
                       (t fns)))
            (fn-file (format nil "~a.lisp" file))
            (not-boot-strap-p (null (f-get-global 'boot-strap-flg state))))

; See the comment just above the call of with-output-object-channel-sharing in
; compile-uncompiled-defuns.

        (with-output-object-channel-sharing
         chan fn-file
         (cond
          ((null chan)
           (return-from compile-uncompiled-*1*-defuns
                        (er hard 'compile-uncompiled-*1*-defuns
                            "Unable to open file ~x0 for object output."
                            fn-file)))
          (t
           (let ((defs nil) ; only used in the case chan0 is not nil
                 (str0 (get-output-stream-from-channel chan)))
             (cond ((null chan0) ; new output file
                    (format str0
                            "; This file is automatically generated, to be ~
                             compiled.~%; Feel free to delete it after ~
                             compilation.~%")

; We print (in-package "...") but we do it this way to guarantee that the
; symbol 'in-package is printed correctly.

                    (print-object$ (list 'in-package
                                         (current-package state))
                                   chan state))
                   (t state))
             (dolist (trip wrld)
               (cond ((and (eq fns :some)
                           (eq (car trip) 'command-landmark)
                           (eq (cadr trip) 'global-value)
                           (equal (access-command-tuple-form (cddr trip))
                                  '(exit-boot-strap-mode)))

; If we are compiling while building the system, then we will never see
; 'exit-boot-strap-mode, which allows us to explore the entire world.  But when
; a user executes (comp t), thus calling this function with argument fns equal
; to :some, the exploration should only consider user-defined events.

                      (return))
                     ((and (eq (car trip) 'cltl-command)
                           (eq (cadr trip) 'global-value)
                           (consp (cddr trip))
                           (eq (caddr trip) 'defuns))
                      (dolist
                        (x (cdddr (cddr trip)))
                        (when (not (member-eq
                                    (car x)
                                    `(mv-list return-last wormhole-eval
                                              ,@*defun-overrides*)))
                          (let ((*1*fn (*1*-symbol (car x))))
                            (cond
                             ((and (fboundp *1*fn)
                                   (cond
                                    ((eq fns :some)
                                     (and (not (gethash (car x) seen))

; We have seen during development of v2-9 that in Allegro CL, when compiling
; *1* functions on the fly during boot-strap (because of code in add-trip), the
; image size increases from 29.3M to 36.9M if we instead use the following
; code, which avoids writing *1* definitions to TMP1.lisp for compiled :logic
; mode functions at the end of the boot-strap.
;                                  (and (not (compiled-function-p! *1*fn))
;                                       (or not-boot-strap-p
;                                           (not (eq (cadr (cddr trip))
;                                                    :program))))
; That is, when we wrote out a TMP1.lisp for all :logic mode functions at the
; end of initialization and compiled it, we saved 7.6M.  This result remains a
; mystery, but we prefer the smaller image so we keep the code below.  The
; resulting increase in wall-clock build time was only about 3 seconds.  See
; also the corresponding comment mentioning compile-uncompiled-*1*-defuns in
; add-trip.

                                          (if not-boot-strap-p
                                              (not (compiled-function-p!
                                                    *1*fn))

; We have noticed about a corresponding 0.6% to 1.2% slowdown in the regression
; suite when we avoid compiling :program mode *1* functions for GCL during the
; build and also at the end, when TMP1.lisp is written, as discussed in the
; comment above "boot-strap-flg ; delete for build speed-up (see above)" in
; add-trip.  With that mod, we have tried the following additional mod so that
; for GCL we still compile built-in :program mode *1* functions after all, by
; writing out a huge TMP1.lisp file (8.3 MB instead 0.4 MB).

; #+gcl t #-gcl

; But this made things worse.  Here are examples for v2-9-1 (on the way to
; v2-9-2):
;
; During the build, compile :program mode functions on the fly (as usual):
; 9763.160u 146.760s 2:51:33.10 96.2%   0+0k 0+0io 13673004pf+0w
;
; During the build, do not compile :program mode functions at all:
; 9827.570u 149.730s 2:52:29.27 96.4%   0+0k 0+0io 14549410pf+0w
;
; During the build, do not compile :program mode functions until the end
; (creating very large TMP1.lisp file):
; 9893.870u 150.240s 2:54:22.62 95.9%   0+0k 0+0io 14528555pf+0w
;
; Moreover, the saved_acl2.gcl file went from 43 MB, for the first two, to 104
; MB for the last.  So let's not write :program mode *1* functions to
; TMP1.lisp.  See the long comment about *fast-acl2-gcl-build* in add-trip.

                                            (not (eq (cadr (cddr trip))
                                                     :program)))
                                          (setf (gethash (car x) seen) t)))
                                    ((eq (gethash (car x) seen) :init)
                                     (setf (gethash (car x) seen) t)
                                     (or chan0
                                         (not (compiled-function-p!
                                               *1*fn))))))
                              (let ((*1*def
                                     (cons 'defun
                                           (oneify-cltl-code
                                            (cadr (cddr trip)) ; defun-mode
                                            x
                                            (getpropc (car x) 'stobj-function
                                                      nil wrld)
                                            wrld))))
                                (cond (chan0 (push *1*def defs))
                                      (t (print-object$ *1*def chan
                                                        state))))))))))
                     ((eq (cadr trip) 'redefined)

; This case avoids a hard error message when encountering a macro redefined
; from an earlier defun, in the following example provided by Eric Smith.

; (defun foo (x) x)
; :redef!
; (defmacro foo (x) x)
; :comp t

                      (setf (gethash (car trip) seen) t))))
             (when chan0

; Print all the defs in a single progn, for maximum structure sharing via #n=
; and #n#.

               (print-object$ (cons 'progn (nreverse defs)) chan state))
             (newline chan state)
             (cond (chan0 (return-from compile-uncompiled-*1*-defuns os-file))
                   (t (close-output-channel chan state))))))
         chan0)
        (when (not (eq fns :some))
          (let (missing)
            (dolist (fn fns)
              (when (not (eq (gethash fn seen) t))
                (push fn missing)))
            (when missing
              (format t
                      "~%Warning:  The following executable-counterpart ~
                       functions have not been compiled.~%  ~s~%Perhaps you ~
                       have not defined them inside the ACL2 command loop.~%"
                      missing))))
        (cond
         (gcl-flg
          #+gcl
          (compile-file
           (our-truename (pathname-unix-to-os fn-file state)
                         "Note: Calling OUR-TRUENAME from ~
                          COMPILE-UNCOMPILED-*1*-DEFUNS (under gcl-flg and ~
                          #+gcl).")
           :c-file t :h-file t)
          #-gcl
          (er hard 'compile-uncompiled-defuns
              "The gcl-flg argument to compile-uncompiled-*1*-defuns is only ~
               legal when running under GCL."))
         (t
          (let ((lisp-file
                 (our-truename (pathname-unix-to-os fn-file state)
                               "Note: Calling OUR-TRUENAME from ~
                                COMPILE-UNCOMPILED-*1*-DEFUNS.")))
            (compile-file lisp-file)
            (when (not (keep-tmp-files state))
              (delete-file lisp-file)
              #+clisp
              (delete-file (concatenate 'string os-file ".lib"))))))
        (load-compiled os-file t)
        (if (not (keep-tmp-files state))
            (delete-file (concatenate 'string os-file "."
                                      *compiled-file-extension*)))
        (value nil))))
    os-file))

(defun compile-certified-file (os-expansion-filename full-book-string state)

; Warning: full-book-string should be the full pathname of a book that has
; already been included, so that its macro definitions have been evaluated
; before we compile.  Moreover, os-expansion-filename must already have been
; written.  As the names suggest, os-expansion-filename is an OS pathname and
; full-book-string is an ACL2 pathname; see the Essay on Pathnames.

  (let* ((os-full-book-string (pathname-unix-to-os full-book-string state))
         (os-full-book-string-compiled
          (convert-book-string-to-compiled os-full-book-string state))
         #+ccl
         (*stack-access-defeat-hook-cert-ht*
          (stack-access-defeat-hook-cert-ht)))
    (when (probe-file os-full-book-string-compiled)
      (delete-file os-full-book-string-compiled))
    (acl2-compile-file full-book-string os-expansion-filename)
    os-full-book-string-compiled))

(defun compile-for-include-book (full-book-string full-book-name certified-p
                                                  ctx state)
  (cond
   ((not certified-p)

; We warn rather than cause an error, since if one is including an uncertified
; book then one is presumably willing to live with the result.  It could be
; annoying if an include-book :load-compiled-file :comp occurs inside another
; book, since one might not want to edit the parent book.

    (pprogn (warning$ ctx "Compiled file"
                      "An include-book form for book ~x0 has specified option ~
                       :load-compiled-file :comp.  But this book is ~
                       uncertified, so compilation is being skipped."
                      full-book-string)
            (value nil)))
   (t
    (let* ((efile (pathname-unix-to-os (expansion-filename full-book-string)
                                       state))
           (entry (and *hcomp-book-ht*
                       (gethash full-book-name *hcomp-book-ht*)))
           (status (and entry
                        (access hcomp-book-ht-entry entry :status))))
      (cond ((eq status 'complete)
             (value nil))
            (t
             (mv-let
              (cfile state)
              (certificate-file full-book-string state)
              (let* ((cfile (and cfile (pathname-unix-to-os cfile state)))
                     (cfile-write-date (and cfile
                                            (file-write-date cfile)))
                     (efile-write-date (and (probe-file efile)
                                            (file-write-date efile)))
                     (reason (cond ((not (probe-file cfile))
                                    "the certificate file does not exist")
                                   ((not (probe-file efile))
                                    "the expansion file does not exist")
                                   ((not (eq status 'to-be-compiled))
                                    "the expansion file or compiled file ~
                                     appears not to have been loaded to ~
                                     completion")
                                   ((and cfile-write-date
                                         efile-write-date
                                         (<= cfile-write-date efile-write-date))
                                    nil)
                                   (t
                                    "the write-date of the expansion file is ~
                                     not greater than the write date of the ~
                                     certificate file"))))
                (cond (reason (er soft ctx
                                  "An include-book event with option ~
                                   :load-compiled-file :comp has failed for ~
                                   book~|~s0,~|because ~@1.  See :DOC ~
                                   include-book and see :DOC ~
                                   book-compiled-file."
                                  full-book-string reason))
                      (t
                       (observation ctx
                                    "Compiling file ~x0, as specified by ~
                                     include-book option :load-compiled-file ~
                                     :comp."
                                    full-book-string)
                       (acl2-compile-file full-book-string efile)
                       (value nil)))))))))))


;                            MISCELLANEOUS

(defun-one-output enabled-structurep (x)

; This function is basically a hack.  We return t if x is probably an
; enable-structure.  This is just part of the test of recognizing
; something we don't want to print out when tracing.  See below.
; Without something like this, it is just too uncomfortable to trace
; many ACL2 functions because too much output is printed since
; enabled-structures typically take hundreds of lines to print.

; WARNING:  Keep this in sync with enabled-structure.

  (case-match x
              (((index-of-last-enabling . theory-array)
                (array-name . array-length)
                array-name-root . array-name-suffix)
               (and (integerp index-of-last-enabling)
                    (symbolp array-name)
                    (array1p array-name theory-array)
                    (integerp array-length)
                    (character-listp array-name-root)
                    (integerp array-name-suffix)))
              (& nil)))

(defun-one-output rcnstp (x)

; This is another function in the spirit of enabled-structurep, above.

; WARNING: Keep this in sync with rewrite-constant.

  (case-match x
              (((current-enabled-structure)
                (& & . &)
                (& . &)
                (& . &)
                .
                &)
               (enabled-structurep current-enabled-structure))
              (& nil)))

(defvar *trace-alist*
  (list (cons 'state '|*the-live-state*|)))

(defun-one-output assoc-eq-trace-alist (val alist)
  (cond
   ((endp alist) nil)
   ((and (boundp (caar alist))
         (eq val (symbol-value (caar alist))))
    (car alist))
   (t (assoc-eq-trace-alist val (cdr alist)))))

(defun-one-output replace-live-stobjs-in-list (lst &optional rawp)
  (loop for x in lst
        collect
        (if (live-state-p x)
            '|<state>|
          (or (stobj-print-symbol x *user-stobj-alist* rawp)
              x))))

(defun-one-output stobj-print-symbol (x user-stobj-alist-tail &optional rawp)
  (and (live-stobjp x)
       (loop for pair in user-stobj-alist-tail
             when (eq x (cdr pair))
             do (return (intern-in-package-of-symbol
                         (stobj-print-name (car pair))
                         (car pair)))
             finally
             (return
              (and (not rawp) ; might not be any sort of stobj if in raw mode
                   (intern "<some-stobj>"
                           (find-package-fast
                            (current-package *the-live-state*))))))))

(defun trace-hide-world-and-state (l &optional no-stobj-hiding)

; This function intuitively belongs over in init.lisp but it is here so
; that it will get compiled so we won't get stack overflow when
; tracing large objects.  It is used to replace certain offensive
; objects by less offensive ones before trace prints the args and
; results of traced functions.  It may not work well with local stobjs.

; In some functions, notably trace-fix-exit-raw and trace-fix-exit for GCL, we
; assume that trace-hide-world-and-state and its subroutines do not call mv.
; If that changes then we should use protect-mv there as we do in some other
; places.

  (let* ((l (if no-stobj-hiding
                l
              (let ((stobj-pair (rassoc l *user-stobj-alist*)))
                (cond
                 (stobj-pair
                  (intern-in-package-of-symbol
                   (stobj-print-name (car stobj-pair))
                   (car stobj-pair)))
                 (t ; consider local stobjs
                  (or (and (arrayp l)
                           (stobj-print-symbol l *user-stobj-alist*))
                      l))))))
         (pair (assoc-eq-trace-alist l *trace-alist*)))
    (cond (pair (cdr pair))
          ((atom l) l)
          ((eq l (w *the-live-state*))
           '|current-acl2-world|)
          ((rcnstp l) '|some-rcnst|)
          ((enabled-structurep l) '|some-enabled-structure|)
          ((and (consp l)
                (or (eq (car l) 'event-index)
                    (eq (car l) 'command-index))
                (consp (cdr l))
                (eq (car (cdr l)) 'global-value))
           (list* (car l) 'global-value '|some-index|))

; I have been known to put this in here

;           ((and (consp l)
;                 (consp (car l))
;                 (symbolp (car (car l)))
;                 (consp (cdr (car l)))
;                 (eq (car (cdr (car l))) 'global-value))
;            '|some-other-world-perhaps|)

          (t (cons (trace-hide-world-and-state (car l) no-stobj-hiding)
                   (trace-hide-world-and-state (cdr l) no-stobj-hiding))))))

(defun-one-output get-stobjs-out-for-declare-form (fn)

; Warning: Keep this in sync with stobjs-out.

; This function is used in acl2-fns.lisp.

; Here we essentially open-code stobjs-out, except that we allow for the
; possibility that fn is defined in raw Lisp.

  (cond ((eq fn 'cons)
; We call this function on cons so often we optimize it.
         '(nil))
        ((member-eq fn *stobjs-out-invalid*)
         (interface-er "Implementation error in ~
                        get-stobjs-out-for-declare-form: Attempted to find ~
                        stobjs-out for ~x0."
                       fn))
        (t (let ((w (w *the-live-state*)))
             (or (getpropc fn 'stobjs-out nil w)
                 (and (getpropc fn 'symbol-class nil w)
                      '(nil)))))))

; The definition of fix-trace and its subfunction fix-trace-untrace can go
; anywhere, but since they are raw Lisp, we will put them in this file.

(defun fix-trace-untrace (new-trace-specs old-trace-specs)

; Collect functions traced in new-trace-specs that are not traced in
; old-trace-specs.

  (cond ((endp new-trace-specs) nil)
        ((assoc-eq (caar new-trace-specs) old-trace-specs)
         (fix-trace-untrace (cdr new-trace-specs) old-trace-specs))
        (t
         (cons (caar new-trace-specs)
               (fix-trace-untrace (cdr new-trace-specs) old-trace-specs)))))

(defun fix-trace (old-trace-specs)
  (let* ((new-trace-specs (f-get-global 'trace-specs *the-live-state*))
         (to-untrace (fix-trace-untrace new-trace-specs old-trace-specs))
         (to-retrace (set-difference-equal old-trace-specs new-trace-specs)))
    (when to-untrace
      (eval `(untrace$ ,@to-untrace)))
    (when to-retrace
      (eval `(trace$ ,@to-retrace)))))

;;;;;;;;;;
;;; Start memory management code (formerly called start-sol-gc)
;;;;;;;;;;

; This section of code was suggested by Jared Davis as a way to regain
; performance of ACL2(h) on regressions at UT CS.  Initially, these regressions
; showed significant slowdown upon including new memoization code from Centaur
; on 3/28/2013:
; ; old:
; 24338.570u 1357.200s 1:19:02.75 541.7%	0+0k 0+1918864io 0pf+0w
; ; new:
; 33931.460u 1017.070s 1:43:24.28 563.2%	0+0k 392+1931656io 0pf+0w
; After restoring (start-sol-gc) in function acl2h-init, we regained the old
; level of performance for a UT CS ACL2(h) regression, with the new memoization
; code.

(defun mf-looking-at (str1 str2 &key (start1 0) (start2 0))

; (Mf-looking-at str1 str2 :start1 s1 :start2 s2) is non-nil if and only if
; string str1, from location s1 to its end, is an initial segment of string
; str2, from location s2 to its end.

   (unless (typep str1 'simple-base-string)
     (error "looking at:  ~a is not a string." str1))
   (unless (typep str2 'simple-base-string)
     (error "looking at:  ~a is not a string." str2))
   (unless (typep start1 'fixnum)
     (error "looking at:  ~a is not a fixnum." start1))
   (unless (typep start2 'fixnum)
     (error "looking at:  ~a is not a fixnum." start2))
   (locally
     (declare (simple-base-string str1 str2)
              (fixnum start1 start2))
     (let ((l1 (length str1)) (l2 (length str2)))
       (declare (fixnum l1 l2))
       (loop
        (when (>= start1 l1) (return t))
        (when (or (>= start2 l2)
                  (not (eql (char str1 start1)
                            (char str2 start2))))
          (return nil))
        (incf start1)
        (incf start2)))))

(defun our-uname ()

; Returns nil or else a keyword -- currently :darwin, :linux, or :freebsd -- to
; indicate the result of shell command "uname".

  (multiple-value-bind
   (exit-code val)
   (system-call+ "uname" nil)
   (and (eql exit-code 0)
        (stringp val)
        (<= 6 (length val))
        (cond ((string-equal (subseq val 0 6) "Darwin") :darwin)
              ((string-equal (subseq val 0 5) "Linux") :linux)
              ((string-equal (subseq val 0 7) "FreeBSD") :freebsd)))))

(defun meminfo (&optional arg)

; With arg = nil, this function either returns 0 or else the size of the
; physical memory.  See the code below to understand what information might be
; returned for non-nil values of arg.

  (assert (or (null arg)
              (stringp arg)))
  (or
   (with-standard-io-syntax
    (case (our-uname)
      (:linux
       (let ((arg (or arg  "MemTotal:")))
         (and
          (our-ignore-errors (probe-file "/proc/meminfo"))
          (with-open-file
           (stream "/proc/meminfo")
           (let (line)
             (loop while (setq line (read-line stream nil nil)) do
                   (when (mf-looking-at arg line)
                     (return
                      (values
                       (read-from-string line nil nil
                                         :start (length arg)))))))))))
      (:darwin
       (let* ((arg (or arg "hw.memsize"))
              (len (length arg)))
         (multiple-value-bind
          (exit-code val)
          (system-call+ "sysctl" (list arg))
          (and (eql exit-code 0)
               (mf-looking-at arg val)
               (mf-looking-at arg ": " :start1 len)
               (let ((ans (read-from-string val nil nil :start (+ 2 len))))
                 (and (integerp ans)
                      (equal (mod ans 1024) 0)
                      (/ ans 1024)))))))
      (:freebsd
       (let* ((arg (or arg

; Gary Byers suggests hw.usermem instead of hw.physmem, to avoid including
; memory that seems to be reserved for kernel drivers.

                       "hw.usermem"))
              (len (length arg)))
         (multiple-value-bind
          (exit-code val)
          (system-call+ "sysctl" (list arg))
          (and (eql exit-code 0)
               (mf-looking-at arg val)
               (mf-looking-at arg ": " :start1 len)
               (let ((ans (read-from-string val nil nil :start (+ 2 len))))
                 (and (integerp ans)
                      (equal (mod ans 1024) 0)
                      (/ ans 1024)))))))
      (t nil)))
   0))

(defg *max-mem-usage*

; This global is set in ccl-initialize-gc-strategy.  It is an upper bound, in
; bytes of memory used, that when exceeded results in certain garbage
; collection actions.

; See also the centaur/misc/memory-mgmt books.

  (expt 2 32))

(defg *gc-min-threshold*

; This is set in ccl-initialize-gc-strategy.

; See also the centaur/misc/memory-mgmt books.

  (min (expt 2 30)

 ; CCL requires a fixnum for ccl::lisp-heap-gc-threshold.

       most-positive-fixnum))

(let ((physical-memory-cached-answer nil))
(defun physical-memory () ; in KB
  (or physical-memory-cached-answer
      (setq physical-memory-cached-answer
            (meminfo))))
)

#+ccl
(defun set-and-reset-gc-thresholds ()

; See set-gc-strategy-builtin-delay (formerly start-sol-gc) for a full
; discussion.  The comments here summarize how that works out if, for example,
; there are 8G bytes of physical memory, just to make the concepts concrete --
; so it might be helpful to read the comments in this function before reading
; the more general discussion in set-gc-strategy-builtin-delay.

  (let ((n

; E.g., with 8G bytes of physical memory, *max-mem-usage* is 1/8 of that --
; i.e., 1G -- and *gc-min-threshold* is 1/4 of that -- i.e., (1/4)G.  Then here
; we arrange to allocate enough memory after a GC to reach *max-mem-usage* = 1G
; bytes before the next GC, unless the current memory usage is more than
; (3/4)G, in which case we allocate the minimum of (1/4)G.

         (min (max (- *max-mem-usage* (ccl::%usedbytes))
                   *gc-min-threshold*)

; CCL requires a fixnum for ccl::lisp-heap-gc-threshold.

              most-positive-fixnum)))

; Now set the "threshold" to the number of bytes computed above (unless that
; would be a no-op).

    (unless (eql n (ccl::lisp-heap-gc-threshold))
      (ccl::set-lisp-heap-gc-threshold n)))

; The above setting won't take effect until the next GC unless we take action.
; Here is that action, which actually allocates the bytes computed above as
; free memory.

  (ccl::use-lisp-heap-gc-threshold)

; Finally, still assuming 8G bytes of physical memory, set the "threshold" to
; (1/4)G.  This is how much the next GC will set aside as free memory -- at
; least initially, but then the post-gc hook will call this function.  As
; explained above, in the case that the current memory usage is less than
; (3/4)G, enough free memory will be allocated so that the next GC is triggered
; after *max-mem-usage* = 1G bytes are in use.

  (unless (eql *gc-min-threshold* (ccl::lisp-heap-gc-threshold))
    (ccl::set-lisp-heap-gc-threshold *gc-min-threshold*)))

#+ccl
(defun ccl-initialize-gc-strategy (&optional threshold)
  (let* ((phys (physical-memory))                   ; in KB
         (memsize (cond ((> phys 0) (* phys 1024))  ; to bytes
                        (t (expt 2 32)))))
    (setq *max-mem-usage* ; no change if we were here already
          (min (floor memsize 8)
               (expt 2 31)))
    (setq *gc-min-threshold* ; no change if we were here already
          (min (cond ((null threshold)
                      (floor *max-mem-usage* 4))
                     ((posp threshold) threshold)
                     (t (error "The GC threshold must be a positive integer, ~
                                but ~s is not!"
                               threshold)))

 ; CCL requires a fixnum for ccl::lisp-heap-gc-threshold.

               most-positive-fixnum))
    (ccl::set-lisp-heap-gc-threshold *gc-min-threshold*)
    (ccl::use-lisp-heap-gc-threshold)
    nil))

#+ccl
(defun set-gc-strategy-builtin-delay ()

; This function was called start-sol-gc through ACL2 Version_7.1.  It should
; undo the effects of set-gc-strategy-builtin-egc, by turning off EGC and
; enabling the delay strategy.  The list ccl::*post-gc-hook-list* should
; contain the symbol set-and-reset-gc-thresholds after this call succeeds.

; The function ccl-initialize-gc-strategy should be called before this function
; is called.

; This function should probably not be invoked in recent versions of CCL,
; instead relying on EGC for memory management, except perhaps in
; static-hons-intensive applications.  See *acl2-egc-on*.

;          Sol Swords's scheme to control GC in CCL
;
; The goal is to get CCL to perform a GC whenever we're using almost
; all the physical memory, but not otherwise.
;
; The discussion below is self-contained, but for more discussion, relevant CCL
; documentation is at http://ccl.clozure.com/ccl-documentation.html, Chapter
; 16: "Understanding and Configuring the Garbage Collector".  Note that it
; might be easier to read the comment in source function
; set-and-reset-gc-thresholds before reading below.

; The usual way of controlling GC on CCL is via LISP-HEAP-GC-THRESHOLD.  This
; value is approximately the amount of free memory that will be allocated
; immediately after GC.  This means that the next GC will occur after
; LISP-HEAP-GC-THRESHOLD more bytes are used (by consing or array allocation or
; whatever).  But this means the total memory used by the time the next GC
; comes around is the threshold plus the amount that remained in use at the end
; of the previous GC.  This is a problem because of the following scenario:
;
;  - We set the LISP-HEAP-GC-THRESHOLD to 3GB since we'd like to be able
;    to use most of the 4GB physical memory available.
;
;  - A GC runs or we say USE-LISP-HEAP-GC-THRESHOLD to ensure that 3GB
;    is available to us.
;
;  - We run a computation until we've exhausted this 3GB, at which point
;    a GC occurs.
;
;  - The GC reclaims 1.2 GB out of the 3GB used, so there is 1.8 GB
;    still in use.
;
;  - After GC, 3GB more is automatically allocated -- but this means we
;    won't GC again until we have 4.8 GB in use, meaning we've gone to
;    swap.
;
; What we really want is, instead of allocating a constant additional
; amount after each GC, to allocate up to a fixed total amount including
; what's already in use.  To emulate that behavior, we use the hack
; below.  This operates as follows, assuming the same 4GB total physical
; memory as in the above example (or, unknown physical memory that defaults to
; 4GB as shown below, i.e., when function meminfo returns 0).
;
; 1. We set the LISP-HEAP-GC-THRESHOLD to (0.5G minus used bytes) and call
; USE-LISP-HEAP-GC-THRESHOLD so that our next GC will occur when we've used a
; total of 0.5G.
;
; 2. We set the threshold back to *gc-min-threshold*= 0.125GB without calling
; USE-LISP-HEAP-GC-THRESHOLD.
;
; 3. Run a computation until we use up the 0.5G and the GC is called.  Say the
; GC reclaims 0.3GB so there's 0.2GB in use.  0.125GB more (the current
; LISP-HEAP-GC-THRESHOLD) is allocated so the ceiling is temporarily 0.325GB.
;
; 4. A post-GC hook runs which again sets the threshold to (0.5G minus used
; bytes), calls USE-LISP-HEAP-GC-THRESHOLD to raise the ceiling to 0.5G, then
; sets the threshold back to 0.125GB, and the process repeats.
;
; A subtlety about this scheme is that post-GC hooks runs in a separate
; thread from the main execution.  A possible bug is that in step 4,
; between checking the amount of memory in use and calling
; USE-LISP-HEAP-GC-THRESHOLD, more memory might be used up by the main
; execution, which would set the ceiling higher than we intended.  To
; prevent this, we initially interrupted the main thread to run step 4.
; However, discussions with Gary Byers led us to avoid calling
; process-interrupt, which seemed to be leading to errors.

; The following settings are highly heuristic.  We arrange that gc
; occurs at 1/8 of the physical memory size in bytes, in order to
; leave room for the gc point to grow (as per
; set-and-reset-gc-thresholds).  If we can determine the physical
; memory; great; otherwise we assume that it it contains at least 4GB,
; a reasonable assumption we think for anyone using ACL2 in 2015 or beyond.

  (without-interrupts ; leave us in a sane state
   (ccl:egc nil)
   (ccl::add-gc-hook

; We use 'set-and-reset-gc-thresholds rather than #'set-and-reset-gc-thresholds
; to ensure that ccl::remove-gc-hook will remove the hook, since an EQ test is
; used -- though it appears that #' would also be suitable for that purpose.

    'set-and-reset-gc-thresholds
    :post-gc)
   (set-and-reset-gc-thresholds)))

#+ccl
(defun set-gc-strategy-builtin-egc ()

; This function should undo the effects of set-gc-strategy-builtin-delay, by
; turning on EGC and disabling the delay strategy.  The list
; ccl::*post-gc-hook-list* should not contain the symbol
; set-and-reset-gc-thresholds after this call succeeds.

  (without-interrupts ; leave us in a sane state
   (ccl:egc t)
   (ccl::remove-gc-hook

; It appears that remove-gc-hook is simply a no-op, rather than causing an
; error, when the argument isn't installed as a :post-gc hook.

    'set-and-reset-gc-thresholds
    :post-gc)))

#+ccl
(defvar *gc-strategy*) ; initialized with set-gc-strategy in acl2h-init

#+ccl
(defun start-sol-gc ()
  (error "Start-sol-gc has been replaced by set-gc-strategy (more ~%~
          specifically, by set-gc-strategy-builtin-delay).  See :DOC ~%~
          set-gc-strategy."))<|MERGE_RESOLUTION|>--- conflicted
+++ resolved
@@ -5131,19 +5131,6 @@
          (catch 'missing-compiled-book
 ; bogus compiler warning in LispWorks 6.0.1, gone in LispWorks 6.1
            (state-global-let*
-<<<<<<< HEAD
-            ((raw-include-book-dir-alist nil)
-             (connected-book-directory directory-name set-cbd-state))
-            (let ((*load-compiled-stack* (acons full-book-name
-                                                load-compiled-file
-                                                *load-compiled-stack*)))
-              (multiple-value-bind
-               (er val)
-               (catch 'my-book-error
-                 (our-handler-bind
-                  ((error (function
-                           (lambda (c)
-=======
             ((raw-include-book-dir-alist nil))
             (with-cbd
              directory-name
@@ -5156,7 +5143,6 @@
                   (our-handler-bind
                    ((error (function
                             (lambda (c)
->>>>>>> d8ef1725
 
 ; Function hcomp-transfer-to-hash-tables might not have been run, which would
 ; leave *hcomp-fn-ht* in an odd state.  In the worst case that function would
@@ -5331,13 +5317,8 @@
 ; described in the Essay on Hash Table Support for Compilation.
 
            (null *hcomp-book-ht*))
-<<<<<<< HEAD
-       (state-free-global-let*-safe
-        ((connected-book-directory directory-name set-cbd-state))
-=======
        (with-cbd
         directory-name
->>>>>>> d8ef1725
         (let* ((os-file (pathname-unix-to-os full-book-string state))
                (ofile (convert-book-string-to-compiled os-file state))
                (os-file-exists (probe-file os-file))
@@ -9085,15 +9066,8 @@
           #+acl2-infix (f-put-global 'infixp nil *the-live-state*)
           (mv-let (erp val state)
             (with-suppression ; package locks, not just warnings, for read
-<<<<<<< HEAD
-             (state-free-global-let*
-              ((connected-book-directory
-                (f-get-global 'connected-book-directory state)
-                set-cbd-state))
-=======
              (with-cbd
               :same
->>>>>>> d8ef1725
               (cond (quietp
 
 ; We avoid using with-output!, since it generates a call of state-global-let*,
